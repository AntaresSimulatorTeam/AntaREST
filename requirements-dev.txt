-r requirements-test.txt
<<<<<<< HEAD
pytest~=6.2.5
=======
>>>>>>> f80f2d9e
# Version of Black should match the versions set in `.github/workflows/main.yml`
black~=23.1.0
mypy~=0.931
pyinstaller~=4.8
checksumdir~=1.2.0<|MERGE_RESOLUTION|>--- conflicted
+++ resolved
@@ -1,8 +1,4 @@
 -r requirements-test.txt
-<<<<<<< HEAD
-pytest~=6.2.5
-=======
->>>>>>> f80f2d9e
 # Version of Black should match the versions set in `.github/workflows/main.yml`
 black~=23.1.0
 mypy~=0.931
