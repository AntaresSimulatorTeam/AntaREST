[build-system]
requires = ["setuptools"]

[project]
name = "AntaREST"
<<<<<<< HEAD
version = "2.19.2"
=======
version = "2.20.0"
>>>>>>> 964c1d80
authors = [{name="RTE, Antares Web Team", email="andrea.sgattoni@rte-france.com" }]
description="Antares Server"
readme = {file = "README.md", content-type = "text/markdown"}
license = {file = "LICENSE"}
requires-python = ">=3.11"
classifiers=[
        "Programming Language :: Python :: 3 :: Only",
        "Programming Language :: Python :: 3.11",
        "License :: Apache License :: 2.0",
        "Operating System :: OS Independent",
    ]

[project.urls]
Repository="https://github.com/AntaresSimulatorTeam/api-iso-antares"

[tool.setuptools]
platforms = [
    "linux-x86_64",
    "macosx-10.14-x86_64",
    "macosx-10.15-x86_64",
    "macosx-11-x86_64",
    "macosx-12-x86_64",
    "macosx-13-x86_64",
    "win-amd64",
]

[tool.setuptools.packages.find]
where = ["."]
include = ["antarest*"]

[tool.mypy]
exclude = "antarest/fastapi_jwt_auth/*"
strict = true
files = "antarest"
plugins = "pydantic.mypy"
enable_error_code = "explicit-override"

[[tool.mypy.overrides]]
module = ["antarest/fastapi_jwt_auth.*"]
follow_imports = "skip"

[[tool.mypy.overrides]]
module = [
    "antareslauncher.*",
    "jsonschema",
    "pytest",
    "httpx",
    "jsonref",
    "jsonref",
]
ignore_missing_imports = true

[[tool.mypy.overrides]]
module = "alembic.*"
no_implicit_reexport = false


[tool.pytest.ini_options]
testpaths = ["tests"]
markers = [
    "unit_test",
    "integration_test"
]

[tool.coverage.run]
omit = ["antarest/tools/admin.py", "antarest/fastapi_jwt_auth/*.py"]
relative_files = true  # avoids absolute path issues in CI

[tool.ruff]
exclude = [
    "alembic/*",
    "conf/*",
    "docs/*",
    "examples/*",
    "extra-hooks/*",
    "resources/*",
    "scripts/*",
    "webapp/*",
]

# Same as Black.
line-length = 120
indent-width = 4

# Assumes Python 3.11
target-version = "py311"

[tool.ruff.lint]
## E4, E7, E9 and F are the default configuration of ruff, "I" is added to handle imports
select = ["E4", "E7", "E9", "F", "I"]

[tool.ruff.format]
# Like Black, use double quotes for strings.
quote-style = "double"

# Like Black, indent with spaces, rather than tabs.
indent-style = "space"

# Like Black, respect magic trailing commas.
skip-magic-trailing-comma = false

# Like Black, automatically detect the appropriate line ending.
line-ending = "auto"<|MERGE_RESOLUTION|>--- conflicted
+++ resolved
@@ -3,11 +3,7 @@
 
 [project]
 name = "AntaREST"
-<<<<<<< HEAD
-version = "2.19.2"
-=======
 version = "2.20.0"
->>>>>>> 964c1d80
 authors = [{name="RTE, Antares Web Team", email="andrea.sgattoni@rte-france.com" }]
 description="Antares Server"
 readme = {file = "README.md", content-type = "text/markdown"}
