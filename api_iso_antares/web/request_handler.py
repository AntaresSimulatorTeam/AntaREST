--- conflicted
+++ resolved
@@ -218,7 +218,6 @@
             self.delete_study(uuid)
             return ""  # TODO return exception
 
-<<<<<<< HEAD
         return uuid
 
     def edit_study(self, route: str, new: JSON) -> JSON:
@@ -238,29 +237,6 @@
                 data[parts[0]][parts[1]] = new
         else:
             data = new
-=======
-        with tempfile.TemporaryDirectory() as tmp_directory:
-
-            tmp_path_study = Path(tmp_directory) / "tmp_study"
-            RequestHandler.extract_zip(stream, tmp_path_study)
-
-            def find_study_folder(path: Path) -> Path:
-
-                children_path = list(path.iterdir())
-
-                if len(children_path) == 1 and children_path[0].is_dir():
-                    return find_study_folder(children_path[0])
-                else:
-                    return path
-
-            tmp_path_study = find_study_folder(tmp_path_study)
-
-            study = self.parse_folder(tmp_path_study)
-            RequestHandler.check_antares_version(study)
-
-            path_study = self.path_to_studies / uuid
-            shutil.move(str(tmp_path_study), str(path_study))
->>>>>>> 8310ee97
 
         # Write data
         # TODO writing fail when edit inside .ini because deep_path and data are on file level but jsm goes deeeper in .ini structure.
