import re
from typing import Any
from http import HTTPStatus
from flask import Flask, jsonify, request, Response, send_file

from api_iso_antares.custom_exceptions import HtmlException
from api_iso_antares.engine import SwaggerEngine
from api_iso_antares.web.request_handler import (
    RequestHandler,
    RequestHandlerParameters,
    StudyAlreadyExistError,
)

request_handler: RequestHandler


def _construct_parameters(
    params: Any,
) -> RequestHandlerParameters:
    request_parameters = RequestHandlerParameters()
    request_parameters.depth = params.get(
        "depth", request_parameters.depth, type=int
    )
    return request_parameters


def create_routes(application: Flask) -> None:
    @application.route(
        "/studies/<path:path>",
        methods=["GET"],
    )
    def get_studies(path: str) -> Any:
        global request_handler
        parameters = _construct_parameters(request.args)

        try:
            output = request_handler.get(path, parameters)
        except HtmlException as e:
            return e.message, e.html_code_error
        return jsonify(output), 200

    @application.route(
        "/file/<path:path>",
        methods=["GET"],
    )
    def get_file(path: str) -> Any:
        global request_handler

        try:
            file_path = str(request_handler.path_to_studies / path)
            return send_file(file_path)
        except FileNotFoundError:
            return f"{path} not found", 404

    @application.route(
        "/swagger",
        methods=["GET"],
    )
    def swagger() -> Any:
        global request_handler
        jsm = request_handler.get_jsm()
        swg_doc = SwaggerEngine.parse(jsm=jsm)
        return jsonify(swg_doc), 200

    @application.route(
        "/studies/list",
        methods=["GET"],
    )
<<<<<<< HEAD
    def list_studies() -> Any:
=======
    def get_studies() -> Any:
>>>>>>> 16091c8e
        global request_handler
        available_studies = request_handler.get_studies()
        return jsonify(available_studies), 200

    @application.route(
        "/studies/<string:name>/copy",
        methods=["POST"],
    )
    def copy_study(name: str) -> Any:
        global request_handler

        source_name = name
        destination_name = request.args.get("dest")

        if destination_name is None:

            content = "Copy operation need a dest query parameter."
            code = HTTPStatus.BAD_REQUEST.value

        elif request_handler.is_study_exist(destination_name):

            content = (
                f"A simulation already exist with the name {destination_name}."
            )
            code = HTTPStatus.CONFLICT.value

        elif not request_handler.is_study_exist(source_name):

            content = f"Study {source_name} does not exist."
            code = HTTPStatus.BAD_REQUEST.value

        else:

            request_handler.copy_study(src=source_name, dest=destination_name)
            content = "/studies/" + destination_name
            code = HTTPStatus.CREATED.value

        return content, code

    @application.route(
        "/studies/<string:name>",
        methods=["POST"],
    )
<<<<<<< HEAD
    def create_study(name: str) -> Any:
=======
    def post_studies(name: str) -> Any:
>>>>>>> 16091c8e
        global request_handler

        if not re.match("^[a-zA-Z0-9-_]*$", name):
            return (
                "Study name can only contain alphanumeric characters with '-' or '_'",
                403,
            )

        try:
            request_handler.create_study(name)
            content = "/studies/" + name
            code = HTTPStatus.CREATED.value
        except StudyAlreadyExistError as e:
            content = e.message
            code = e.html_code_error

        return jsonify(content), code

    @application.route("/health", methods=["GET"])
    def health() -> Any:
        return jsonify({"status": "available"}), 200

    @application.after_request
    def after_request(response: Response) -> Response:
        header = response.headers
        header["Access-Control-Allow-Origin"] = "*"
        return response


def create_server(req: RequestHandler) -> Flask:
    global request_handler
    request_handler = req
    application = Flask(__name__)
    create_routes(application)
    return application<|MERGE_RESOLUTION|>--- conflicted
+++ resolved
@@ -66,11 +66,7 @@
         "/studies/list",
         methods=["GET"],
     )
-<<<<<<< HEAD
-    def list_studies() -> Any:
-=======
     def get_studies() -> Any:
->>>>>>> 16091c8e
         global request_handler
         available_studies = request_handler.get_studies()
         return jsonify(available_studies), 200
@@ -114,11 +110,7 @@
         "/studies/<string:name>",
         methods=["POST"],
     )
-<<<<<<< HEAD
-    def create_study(name: str) -> Any:
-=======
     def post_studies(name: str) -> Any:
->>>>>>> 16091c8e
         global request_handler
 
         if not re.match("^[a-zA-Z0-9-_]*$", name):
