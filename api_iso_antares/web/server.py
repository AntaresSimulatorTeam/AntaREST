--- conflicted
+++ resolved
@@ -7,7 +7,6 @@
 from api_iso_antares.web.request_handler import (
     RequestHandler,
     RequestHandlerParameters,
-    StudyAlreadyExistError,
 )
 
 request_handler: RequestHandler
@@ -65,16 +64,11 @@
         "/studies",
         methods=["GET"],
     )
-    def post_studies() -> Any:
+    def studies() -> Any:
         global request_handler
         available_studies = request_handler.get_studies()
         return jsonify(available_studies), 200
 
-<<<<<<< HEAD
-    @application.route("/health", methods=["GET"])
-    def health() -> Any:
-        return jsonify({"status": "available"}), 200
-=======
     @application.route(
         "/studies/<string:name>",
         methods=["POST"],
@@ -91,7 +85,10 @@
             code = e.html_code_error
 
         return content, code
->>>>>>> e405e5c9
+
+    @application.route("/health", methods=["GET"])
+    def health() -> Any:
+        return jsonify({"status": "available"}), 200
 
     @application.after_request
     def after_request(response: Response) -> Response:
