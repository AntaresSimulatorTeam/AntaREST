import * as React from "react";
import { createTheme } from "@mui/material/styles";

export const DRAWER_WIDTH = 60;
export const DRAWER_WIDTH_EXTENDED = 240;
export const STUDIES_HEIGHT_HEADER = 166;
export const STUDIES_SIDE_NAV_WIDTH = 300;
export const STUDIES_LIST_HEADER_HEIGHT = 100;
export const STUDIES_FILTER_WIDTH = 300;

<<<<<<< HEAD
const secondaryMainColor = "#00B2FF";
=======
export const PAPER_BACKGROUND_NO_TRANSPARENCY = "#212c38";
>>>>>>> 7dee81da

export const scrollbarStyle = {
  "&::-webkit-scrollbar": {
    width: "7px",
    height: "7px",
  },
  "&::-webkit-scrollbar-track": {
    boxShadow: "inset 0 0 6px rgba(0, 0, 0, 0.3)",
  },
  "&::-webkit-scrollbar-thumb": {
<<<<<<< HEAD
    backgroundColor: secondaryMainColor,
    outline: "1px solid slategrey",
=======
    backgroundColor: "secondary.main",
>>>>>>> 7dee81da
  },
};

declare module "@mui/material/styles" {
  interface PaletteColor {
    contrast?: string;
    containedHoverBackground?: string;
    outlinedHoverBackground?: string;
    outlinedRestingBackground?: string;
  }
  interface SimplePaletteColorOptions {
    contrast?: string;
    containedHoverBackground?: string;
    outlinedHoverBackground?: string;
    outlinedRestingBackground?: string;
  }

  interface PaletteOptions {
    outlineBorder: React.CSSProperties["color"];
    standardFieldLine: React.CSSProperties["color"];
    backdrop: React.CSSProperties["color"];
    activeRating: React.CSSProperties["color"];
    snackbar: React.CSSProperties["color"];
  }
}

const theme = createTheme({
  components: {
    MuiCssBaseline: {
      styleOverrides: {
        ul: {
          ...scrollbarStyle,
        },
      },
    },
    MuiPaper: {
      styleOverrides: {
        root: {
          backgroundColor: "#222333",
        },
      },
    },
    MuiButton: {
      variants: [
        {
          props: { variant: "contained", color: "success" },
          style: {
            color: "#FFFFFF",
          },
        },
        {
          props: { variant: "contained", color: "error" },
          style: {
            color: "#FFFFFF",
          },
        },
      ],
    },
    MuiTextField: {
      variants: [
        {
          props: { variant: "outlined" },
          style: {
            margin: "8px",
            "& .MuiOutlinedInput-root": {
              height: "50px",
              "& .MuiOutlinedInput-notchedOutline": {
                borderColor: "rgba(255,255,255,0.09)",
              },
            },
          },
        },
      ],
    },
    MuiFormControl: {
      variants: [
        {
          props: { variant: "outlined" },
          style: {
            "> div > fieldset": {
              borderColor: "rgba(255,255,255,0.09)",
            },
          },
        },
      ],
    },
  },
  typography: {
    fontFamily: "'Inter', sans-serif",
  },
  palette: {
    primary: {
      dark: "#C9940B",
      main: "#FFB800",
      light: "#FFDB7D",
      contrast: "rgba(0, 0, 0, 0.87)",
      containedHoverBackground:
        "linear-gradient(0deg, rgba(0, 0, 0, 0.3), rgba(0, 0, 0, 0.3)), #FFB800",
      outlinedHoverBackground: "rgba(255, 184, 0, 0.08)",
      outlinedRestingBackground: "rgba(255, 184, 0, 0.05)",
    },
    secondary: {
      dark: "#0092D0",
      main: secondaryMainColor,
      light: "#77CFF5",
      contrast: "rgba(30, 30, 30, 0.87)",
      containedHoverBackground:
        "linear-gradient(0deg, rgba(0, 0, 0, 0.3), rgba(0, 0, 0, 0.3)), #00B2FF",
      outlinedHoverBackground: "rgba(0, 178, 255, 0.08)",
      outlinedRestingBackground: "rgba(0, 178, 255, 0.5)",
    },
    success: {
      dark: "#388E3C",
      main: "#66BB6A",
      light: "#81C784",
      contrast: "#FFFFFF",
      containedHoverBackground:
        "linear-gradient(0deg, rgba(0, 0, 0, 0.3), rgba(0, 0, 0, 0.3)), #66BB6A",
      outlinedHoverBackground: "rgba(102, 187, 106, 0.5)",
      outlinedRestingBackground: "rgba(102, 187, 106, 0.08)",
    },
    text: {
      primary: "#FFFFFF",
      secondary: "rgba(255, 255, 255, 0.7)",
      disabled: "rgba(255, 255, 255, 0.5)",
    },
    action: {
      active: "rgba(255, 255, 255, 0.56)",
      hover: "rgba(255, 255, 255, 0.32)",
      selected: "rgba(255, 255, 255, 0.16)",
      disabled: "rgba(255, 255, 255, 0.3)",
      disabledBackground: "rgba(255, 255, 255, 0.12)",
      focus: "rgba(255, 255, 255, 0.12)",
    },
    divider: "rgba(255, 255, 255, 0.12)",
    outlineBorder: "#222333",
    standardFieldLine: "#222333",
    backdrop: "rgba(0, 0, 0, 0.5)",
    activeRating: "#FFB400",
    snackbar: "#FFFFFF",
  },
});

export default theme;<|MERGE_RESOLUTION|>--- conflicted
+++ resolved
@@ -8,11 +8,8 @@
 export const STUDIES_LIST_HEADER_HEIGHT = 100;
 export const STUDIES_FILTER_WIDTH = 300;
 
-<<<<<<< HEAD
 const secondaryMainColor = "#00B2FF";
-=======
 export const PAPER_BACKGROUND_NO_TRANSPARENCY = "#212c38";
->>>>>>> 7dee81da
 
 export const scrollbarStyle = {
   "&::-webkit-scrollbar": {
@@ -23,12 +20,7 @@
     boxShadow: "inset 0 0 6px rgba(0, 0, 0, 0.3)",
   },
   "&::-webkit-scrollbar-thumb": {
-<<<<<<< HEAD
     backgroundColor: secondaryMainColor,
-    outline: "1px solid slategrey",
-=======
-    backgroundColor: "secondary.main",
->>>>>>> 7dee81da
   },
 };
 
