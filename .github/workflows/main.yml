name: main
on:
  push:
    branches:
      - '**'

jobs:
  python-lint:
    runs-on: ubuntu-latest
    steps:
      - name: Checkout github repo (+ download lfs dependencies)
        uses: actions/checkout@v2
        with:
          submodules: recursive
      - name: Set up Python
        uses: actions/setup-python@v1
        with:
          python-version: 3.8
      - name: Install dependencies
        run: |
          python -m pip install --upgrade pip
          pip install -r requirements-dev.txt
      - name: Check with black
        uses: psf/black@stable
        with:
          options: --check --diff
      - name: Check Typing (mypy)
        run: |
          mypy

  python-test:
    runs-on: ${{ matrix.os }}
    strategy:
      max-parallel: 9
      matrix:
        os: [windows-latest, ubuntu-latest]

    steps:
      - name: Checkout github repo (+ download lfs dependencies)
        uses: actions/checkout@v2
        with:
          submodules: recursive
      - name: Set up Python
        uses: actions/setup-python@v1
        with:
          python-version: 3.8
<<<<<<< HEAD
=======
      - name: Fix symlink for windows
        if: matrix.os == 'windows-latest'
        run: |
          rm antareslauncher
          ln -s antares-launcher\antareslauncher antareslauncher
>>>>>>> 1b239e9c
      - name: Install dependencies
        run: |
          python -m pip install --upgrade pip
          pip install -r requirements-dev.txt
      - name: Test with pytest
        run: |
          pytest --cov antarest --cov-report xml
      - name: Fix code coverage paths
        if: matrix.os == 'ubuntu-latest'
        run: |
          sed -i 's/\/home\/runner\/work\/AntaREST\/AntaREST/\/github\/workspace/g' coverage.xml
      - name: SonarCloud Scan
        if: matrix.os == 'ubuntu-latest'
        uses: sonarsource/sonarcloud-github-action@master
        env:
          GITHUB_TOKEN: ${{ secrets.GITHUB_TOKEN }}
          SONAR_TOKEN: ${{ secrets.SONAR_TOKEN }}

  npm-test:
    runs-on: ${{ matrix.os }}
    strategy:
      max-parallel: 9
      matrix:
        os: [ windows-latest, ubuntu-latest ]
    steps:
      - name: Checkout github repo
        uses: actions/checkout@v1
      - name: Set up Node.js ${{ matrix.node-version }}
        uses: actions/setup-node@v1
        with:
          node-version: 10.x
      - name: Install dependencies
        run: npm install
        working-directory: webapp
      - name: Build
        run: npm run build
        working-directory: webapp
      - name: Check extracted deps
        if: matrix.os == 'ubuntu-latest'
        run: npm run check
        working-directory: webapp
      - name: Lint
        if: matrix.os == 'ubuntu-latest'
        run: npm run lint
        working-directory: webapp
      - name: Run tests
        run: npm run test
        working-directory: webapp
<|MERGE_RESOLUTION|>--- conflicted
+++ resolved
@@ -44,14 +44,11 @@
         uses: actions/setup-python@v1
         with:
           python-version: 3.8
-<<<<<<< HEAD
-=======
       - name: Fix symlink for windows
         if: matrix.os == 'windows-latest'
         run: |
           rm antareslauncher
           ln -s antares-launcher\antareslauncher antareslauncher
->>>>>>> 1b239e9c
       - name: Install dependencies
         run: |
           python -m pip install --upgrade pip
