--- conflicted
+++ resolved
@@ -40,16 +40,12 @@
         run: |
           python -m pip install --upgrade pip
           pip install pydantic --no-binary pydantic
-<<<<<<< HEAD
-          pip install -r requirements.txt
-=======
           pip install -r requirements-dev.txt
       - name: Fix symlink for windows
         if: matrix.os == 'windows-latest'
         run: |
           rm antareslauncher
           ln -s antares-launcher\antareslauncher antareslauncher
->>>>>>> 737df99a
       - name: Generate binary Unix
         if: matrix.os != 'windows-latest'
         run: |
