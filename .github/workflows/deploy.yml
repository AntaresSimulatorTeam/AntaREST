--- conflicted
+++ resolved
@@ -3,11 +3,7 @@
   push:
     branches:
       - 'master'
-<<<<<<< HEAD
-      - 'issue-99-Wrong_matrix_url_in_response_in_windows_system'
-=======
-      - 'issue-88-Improve_binary_pyinstaller'
->>>>>>> 16091c8e
+
 
 jobs:
   binary:
