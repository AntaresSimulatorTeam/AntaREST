FROM python:3.11-slim-bullseye

# RUN apt update && apt install -y procps gdb

# Add the `ls` alias to simplify debugging
RUN echo "alias ll='/bin/ls -l --color=auto'" >> /root/.bashrc

ENV ANTAREST_CONF /resources/application.yaml

RUN mkdir -p examples/studies

COPY ./requirements.txt ./conf/* /conf/
COPY ./antarest /antarest
COPY ./resources /resources
COPY ./scripts /scripts
COPY ./alembic /alembic
COPY ./alembic.ini /alembic.ini

<<<<<<< HEAD
RUN pip3 install --upgrade pip && pip3 install -r /conf/requirements.txt --no-cache-dir
=======
RUN ./scripts/install-debug.sh

RUN pip3 install --no-cache-dir --upgrade pip \
    && pip3 install --no-cache-dir -r /conf/requirements.txt

>>>>>>> c2da8fbe

ENTRYPOINT ["./scripts/start.sh"]<|MERGE_RESOLUTION|>--- conflicted
+++ resolved
@@ -16,14 +16,6 @@
 COPY ./alembic /alembic
 COPY ./alembic.ini /alembic.ini
 
-<<<<<<< HEAD
-RUN pip3 install --upgrade pip && pip3 install -r /conf/requirements.txt --no-cache-dir
-=======
-RUN ./scripts/install-debug.sh
-
-RUN pip3 install --no-cache-dir --upgrade pip \
-    && pip3 install --no-cache-dir -r /conf/requirements.txt
-
->>>>>>> c2da8fbe
+RUN pip3 install --no-cache-dir --upgrade pip && pip3 install --no-cache-dir -r /conf/requirements.txt
 
 ENTRYPOINT ["./scripts/start.sh"]