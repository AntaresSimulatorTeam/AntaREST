# Copyright (c) 2024, RTE (https://www.rte-france.com)
#
# See AUTHORS.txt
#
# This Source Code Form is subject to the terms of the Mozilla Public
# License, v. 2.0. If a copy of the MPL was not distributed with this
# file, You can obtain one at http://mozilla.org/MPL/2.0/.
#
# SPDX-License-Identifier: MPL-2.0
#
# This file is part of the Antares project.

import base64
import collections
import contextlib
import csv
import http
import io
import logging
import os
import time
import typing as t
from datetime import datetime, timedelta
from pathlib import Path, PurePosixPath
from uuid import uuid4

import numpy as np
import pandas as pd
from antares.study.version import StudyVersion
from fastapi import HTTPException, UploadFile
from markupsafe import escape
from starlette.responses import FileResponse, Response

from antarest.core.config import Config
from antarest.core.exceptions import (
    BadEditInstructionException,
    ChildNotFoundError,
    CommandApplicationError,
    FolderCreationNotAllowed,
    IncorrectPathError,
    NotAManagedStudyException,
    OutputAlreadyArchived,
    OutputAlreadyUnarchived,
    OutputNotFound,
    ReferencedObjectDeletionNotAllowed,
    ResourceDeletionNotAllowed,
    StudyDeletionNotAllowed,
    StudyNotFoundError,
    StudyTypeUnsupported,
    StudyVariantUpgradeError,
    TaskAlreadyRunning,
    UnsupportedOperationOnArchivedStudy,
)
from antarest.core.filetransfer.model import FileDownloadTaskDTO
from antarest.core.filetransfer.service import FileTransferManager
from antarest.core.interfaces.cache import CacheConstants, ICache
from antarest.core.interfaces.eventbus import Event, EventType, IEventBus
from antarest.core.jwt import DEFAULT_ADMIN_USER, JWTGroup, JWTUser
from antarest.core.model import JSON, SUB_JSON, PermissionInfo, PublicMode, StudyPermissionType
from antarest.core.requests import RequestParameters, UserHasNotPermissionError
from antarest.core.serialization import to_json
from antarest.core.tasks.model import TaskListFilter, TaskResult, TaskStatus, TaskType
from antarest.core.tasks.service import ITaskNotifier, ITaskService, NoopNotifier
from antarest.core.utils.archives import ArchiveFormat, is_archive_format
from antarest.core.utils.fastapi_sqlalchemy import db
from antarest.core.utils.utils import StopWatch
from antarest.login.model import Group
from antarest.login.service import LoginService
from antarest.matrixstore.matrix_editor import MatrixEditInstruction
from antarest.study.business.adequacy_patch_management import AdequacyPatchManager
from antarest.study.business.advanced_parameters_management import AdvancedParamsManager
from antarest.study.business.aggregator_management import (
    AggregatorManager,
    MCAllAreasQueryFile,
    MCAllLinksQueryFile,
    MCIndAreasQueryFile,
    MCIndLinksQueryFile,
)
from antarest.study.business.allocation_management import AllocationManager
from antarest.study.business.area_management import AreaCreationDTO, AreaInfoDTO, AreaManager, AreaType, UpdateAreaUi
from antarest.study.business.areas.hydro_management import HydroManager
from antarest.study.business.areas.properties_management import PropertiesManager
from antarest.study.business.areas.renewable_management import RenewableManager
from antarest.study.business.areas.st_storage_management import STStorageManager
from antarest.study.business.areas.thermal_management import ThermalManager
from antarest.study.business.binding_constraint_management import BindingConstraintManager, ConstraintFilters, LinkTerm
from antarest.study.business.config_management import ConfigManager
from antarest.study.business.correlation_management import CorrelationManager
from antarest.study.business.district_manager import DistrictManager
from antarest.study.business.general_management import GeneralManager
from antarest.study.business.link_management import LinkManager
from antarest.study.business.matrix_management import MatrixManager, MatrixManagerError
from antarest.study.business.model.link_model import LinkDTO
from antarest.study.business.optimization_management import OptimizationManager
from antarest.study.business.playlist_management import PlaylistManager
from antarest.study.business.scenario_builder_management import ScenarioBuilderManager
from antarest.study.business.table_mode_management import TableModeManager
from antarest.study.business.thematic_trimming_management import ThematicTrimmingManager
from antarest.study.business.timeseries_config_management import TimeSeriesConfigManager
from antarest.study.business.utils import execute_or_add_commands
from antarest.study.business.xpansion_management import (
    GetXpansionSettings,
    UpdateXpansionSettings,
    XpansionCandidateDTO,
    XpansionManager,
)
from antarest.study.model import (
    DEFAULT_WORKSPACE_NAME,
    NEW_DEFAULT_STUDY_VERSION,
    STUDY_REFERENCE_TEMPLATES,
    CommentsDto,
    ExportFormat,
    MatrixIndex,
    PatchArea,
    PatchCluster,
    RawStudy,
    Study,
    StudyAdditionalData,
    StudyContentStatus,
    StudyDownloadDTO,
    StudyDownloadLevelDTO,
    StudyFolder,
    StudyMetadataDTO,
    StudyMetadataPatchDTO,
    StudySimResultDTO,
)
from antarest.study.repository import (
    AccessPermissions,
    StudyFilter,
    StudyMetadataRepository,
    StudyPagination,
    StudySortBy,
)
from antarest.study.storage.matrix_profile import adjust_matrix_columns_index
from antarest.study.storage.rawstudy.model.filesystem.config.model import FileStudyTreeConfigDTO
from antarest.study.storage.rawstudy.model.filesystem.ini_file_node import IniFileNode
from antarest.study.storage.rawstudy.model.filesystem.inode import INode
from antarest.study.storage.rawstudy.model.filesystem.matrix.input_series_matrix import InputSeriesMatrix
from antarest.study.storage.rawstudy.model.filesystem.matrix.matrix import MatrixFrequency
from antarest.study.storage.rawstudy.model.filesystem.matrix.output_series_matrix import OutputSeriesMatrix
from antarest.study.storage.rawstudy.model.filesystem.raw_file_node import RawFileNode
from antarest.study.storage.rawstudy.raw_study_service import RawStudyService
from antarest.study.storage.storage_service import StudyStorageService
from antarest.study.storage.study_download_utils import StudyDownloader, get_output_variables_information
from antarest.study.storage.study_upgrader import StudyUpgrader, check_versions_coherence, find_next_version
from antarest.study.storage.utils import (
    assert_permission,
    get_start_date,
    is_managed,
    is_output_archived,
    remove_from_cache,
)
from antarest.study.storage.variantstudy.business.utils import transform_command_to_dto
from antarest.study.storage.variantstudy.model.command.create_user_resource import CreateUserResource
from antarest.study.storage.variantstudy.model.command.generate_thermal_cluster_timeseries import (
    GenerateThermalClusterTimeSeries,
)
from antarest.study.storage.variantstudy.model.command.icommand import ICommand
from antarest.study.storage.variantstudy.model.command.remove_user_resource import RemoveUserResource
from antarest.study.storage.variantstudy.model.command.replace_matrix import ReplaceMatrix
from antarest.study.storage.variantstudy.model.command.update_comments import UpdateComments
from antarest.study.storage.variantstudy.model.command.update_config import UpdateConfig
from antarest.study.storage.variantstudy.model.command.update_raw_file import UpdateRawFile
from antarest.study.storage.variantstudy.model.command_listener.command_listener import ICommandListener
from antarest.study.storage.variantstudy.model.dbmodel import VariantStudy
from antarest.study.storage.variantstudy.model.model import CommandDTO
from antarest.study.storage.variantstudy.variant_study_service import VariantStudyService
from antarest.worker.archive_worker import ArchiveTaskArgs

logger = logging.getLogger(__name__)

MAX_MISSING_STUDY_TIMEOUT = 2  # days


def get_disk_usage(path: t.Union[str, Path]) -> int:
    """Calculate the total disk usage (in bytes) of a study in a compressed file or directory."""
    path = Path(path)
    if is_archive_format(path.suffix.lower()):
        return os.path.getsize(path)
    total_size = 0
    with os.scandir(path) as it:
        for entry in it:
            if entry.is_file():
                total_size += entry.stat().st_size
            elif entry.is_dir():
                total_size += get_disk_usage(path=str(entry.path))
    return total_size


class TaskProgressRecorder(ICommandListener):
    def __init__(self, notifier: ITaskNotifier) -> None:
        self.notifier = notifier

    def notify_progress(self, progress: int) -> None:
        return self.notifier.notify_progress(progress)


class ThermalClusterTimeSeriesGeneratorTask:
    """
    Task to generate thermal clusters time series
    """

    def __init__(
        self,
        _study_id: str,
        repository: StudyMetadataRepository,
        storage_service: StudyStorageService,
        event_bus: IEventBus,
    ):
        self._study_id = _study_id
        self.repository = repository
        self.storage_service = storage_service
        self.event_bus = event_bus

    def _generate_timeseries(self, notifier: ITaskNotifier) -> None:
        """Run the task (lock the database)."""
        command_context = self.storage_service.variant_study_service.command_factory.command_context
        listener = TaskProgressRecorder(notifier=notifier)
        with db():
            study = self.repository.one(self._study_id)
            file_study = self.storage_service.get_storage(study).get_raw(study)
            command = GenerateThermalClusterTimeSeries(
                command_context=command_context, study_version=file_study.config.version
            )
            execute_or_add_commands(study, file_study, [command], self.storage_service, listener)

            if isinstance(file_study, VariantStudy):
                # In this case we only added the command to the list.
                # It means the generation will really be executed in the next snapshot generation.
                # We don't want this, we want this task to generate the matrices no matter the study.
                # Therefore, we have to launch a variant generation task inside the timeseries generation one.
                variant_service = self.storage_service.variant_study_service
                task_service = variant_service.task_service
                generation_task_id = variant_service.generate_task(study, True, False, listener)
                task_service.await_task(generation_task_id)
                result = task_service.status_task(generation_task_id, RequestParameters(DEFAULT_ADMIN_USER))
                if not result.result or not result.result.success:
                    raise ValueError(f"Failed to generate variant study {self._study_id}")
            self.event_bus.push(
                Event(
                    type=EventType.STUDY_EDITED,
                    payload=study.to_json_summary(),
                    permissions=PermissionInfo.from_study(study),
                )
            )

    def run_task(self, notifier: ITaskNotifier) -> TaskResult:
        msg = f"Generating thermal timeseries for study '{self._study_id}'"
        notifier.notify_message(msg)
        self._generate_timeseries(notifier)
        msg = f"Successfully generated thermal timeseries for study '{self._study_id}'"
        notifier.notify_message(msg)
        return TaskResult(success=True, message=msg)

    # Make `ThermalClusterTimeSeriesGeneratorTask` object callable
    __call__ = run_task


class StudyUpgraderTask:
    """
    Task to perform a study upgrade.
    """

    def __init__(
        self,
        study_id: str,
        target_version: str,
        *,
        repository: StudyMetadataRepository,
        storage_service: StudyStorageService,
        cache_service: ICache,
        event_bus: IEventBus,
    ):
        self._study_id = study_id
        self._target_version = target_version
        self.repository = repository
        self.storage_service = storage_service
        self.cache_service = cache_service
        self.event_bus = event_bus

    def _upgrade_study(self) -> None:
        """Run the task (lock the database)."""
        study_id: str = self._study_id
        target_version: str = self._target_version
        is_study_denormalized = False
        with db():
            # TODO We want to verify that a study doesn't have children and if it does do we upgrade all of them ?
            study_to_upgrade = self.repository.one(study_id)
            is_variant = isinstance(study_to_upgrade, VariantStudy)
            try:
                # sourcery skip: extract-method
                if is_variant:
                    self.storage_service.variant_study_service.clear_snapshot(study_to_upgrade)
                else:
                    study_path = Path(study_to_upgrade.path)
                    study_upgrader = StudyUpgrader(study_path, target_version)
                    if is_managed(study_to_upgrade) and study_upgrader.should_denormalize_study():
                        # We have to denormalize the study because the upgrade impacts study matrices
                        file_study = self.storage_service.get_storage(study_to_upgrade).get_raw(study_to_upgrade)
                        file_study.tree.denormalize()
                        is_study_denormalized = True
                    study_upgrader.upgrade()
                remove_from_cache(self.cache_service, study_to_upgrade.id)
                study_to_upgrade.version = target_version
                self.repository.save(study_to_upgrade)
                self.event_bus.push(
                    Event(
                        type=EventType.STUDY_EDITED,
                        payload=study_to_upgrade.to_json_summary(),
                        permissions=PermissionInfo.from_study(study_to_upgrade),
                    )
                )
            finally:
                if is_study_denormalized:
                    file_study = self.storage_service.get_storage(study_to_upgrade).get_raw(study_to_upgrade)
                    file_study.tree.normalize()

    def run_task(self, notifier: ITaskNotifier) -> TaskResult:
        """
        Run the study upgrade task.

        Args:
            notifier: function used to emit user messages.

        Returns:
            The result of the task is always `success=True`.
        """
        # The call to `_upgrade_study` may raise an exception, which will be
        # handled in the task service (see: `TaskJobService._run_task`)
        msg = f"Upgrade study '{self._study_id}' to version {self._target_version}"
        notifier.notify_message(msg)
        self._upgrade_study()
        msg = f"Successfully upgraded study '{self._study_id}' to version {self._target_version}"
        notifier.notify_message(msg)
        return TaskResult(success=True, message=msg)

    # Make `StudyUpgraderTask` object is callable
    __call__ = run_task


class StudyService:
    """
    Storage module facade service to handle studies management.
    """

    def __init__(
        self,
        raw_study_service: RawStudyService,
        variant_study_service: VariantStudyService,
        user_service: LoginService,
        repository: StudyMetadataRepository,
        event_bus: IEventBus,
        file_transfer_manager: FileTransferManager,
        task_service: ITaskService,
        cache_service: ICache,
        config: Config,
    ):
        self.storage_service = StudyStorageService(raw_study_service, variant_study_service)
        self.user_service = user_service
        self.repository = repository
        self.event_bus = event_bus
        self.file_transfer_manager = file_transfer_manager
        self.task_service = task_service
        self.areas = AreaManager(self.storage_service, self.repository)
        self.district_manager = DistrictManager(self.storage_service)
        self.links_manager = LinkManager(self.storage_service)
        self.config_manager = ConfigManager(self.storage_service)
        self.general_manager = GeneralManager(self.storage_service)
        self.thematic_trimming_manager = ThematicTrimmingManager(self.storage_service)
        self.optimization_manager = OptimizationManager(self.storage_service)
        self.adequacy_patch_manager = AdequacyPatchManager(self.storage_service)
        self.advanced_parameters_manager = AdvancedParamsManager(self.storage_service)
        self.hydro_manager = HydroManager(self.storage_service)
        self.allocation_manager = AllocationManager(self.storage_service)
        self.properties_manager = PropertiesManager(self.storage_service)
        self.renewable_manager = RenewableManager(self.storage_service)
        self.thermal_manager = ThermalManager(self.storage_service)
        self.st_storage_manager = STStorageManager(self.storage_service)
        self.ts_config_manager = TimeSeriesConfigManager(self.storage_service)
        self.playlist_manager = PlaylistManager(self.storage_service)
        self.scenario_builder_manager = ScenarioBuilderManager(self.storage_service)
        self.xpansion_manager = XpansionManager(self.storage_service)
        self.matrix_manager = MatrixManager(self.storage_service)
        self.binding_constraint_manager = BindingConstraintManager(self.storage_service)
        self.correlation_manager = CorrelationManager(self.storage_service)
        self.table_mode_manager = TableModeManager(
            self.areas,
            self.links_manager,
            self.thermal_manager,
            self.renewable_manager,
            self.st_storage_manager,
            self.binding_constraint_manager,
        )
        self.cache_service = cache_service
        self.config = config
        self.on_deletion_callbacks: t.List[t.Callable[[str], None]] = []

    def add_on_deletion_callback(self, callback: t.Callable[[str], None]) -> None:
        self.on_deletion_callbacks.append(callback)

    def _on_study_delete(self, uuid: str) -> None:
        """Run all callbacks"""
        for callback in self.on_deletion_callbacks:
            callback(uuid)

    def get(
        self,
        uuid: str,
        url: str,
        depth: int,
        formatted: bool,
        params: RequestParameters,
    ) -> JSON:
        """
        Get study data inside filesystem
        Args:
            uuid: study uuid
            url: route to follow inside study structure
            depth: depth to expand tree when route matched
            formatted: indicate if raw files must be parsed and formatted
            params: request parameters

        Returns: data study formatted in json

        """
        study = self.get_study(uuid)
        assert_permission(params.user, study, StudyPermissionType.READ)

        return self.storage_service.get_storage(study).get(study, url, depth, formatted)

    def aggregate_output_data(
        self,
        uuid: str,
        output_id: str,
        query_file: t.Union[MCIndAreasQueryFile, MCAllAreasQueryFile, MCIndLinksQueryFile, MCAllLinksQueryFile],
        frequency: MatrixFrequency,
        columns_names: t.Sequence[str],
        ids_to_consider: t.Sequence[str],
        params: RequestParameters,
        mc_years: t.Optional[t.Sequence[int]] = None,
    ) -> pd.DataFrame:
        """
        Aggregates output data based on several filtering conditions

        Args:
            uuid: study uuid
            output_id: simulation output ID
            query_file: which types of data to retrieve: "values", "details", "details-st-storage", "details-res", "ids"
            frequency: yearly, monthly, weekly, daily or hourly.
            columns_names: regexes (if details) or columns to be selected, if empty, all columns are selected
            ids_to_consider: list of areas or links ids to consider, if empty, all areas are selected
            params: request parameters
            mc_years: list of monte-carlo years, if empty, all years are selected (only for mc-ind)

        Returns: the aggregated data as a DataFrame

        """
        study = self.get_study(uuid)
        assert_permission(params.user, study, StudyPermissionType.READ)
        study_path = self.storage_service.raw_study_service.get_study_path(study)
        aggregator_manager = AggregatorManager(
            study_path, output_id, query_file, frequency, ids_to_consider, columns_names, mc_years
        )
        return aggregator_manager.aggregate_output_data()

    def get_logs(
        self,
        study_id: str,
        output_id: str,
        job_id: str,
        err_log: bool,
        params: RequestParameters,
    ) -> t.Optional[str]:
        study = self.get_study(study_id)
        assert_permission(params.user, study, StudyPermissionType.READ)
        file_study = self.storage_service.get_storage(study).get_raw(study)
        log_locations = {
            False: [
                ["output", "logs", f"{job_id}-out.log"],
                ["output", "logs", f"{output_id}-out.log"],
                ["output", output_id, "antares-out"],
                ["output", output_id, "simulation"],
            ],
            True: [
                ["output", "logs", f"{job_id}-err.log"],
                ["output", "logs", f"{output_id}-err.log"],
                ["output", output_id, "antares-err"],
            ],
        }
        empty_log = False
        for log_location in log_locations[err_log]:
            try:
                log = t.cast(
                    bytes,
                    file_study.tree.get(log_location, depth=1, formatted=True),
                ).decode(encoding="utf-8")
                # when missing file, RawFileNode return empty bytes
                if log:
                    return log
                else:
                    empty_log = True
            except ChildNotFoundError:
                pass
            except KeyError:
                pass
        if empty_log:
            return ""
        raise ChildNotFoundError(f"Logs for {output_id} of study {study_id} were not found")

    def save_logs(
        self,
        study_id: str,
        job_id: str,
        log_suffix: str,
        log_data: str,
    ) -> None:
        logger.info(f"Saving logs for job {job_id} of study {study_id}")
        stopwatch = StopWatch()
        study = self.get_study(study_id)
        file_study = self.storage_service.get_storage(study).get_raw(study)
        file_study.tree.save(
            bytes(log_data, encoding="utf-8"),
            [
                "output",
                "logs",
                f"{job_id}-{log_suffix}",
            ],
        )
        stopwatch.log_elapsed(lambda d: logger.info(f"Saved logs for job {job_id} in {d}s"))

    def get_comments(self, study_id: str, params: RequestParameters) -> t.Union[str, JSON]:
        """
        Get the comments of a study.

        Args:
            study_id: The ID of the study.
            params: The parameters of the HTTP request containing the user information.

        Returns: textual comments of the study.
        """
        study = self.get_study(study_id)
        assert_permission(params.user, study, StudyPermissionType.READ)

        output = self.storage_service.get_storage(study).get(metadata=study, url="/settings/comments")

        with contextlib.suppress(AttributeError, UnicodeDecodeError):
            output = output.decode("utf-8")  # type: ignore

        return output

    def edit_comments(
        self,
        uuid: str,
        data: CommentsDto,
        params: RequestParameters,
    ) -> None:
        """
        Replace data inside study.

        Args:
            uuid: study id
            data: new data to replace
            params: request parameters

        Returns: new data replaced

        """
        study = self.get_study(uuid)
        assert_permission(params.user, study, StudyPermissionType.WRITE)
        self._assert_study_unarchived(study)

        if isinstance(study, RawStudy):
            self.edit_study(
                uuid=uuid,
                url="settings/comments",
                new=bytes(data.comments, "utf-8"),
                params=params,
            )
        else:
            variant_study_service = self.storage_service.variant_study_service
            command = [
                UpdateRawFile(
                    target="settings/comments",
                    b64Data=base64.b64encode(data.comments.encode("utf-8")).decode("utf-8"),
                    command_context=variant_study_service.command_factory.command_context,
                    study_version=study.version,
                )
            ]
            variant_study_service.append_commands(
                study.id,
                transform_command_to_dto(command, force_aggregate=True),
                RequestParameters(user=params.user),
            )

    def get_studies_information(
        self,
        study_filter: StudyFilter,
        sort_by: t.Optional[StudySortBy] = None,
        pagination: StudyPagination = StudyPagination(),
    ) -> t.Dict[str, StudyMetadataDTO]:
        """
        Get information for matching studies of a search query.
        Args:
            study_filter: filtering parameters
            sort_by: how to sort the db query results
            pagination: set offset and limit for db query

        Returns: List of study information
        """
        logger.info("Retrieving matching studies")
        studies: t.Dict[str, StudyMetadataDTO] = {}
        matching_studies = self.repository.get_all(
            study_filter=study_filter,
            sort_by=sort_by,
            pagination=pagination,
        )
        logger.info("Studies retrieved")
        for study in matching_studies:
            study_metadata = self._try_get_studies_information(study)
            if study_metadata is not None:
                studies[study_metadata.id] = study_metadata
        return studies

    def count_studies(
        self,
        study_filter: StudyFilter,
    ) -> int:
        """
        Get number of matching studies.
        Args:
            study_filter: filtering parameters

        Returns: total number of studies matching the filtering criteria
        """
        total: int = self.repository.count_studies(
            study_filter=study_filter,
        )
        return total

    def _try_get_studies_information(self, study: Study) -> t.Optional[StudyMetadataDTO]:
        try:
            return self.storage_service.get_storage(study).get_study_information(study)
        except Exception as e:
            logger.warning(
                "Failed to build study %s (%s) metadata",
                study.id,
                study.path,
                exc_info=e,
            )
        return None

    def get_study_information(self, uuid: str, params: RequestParameters) -> StudyMetadataDTO:
        """
        Retrieve study information.

        Args:
            uuid: The UUID of the study.
            params: The request parameters.

        Returns:
            Information about the study.
        """
        study = self.get_study(uuid)
        assert_permission(params.user, study, StudyPermissionType.READ)
        logger.info("Study metadata requested for study %s by user %s", uuid, params.get_user_id())
        # TODO: Debounce this with an "update_study_last_access" method updating only every few seconds.
        study.last_access = datetime.utcnow()
        self.repository.save(study)
        return self.storage_service.get_storage(study).get_study_information(study)

    def update_study_information(
        self,
        uuid: str,
        metadata_patch: StudyMetadataPatchDTO,
        params: RequestParameters,
    ) -> StudyMetadataDTO:
        """
        Update study metadata
        Args:
            uuid: study uuid
            metadata_patch: metadata patch
            params: request parameters
        """
        logger.info(
            "updating study %s metadata for user %s",
            uuid,
            params.get_user_id(),
        )
        study = self.get_study(uuid)
        assert_permission(params.user, study, StudyPermissionType.WRITE)

        if metadata_patch.horizon:
            study_settings_url = "settings/generaldata/general"
            self._assert_study_unarchived(study)
            study_settings = self.storage_service.get_storage(study).get(study, study_settings_url)
            study_settings["horizon"] = metadata_patch.horizon
            self._edit_study_using_command(study=study, url=study_settings_url, data=study_settings)

        if metadata_patch.author:
            study_antares_url = "study/antares"
            self._assert_study_unarchived(study)
            study_antares = self.storage_service.get_storage(study).get(study, study_antares_url)
            study_antares["author"] = metadata_patch.author
            self._edit_study_using_command(study=study, url=study_antares_url, data=study_antares)

        study.additional_data = study.additional_data or StudyAdditionalData()
        if metadata_patch.name:
            study.name = metadata_patch.name
        if metadata_patch.author:
            study.additional_data.author = metadata_patch.author
        if metadata_patch.horizon:
            study.additional_data.horizon = metadata_patch.horizon
        if metadata_patch.tags:
            self.repository.update_tags(study, metadata_patch.tags)

        new_metadata = self.storage_service.get_storage(study).patch_update_study_metadata(study, metadata_patch)

        self.event_bus.push(
            Event(
                type=EventType.STUDY_DATA_EDITED,
                payload=study.to_json_summary(),
                permissions=PermissionInfo.from_study(study),
            )
        )

        return new_metadata

    def check_study_access(
        self,
        uuid: str,
        permission: StudyPermissionType,
        params: RequestParameters,
    ) -> Study:
        study = self.get_study(uuid)
        assert_permission(params.user, study, permission)
        self._assert_study_unarchived(study)
        return study

    def get_study_path(self, uuid: str, params: RequestParameters) -> Path:
        """
        Retrieve study path
        Args:
            uuid: study uuid
            params: request parameters

        Returns:

        """
        study = self.get_study(uuid)
        assert_permission(params.user, study, StudyPermissionType.RUN)

        logger.info("study %s path asked by user %s", uuid, params.get_user_id())
        return self.storage_service.get_storage(study).get_study_path(study)

    def create_study(
        self,
        study_name: str,
        version: t.Optional[str],
        group_ids: t.List[str],
        params: RequestParameters,
    ) -> str:
        """
        Creates a study with the specified study name, version, group IDs, and user parameters.

        Args:
            study_name: The name of the study to create.
            version: The version number of the study to choose the template for creation.
            group_ids: A possibly empty list of user group IDs to associate with the study.
            params:
                The parameters of the HTTP request for creation, used to determine
                the currently logged-in user (ID and name).

        Returns:
            str: The ID of the newly created study.
        """
        sid = str(uuid4())
        study_path = self.config.get_workspace_path() / sid

        author = self.get_user_name(params)

        raw = RawStudy(
            id=sid,
            name=study_name,
            workspace=DEFAULT_WORKSPACE_NAME,
            path=str(study_path),
            created_at=datetime.utcnow(),
            updated_at=datetime.utcnow(),
            version=version or f"{NEW_DEFAULT_STUDY_VERSION:ddd}",
            additional_data=StudyAdditionalData(author=author),
        )

        raw = self.storage_service.raw_study_service.create(raw)
        self._save_study(raw, params.user, group_ids)
        self.event_bus.push(
            Event(
                type=EventType.STUDY_CREATED,
                payload=raw.to_json_summary(),
                permissions=PermissionInfo.from_study(raw),
            )
        )

        logger.info("study %s created by user %s", raw.id, params.get_user_id())
        return str(raw.id)

    def get_user_name(self, params: RequestParameters) -> str:
        """
        Retrieves the name of a user based on the provided request parameters.

        Args:
            params: The request parameters which includes user information.

        Returns:
            Returns the user's name or, if the logged user is a "bot"
            (i.e., an application's token), it returns the token's author name.
        """
        if params.user:
            user_id = params.user.impersonator if params.user.type == "bots" else params.user.id
            if curr_user := self.user_service.get_user(user_id, params):
                return curr_user.to_dto().name
        return "Unknown"

    def get_study_synthesis(self, study_id: str, params: RequestParameters) -> FileStudyTreeConfigDTO:
        """
        Get the synthesis of a study.

        Args:
            study_id: The ID of the study.
            params: The parameters of the HTTP request containing the user information.

        Returns: study synthesis
        """
        study = self.get_study(study_id)
        assert_permission(params.user, study, StudyPermissionType.READ)
        study.last_access = datetime.utcnow()
        self.repository.save(study)
        study_storage_service = self.storage_service.get_storage(study)
        return study_storage_service.get_synthesis(study, params)

    def get_input_matrix_startdate(
        self, study_id: str, path: t.Optional[str], params: RequestParameters
    ) -> MatrixIndex:
        study = self.get_study(study_id)
        assert_permission(params.user, study, StudyPermissionType.READ)
        file_study = self.storage_service.get_storage(study).get_raw(study)
        output_id = None
        level = StudyDownloadLevelDTO.HOURLY
        if path:
            path_components = path.strip().strip("/").split("/")
            if len(path_components) > 2 and path_components[0] == "output":
                output_id = path_components[1]
            data_node = file_study.tree.get_node(path_components)
            if isinstance(data_node, OutputSeriesMatrix) or isinstance(data_node, InputSeriesMatrix):
                level = StudyDownloadLevelDTO(data_node.freq)
        return get_start_date(file_study, output_id, level)

    def remove_duplicates(self) -> None:
        duplicates = self.repository.list_duplicates()
        ids: t.List[str] = []
        # ids with same path
        duplicates_by_path = collections.defaultdict(list)
        for study_id, path in duplicates:
            duplicates_by_path[path].append(study_id)
        for path, study_ids in duplicates_by_path.items():
            ids.extend(study_ids[1:])
        if ids:  # Check if ids is not empty
            self.repository.delete(*ids)

    def sync_studies_on_disk(
        self, folders: t.List[StudyFolder], directory: t.Optional[Path] = None, recursive: bool = True
    ) -> None:
        """
        Used by watcher to send list of studies present on filesystem.

        Args:
            folders: list of studies currently present on folder
            directory: directory of studies that will be watched
            recursive: if False, the delta will apply only to the studies in "directory", otherwise
                it will apply to all studies having a path that descend from "directory".

        Returns:

        """
        now = datetime.utcnow()
        clean_up_missing_studies_threshold = now - timedelta(days=MAX_MISSING_STUDY_TIMEOUT)
        all_studies = self.repository.get_all_raw()
        if directory:
            if recursive:
                all_studies = [raw_study for raw_study in all_studies if directory in Path(raw_study.path).parents]
            else:
                all_studies = [raw_study for raw_study in all_studies if directory == Path(raw_study.path).parent]
        studies_by_path = {study.path: study for study in all_studies}

        # delete orphan studies on database
        paths = [str(f.path) for f in folders]

        for study in all_studies:
            if (
                isinstance(study, RawStudy)
                and not study.archived
                and (study.workspace != DEFAULT_WORKSPACE_NAME and study.path not in paths)
            ):
                if not study.missing:
                    logger.info(
                        "Study %s at %s is not present in disk and will be marked for deletion in %i days",
                        study.id,
                        study.path,
                        MAX_MISSING_STUDY_TIMEOUT,
                    )
                    study.missing = now
                    self.repository.save(study)
                    self.event_bus.push(
                        Event(
                            type=EventType.STUDY_DELETED,
                            payload=study.to_json_summary(),
                            permissions=PermissionInfo.from_study(study),
                        )
                    )
                if study.missing < clean_up_missing_studies_threshold:
                    logger.info(
                        "Study %s at %s is not present in disk and will be deleted",
                        study.id,
                        study.path,
                    )
                    self.repository.delete(study.id)

        # Add new studies
        study_paths = [study.path for study in all_studies if study.missing is None]
        missing_studies = {study.path: study for study in all_studies if study.missing is not None}
        for folder in folders:
            study_path = str(folder.path)
            if study_path not in study_paths:
                try:
                    if study_path not in missing_studies.keys():
                        base_path = self.config.storage.workspaces[folder.workspace].path
                        dir_name = folder.path.relative_to(base_path)
                        study = RawStudy(
                            id=str(uuid4()),
                            name=folder.path.name,
                            path=study_path,
                            folder=str(dir_name),
                            workspace=folder.workspace,
                            owner=None,
                            groups=folder.groups,
                            public_mode=PublicMode.FULL if len(folder.groups) == 0 else PublicMode.NONE,
                        )
                        logger.info(
                            "Study at %s appears on disk and will be added as %s",
                            study.path,
                            study.id,
                        )
                    else:
                        study = missing_studies[study_path]
                        study.missing = None
                        logger.info(
                            "Study at %s re appears on disk and will be added as %s",
                            study.path,
                            study.id,
                        )

                    self.storage_service.raw_study_service.update_from_raw_meta(study, fallback_on_default=True)

                    logger.warning("Skipping study format error analysis")
                    # TODO re enable this on an async worker
                    # study.content_status = self._analyse_study(study)

                    self.repository.save(study)
                    self.event_bus.push(
                        Event(
                            type=EventType.STUDY_CREATED,
                            payload=study.to_json_summary(),
                            permissions=PermissionInfo.from_study(study),
                        )
                    )
                except Exception as e:
                    logger.error(f"Failed to add study {folder.path}", exc_info=e)
            elif directory and study_path in studies_by_path:
                existing_study = studies_by_path[study_path]
                if self.storage_service.raw_study_service.update_name_and_version_from_raw_meta(existing_study):
                    self.repository.save(existing_study)

    def copy_study(
        self,
        src_uuid: str,
        dest_study_name: str,
        group_ids: t.List[str],
        use_task: bool,
        params: RequestParameters,
        with_outputs: bool = False,
    ) -> str:
        """
        Copy study to another location.

        Args:
            src_uuid: source study
            dest_study_name: destination study
            group_ids: group to attach on new study
            params: request parameters
            with_outputs: Indicates whether the study's outputs should also be duplicated.
            use_task: indicate if the task job service should be used

        Returns:
            The unique identifier of the task copying the study.
        """
        src_study = self.get_study(src_uuid)
        assert_permission(params.user, src_study, StudyPermissionType.READ)
        self._assert_study_unarchived(src_study)

        def copy_task(notifier: ITaskNotifier) -> TaskResult:
            origin_study = self.get_study(src_uuid)
            study = self.storage_service.get_storage(origin_study).copy(
                origin_study,
                dest_study_name,
                group_ids,
                with_outputs,
            )
            self._save_study(study, params.user, group_ids)
            self.event_bus.push(
                Event(
                    type=EventType.STUDY_CREATED,
                    payload=study.to_json_summary(),
                    permissions=PermissionInfo.from_study(study),
                )
            )

            logger.info(
                "study %s copied to %s by user %s",
                origin_study,
                study.id,
                params.get_user_id(),
            )
            return TaskResult(
                success=True,
                message=f"Study {src_uuid} successfully copied to {study.id}",
                return_value=study.id,
            )

        if use_task:
            task_or_study_id = self.task_service.add_task(
                copy_task,
                f"Study {src_study.name} ({src_uuid}) copy",
                task_type=TaskType.COPY,
                ref_id=src_study.id,
                progress=None,
                custom_event_messages=None,
                request_params=params,
            )
        else:
            res = copy_task(NoopNotifier())
            task_or_study_id = res.return_value or ""

        return task_or_study_id

    def move_study(self, study_id: str, new_folder: str, params: RequestParameters) -> None:
        study = self.get_study(study_id)
        assert_permission(params.user, study, StudyPermissionType.WRITE)
        if not is_managed(study):
            raise NotAManagedStudyException(study_id)
        study.folder = new_folder
        self.repository.save(study, update_modification_date=False)
        self.event_bus.push(
            Event(
                type=EventType.STUDY_EDITED,
                payload=study.to_json_summary(),
                permissions=PermissionInfo.from_study(study),
            )
        )

    def export_study(
        self,
        uuid: str,
        params: RequestParameters,
        outputs: bool = True,
    ) -> FileDownloadTaskDTO:
        """
        Export study to a zip file.
        Args:
            uuid: study id
            params: request parameters
            outputs: integrate output folder in zip file

        """
        study = self.get_study(uuid)
        assert_permission(params.user, study, StudyPermissionType.READ)
        self._assert_study_unarchived(study)

        logger.info("Exporting study %s", uuid)
        export_name = f"Study {study.name} ({uuid}) export"
        export_file_download = self.file_transfer_manager.request_download(
            f"{study.name}-{uuid}{ArchiveFormat.ZIP}", export_name, params.user
        )
        export_path = Path(export_file_download.path)
        export_id = export_file_download.id

        def export_task(notifier: ITaskNotifier) -> TaskResult:
            try:
                target_study = self.get_study(uuid)
                self.storage_service.get_storage(target_study).export_study(target_study, export_path, outputs)
                self.file_transfer_manager.set_ready(export_id)
                return TaskResult(success=True, message=f"Study {uuid} successfully exported")
            except Exception as e:
                self.file_transfer_manager.fail(export_id, str(e))
                raise e

        task_id = self.task_service.add_task(
            export_task,
            export_name,
            task_type=TaskType.EXPORT,
            ref_id=study.id,
            progress=None,
            custom_event_messages=None,
            request_params=params,
        )

        return FileDownloadTaskDTO(file=export_file_download.to_dto(), task=task_id)

    def output_variables_information(
        self,
        study_uuid: str,
        output_uuid: str,
        params: RequestParameters,
    ) -> t.Dict[str, t.List[str]]:
        """
        Returns information about output variables using thematic and geographic trimming information
        Args:
            study_uuid: study id
            output_uuid: output id
            params: request parameters
        """
        study = self.get_study(study_uuid)
        assert_permission(params.user, study, StudyPermissionType.READ)
        self._assert_study_unarchived(study)
        return get_output_variables_information(self.storage_service.get_storage(study).get_raw(study), output_uuid)

    def export_output(
        self,
        study_uuid: str,
        output_uuid: str,
        params: RequestParameters,
    ) -> FileDownloadTaskDTO:
        """
        Export study output to a zip file.
        Args:
            study_uuid: study id
            output_uuid: output id
            params: request parameters
        """
        study = self.get_study(study_uuid)
        assert_permission(params.user, study, StudyPermissionType.READ)
        self._assert_study_unarchived(study)

        logger.info(f"Exporting {output_uuid} from study {study_uuid}")
        export_name = f"Study output {study.name}/{output_uuid} export"
        export_file_download = self.file_transfer_manager.request_download(
            f"{study.name}-{study_uuid}-{output_uuid}{ArchiveFormat.ZIP}",
            export_name,
            params.user,
        )
        export_path = Path(export_file_download.path)
        export_id = export_file_download.id

        def export_task(notifier: ITaskNotifier) -> TaskResult:
            try:
                target_study = self.get_study(study_uuid)
                self.storage_service.get_storage(target_study).export_output(
                    metadata=target_study,
                    output_id=output_uuid,
                    target=export_path,
                )
                self.file_transfer_manager.set_ready(export_id)
                return TaskResult(
                    success=True,
                    message=f"Study output {study_uuid}/{output_uuid} successfully exported",
                )
            except Exception as e:
                self.file_transfer_manager.fail(export_id, str(e))
                raise e

        task_id = self.task_service.add_task(
            export_task,
            export_name,
            task_type=TaskType.EXPORT,
            ref_id=study.id,
            progress=None,
            custom_event_messages=None,
            request_params=params,
        )

        return FileDownloadTaskDTO(file=export_file_download.to_dto(), task=task_id)

    def export_study_flat(
        self,
        uuid: str,
        params: RequestParameters,
        dest: Path,
        output_list: t.Optional[t.List[str]] = None,
    ) -> None:
        logger.info(f"Flat exporting study {uuid}")
        study = self.get_study(uuid)
        assert_permission(params.user, study, StudyPermissionType.READ)
        self._assert_study_unarchived(study)

        return self.storage_service.get_storage(study).export_study_flat(
            study, dest, len(output_list or []) > 0, output_list
        )

    def delete_study(self, uuid: str, children: bool, params: RequestParameters) -> None:
        """
        Delete study and all its children

        Args:
            uuid: study uuid
            children: delete children or not
            params: request parameters
        """
        study = self.get_study(uuid)
        assert_permission(params.user, study, StudyPermissionType.WRITE)

        study_info = study.to_json_summary()

        # this prefetch the workspace because it is lazy loaded and the object is deleted
        # before using workspace attribute in raw study deletion
        # see https://github.com/AntaresSimulatorTeam/AntaREST/issues/606
        if isinstance(study, RawStudy):
            _ = study.workspace

        if self.storage_service.variant_study_service.has_children(study):
            if children:
                self.storage_service.variant_study_service.walk_children(
                    study.id,
                    lambda v: self.delete_study(v.id, True, params),
                    bottom_first=True,
                )
                return
            else:
                raise StudyDeletionNotAllowed(study.id, "Study has variant children")

        self.repository.delete(study.id)

        self.event_bus.push(
            Event(
                type=EventType.STUDY_DELETED,
                payload=study_info,
                permissions=PermissionInfo.from_study(study),
            )
        )

        # delete the files afterward for
        # if the study cannot be deleted from database for foreign key reason
        if self._assert_study_unarchived(study=study, raise_exception=False):
            self.storage_service.get_storage(study).delete(study)
        else:
            if isinstance(study, RawStudy):
                os.unlink(self.storage_service.raw_study_service.find_archive_path(study))

        logger.info("study %s deleted by user %s", uuid, params.get_user_id())

        self._on_study_delete(uuid=uuid)

    def delete_output(self, uuid: str, output_name: str, params: RequestParameters) -> None:
        """
        Delete specific output simulation in study
        Args:
            uuid: study uuid
            output_name: output simulation name
            params: request parameters

        Returns:

        """
        study = self.get_study(uuid)
        assert_permission(params.user, study, StudyPermissionType.WRITE)
        self._assert_study_unarchived(study)
        self.storage_service.get_storage(study).delete_output(study, output_name)
        self.event_bus.push(
            Event(
                type=EventType.STUDY_DATA_EDITED,
                payload=study.to_json_summary(),
                permissions=PermissionInfo.from_study(study),
            )
        )

        logger.info(f"Output {output_name} deleted from study {uuid}")

    def download_outputs(
        self,
        study_id: str,
        output_id: str,
        data: StudyDownloadDTO,
        use_task: bool,
        filetype: ExportFormat,
        params: RequestParameters,
        tmp_export_file: t.Optional[Path] = None,
    ) -> t.Union[Response, FileDownloadTaskDTO, FileResponse]:
        """
        Download outputs
        Args:
            study_id: study ID.
            output_id: output ID.
            data: Json parameters.
            use_task: use task or not.
            filetype: type of returning file,.
            tmp_export_file: temporary file (if `use_task` is false),.
            params: request parameters.

        Returns: CSV content file

        """
        # GET STUDY ID
        study = self.get_study(study_id)
        assert_permission(params.user, study, StudyPermissionType.READ)
        self._assert_study_unarchived(study)
        logger.info(f"Study {study_id} output download asked by {params.get_user_id()}")

        if use_task:
            logger.info(f"Exporting {output_id} from study {study_id}")
            export_name = f"Study filtered output {study.name}/{output_id} export"
            export_file_download = self.file_transfer_manager.request_download(
                f"{study.name}-{study_id}-{output_id}_filtered{filetype.suffix}",
                export_name,
                params.user,
            )
            export_path = Path(export_file_download.path)
            export_id = export_file_download.id

            def export_task(_notifier: ITaskNotifier) -> TaskResult:
                try:
                    _study = self.get_study(study_id)
                    _stopwatch = StopWatch()
                    _matrix = StudyDownloader.build(
                        self.storage_service.get_storage(_study).get_raw(_study),
                        output_id,
                        data,
                    )
                    _stopwatch.log_elapsed(
                        lambda x: logger.info(f"Study {study_id} filtered output {output_id} built in {x}s")
                    )
                    StudyDownloader.export(_matrix, filetype, export_path)
                    _stopwatch.log_elapsed(
                        lambda x: logger.info(f"Study {study_id} filtered output {output_id} exported in {x}s")
                    )
                    self.file_transfer_manager.set_ready(export_id)
                    return TaskResult(
                        success=True,
                        message=f"Study filtered output {study_id}/{output_id} successfully exported",
                    )
                except Exception as e:
                    self.file_transfer_manager.fail(export_id, str(e))
                    raise

            task_id = self.task_service.add_task(
                export_task,
                export_name,
                task_type=TaskType.EXPORT,
                ref_id=study.id,
                progress=None,
                custom_event_messages=None,
                request_params=params,
            )

            return FileDownloadTaskDTO(file=export_file_download.to_dto(), task=task_id)
        else:
            stopwatch = StopWatch()
            matrix = StudyDownloader.build(
                self.storage_service.get_storage(study).get_raw(study),
                output_id,
                data,
            )
            stopwatch.log_elapsed(lambda x: logger.info(f"Study {study_id} filtered output {output_id} built in {x}s"))
            if tmp_export_file is not None:
                StudyDownloader.export(matrix, filetype, tmp_export_file)
                stopwatch.log_elapsed(
                    lambda x: logger.info(f"Study {study_id} filtered output {output_id} exported in {x}s")
                )

                if filetype == ExportFormat.JSON:
                    headers = {"Content-Disposition": "inline"}
                elif filetype == ExportFormat.TAR_GZ:
                    headers = {"Content-Disposition": f'attachment; filename="output-{output_id}.tar.gz'}
                elif filetype == ExportFormat.ZIP:
                    headers = {"Content-Disposition": f'attachment; filename="output-{output_id}.zip'}
                else:  # pragma: no cover
                    raise NotImplementedError(f"Export format {filetype} is not supported")

                return FileResponse(tmp_export_file, headers=headers, media_type=filetype)

            else:
                json_response = to_json(matrix.model_dump(mode="json"))
                return Response(content=json_response, media_type="application/json")

    def get_study_sim_result(self, study_id: str, params: RequestParameters) -> t.List[StudySimResultDTO]:
        """
        Get global result information
        Args:
            study_id: study Id
            params: request parameters

        Returns: an object containing all needed information

        """
        study = self.get_study(study_id)
        assert_permission(params.user, study, StudyPermissionType.READ)
        logger.info(
            "study %s output listing asked by user %s",
            study_id,
            params.get_user_id(),
        )

        return self.storage_service.get_storage(study).get_study_sim_result(study)

    def set_sim_reference(
        self,
        study_id: str,
        output_id: str,
        status: bool,
        params: RequestParameters,
    ) -> None:
        """
        Set simulation as the reference output.

        Args:
            study_id: study ID.
            output_id: The ID of the output to set as reference.
            status: state of the reference status.
            params: request parameters
        """
        study = self.get_study(study_id)
        assert_permission(params.user, study, StudyPermissionType.WRITE)
        self._assert_study_unarchived(study)

        logger.info(
            f"output {output_id} set by user {params.get_user_id()} as reference ({status}) for study {study_id}"
        )

        self.storage_service.get_storage(study).set_reference_output(study, output_id, status)

    def import_study(
        self,
        stream: t.BinaryIO,
        group_ids: t.List[str],
        params: RequestParameters,
    ) -> str:
        """
        Import a compressed study.

        Args:
            stream: binary content of the study compressed in ZIP or 7z format.
            group_ids: group to attach to study
            params: request parameters

        Returns:
            New study UUID.

        Raises:
            BadArchiveContent: If the archive is corrupted or in an unknown format.
        """
        sid = str(uuid4())
        path = str(self.config.get_workspace_path() / sid)
        study = RawStudy(
            id=sid,
            workspace=DEFAULT_WORKSPACE_NAME,
            path=path,
            additional_data=StudyAdditionalData(),
            public_mode=PublicMode.NONE if group_ids else PublicMode.READ,
            groups=group_ids,
        )
        study = self.storage_service.raw_study_service.import_study(study, stream)
        study.updated_at = datetime.utcnow()

        self._save_study(study, params.user, group_ids)
        self.event_bus.push(
            Event(
                type=EventType.STUDY_CREATED,
                payload=study.to_json_summary(),
                permissions=PermissionInfo.from_study(study),
            )
        )

        logger.info("study %s imported by user %s", study.id, params.get_user_id())
        return str(study.id)

    def import_output(
        self,
        uuid: str,
        output: t.Union[t.BinaryIO, Path],
        params: RequestParameters,
        output_name_suffix: t.Optional[str] = None,
        auto_unzip: bool = True,
    ) -> t.Optional[str]:
        """
        Import specific output simulation inside study
        Args:
            uuid: study uuid
            output: zip file with simulation folder or simulation folder path
            params: request parameters
            output_name_suffix: optional suffix name for the output
            auto_unzip: add a task to unzip the output after import

        Returns: output simulation json formatted

        """
        logger.info(f"Importing new output for study {uuid}")
        study = self.get_study(uuid)
        assert_permission(params.user, study, StudyPermissionType.RUN)
        self._assert_study_unarchived(study)
        if not Path(study.path).exists():
            raise StudyNotFoundError(f"Study files were not found for study {uuid}")

        output_id = self.storage_service.get_storage(study).import_output(study, output, output_name_suffix)
        remove_from_cache(cache=self.cache_service, root_id=study.id)
        logger.info("output added to study %s by user %s", uuid, params.get_user_id())

        if output_id and isinstance(output, Path) and output.suffix == ArchiveFormat.ZIP and auto_unzip:
            self.unarchive_output(uuid, output_id, not is_managed(study), params)

        return output_id

    def _create_edit_study_command(
        self, tree_node: INode[JSON, SUB_JSON, JSON], url: str, data: SUB_JSON, study_version: StudyVersion
    ) -> ICommand:
        """
        Create correct command to edit study
        Args:
            tree_node: target node of the command
            url: data path to reach
            data: new data to replace

        Returns: ICommand that replaces the data

        """

        context = self.storage_service.variant_study_service.command_factory.command_context

        if isinstance(tree_node, IniFileNode):
            assert not isinstance(data, (bytes, list))
            return UpdateConfig(target=url, data=data, command_context=context, study_version=study_version)
        elif isinstance(tree_node, InputSeriesMatrix):
            if isinstance(data, bytes):
                # noinspection PyTypeChecker
                str_data = data.decode("utf-8")
                try:
                    delimiter = csv.Sniffer().sniff(str_data, delimiters=r"[,;\t]").delimiter
                except csv.Error:
                    # Can happen with data with only one column. In this case, we don't care about the delimiter.
                    delimiter = "\t"
                if not str_data:
                    matrix = np.zeros(shape=(0, 0))
                else:
                    matrix = pd.read_csv(io.BytesIO(data), delimiter=delimiter, header=None).to_numpy(dtype=np.float64)
                matrix = matrix.reshape((1, 0)) if matrix.size == 0 else matrix
                return ReplaceMatrix(
                    target=url, matrix=matrix.tolist(), command_context=context, study_version=study_version
                )
            assert isinstance(data, (list, str))
            return ReplaceMatrix(target=url, matrix=data, command_context=context, study_version=study_version)
        elif isinstance(tree_node, RawFileNode):
            if url.split("/")[-1] == "comments":
                if isinstance(data, bytes):
                    data = data.decode("utf-8")
                assert isinstance(data, str)
                return UpdateComments(comments=data, command_context=context, study_version=study_version)
            elif isinstance(data, bytes):
                return UpdateRawFile(
                    target=url,
                    b64Data=base64.b64encode(data).decode("utf-8"),
                    command_context=context,
                    study_version=study_version,
                )
        raise NotImplementedError()

    def _edit_study_using_command(
        self,
        study: Study,
        url: str,
        data: SUB_JSON,
        *,
        create_missing: bool = False,
    ) -> t.List[ICommand]:
        """
        Replace data on disk with new, using variant commands.

        In addition to regular configuration changes, this function also allows the end user
        to store files on disk, in the "user" directory of the study (without using variant commands).

        Args:
            study: study
            url: data path to reach
            data: new data to replace
            create_missing: Flag to indicate whether to create file or parent directories if missing.
        """
        study_service = self.storage_service.get_storage(study)
        file_study = study_service.get_raw(metadata=study)
        commands: t.List[ICommand] = []

        file_relpath = PurePosixPath(url.strip().strip("/"))
        file_path = study_service.get_study_path(study).joinpath(file_relpath)
        create_missing &= not file_path.exists()
        if create_missing:
<<<<<<< HEAD
            context = self.storage_service.variant_study_service.command_factory.command_context
            cmd_1 = CreateUserResource(path=str(file_relpath), file=True, command_context=context)
            assert isinstance(data, bytes)
            cmd_2 = UpdateRawFile(target=url, b64Data=base64.b64encode(data).decode("utf-8"), command_context=context)
            commands.extend([cmd_1, cmd_2])
        else:
            # A 404 Not Found error is raised if the file does not exist.
            tree_node = file_study.tree.get_node(file_relpath.parts)  # type: ignore
            commands.append(self._create_edit_study_command(tree_node=tree_node, url=url, data=data))
=======
            # IMPORTANT: We prohibit deep file system changes in private directories.
            # - File and directory creation is only possible for the "user" directory,
            #   because the "input" and "output" directories are managed by Antares.
            # - We also prohibit writing files in the "user/expansion" folder which currently
            #   contains the Xpansion tool configuration.
            #   This configuration should be moved to the "input/expansion" directory in the future.
            if file_relpath and file_relpath.parts[0] == "user" and file_relpath.parts[1] != "expansion":
                # In the case of variants, we must write the file directly in the study's snapshot folder,
                # because the "user" folder is not managed by the command mechanism.
                file_path.parent.mkdir(parents=True, exist_ok=True)
                file_path.touch()

        # A 404 Not Found error is raised if the file does not exist.
        tree_node = file_study.tree.get_node(file_relpath.parts)  # type: ignore

        study_version = file_study.config.version
        command = self._create_edit_study_command(tree_node=tree_node, url=url, data=data, study_version=study_version)
>>>>>>> d6b6d157

        if isinstance(study_service, RawStudyService):
            url = "study/antares/lastsave"
            last_save_node = file_study.tree.get_node(url.split("/"))
<<<<<<< HEAD
            cmd = self._create_edit_study_command(tree_node=last_save_node, url=url, data=int(time.time()))
            commands.append(cmd)
=======
            cmd = self._create_edit_study_command(
                tree_node=last_save_node, url=url, data=int(time.time()), study_version=study_version
            )
            cmd.apply(file_study)

            self.storage_service.variant_study_service.invalidate_cache(study)

        elif isinstance(study_service, VariantStudyService):
            study_service.append_command(
                study_id=file_study.config.study_id,
                command=command.to_dto(),
                params=RequestParameters(user=DEFAULT_ADMIN_USER),
            )

        else:  # pragma: no cover
            raise TypeError(repr(type(study_service)))
>>>>>>> d6b6d157

        execute_or_add_commands(study, file_study, commands, self.storage_service)
        return commands  # for testing purpose

    def apply_commands(
        self, uuid: str, commands: t.List[CommandDTO], params: RequestParameters
    ) -> t.Optional[t.List[str]]:
        study = self.get_study(uuid)
        if isinstance(study, VariantStudy):
            return self.storage_service.variant_study_service.append_commands(uuid, commands, params)
        else:
            file_study = self.storage_service.raw_study_service.get_raw(study)
            assert_permission(params.user, study, StudyPermissionType.WRITE)
            self._assert_study_unarchived(study)
            parsed_commands: t.List[ICommand] = []
            for command in commands:
                parsed_commands.extend(self.storage_service.variant_study_service.command_factory.to_command(command))
            execute_or_add_commands(
                study,
                file_study,
                parsed_commands,
                self.storage_service,
            )
        self.event_bus.push(
            Event(
                type=EventType.STUDY_DATA_EDITED,
                payload=study.to_json_summary(),
                permissions=PermissionInfo.from_study(study),
            )
        )
        logger.info(
            "Study %s updated by user %s",
            uuid,
            params.get_user_id(),
        )
        return None

    def edit_study(
        self,
        uuid: str,
        url: str,
        new: SUB_JSON,
        params: RequestParameters,
        *,
        create_missing: bool = False,
    ) -> JSON:
        """
        Replace data inside study.

        Args:
            uuid: study id
            url: path data target in study
            new: new data to replace
            params: request parameters
            create_missing: Flag to indicate whether to create file or parent directories if missing.

        Returns: new data replaced
        """
        study = self.get_study(uuid)
        assert_permission(params.user, study, StudyPermissionType.WRITE)
        self._assert_study_unarchived(study)

        self._edit_study_using_command(study=study, url=url.strip().strip("/"), data=new, create_missing=create_missing)

        self.event_bus.push(
            Event(
                type=EventType.STUDY_DATA_EDITED,
                payload=study.to_json_summary(),
                permissions=PermissionInfo.from_study(study),
            )
        )
        logger.info(
            "data %s on study %s updated by user %s",
            url,
            uuid,
            params.get_user_id(),
        )
        return t.cast(JSON, new)

    def change_owner(self, study_id: str, owner_id: int, params: RequestParameters) -> None:
        """
        Change study owner
        Args:
            study_id: study uuid
            owner_id: new owner id
            params: request parameters

        Returns:

        """
        study = self.get_study(study_id)
        assert_permission(params.user, study, StudyPermissionType.MANAGE_PERMISSIONS)
        self._assert_study_unarchived(study)
        new_owner = self.user_service.get_user(owner_id, params)
        study.owner = new_owner
        self.repository.save(study)
        self.event_bus.push(
            Event(
                type=EventType.STUDY_EDITED,
                payload=study.to_json_summary(),
                permissions=PermissionInfo.from_study(study),
            )
        )

        owner_name = None if new_owner is None else new_owner.name
        self._edit_study_using_command(study=study, url="study/antares/author", data=owner_name)

        logger.info(
            "user %s change study %s owner to %d",
            params.get_user_id(),
            study_id,
            owner_id,
        )

    def add_group(self, study_id: str, group_id: str, params: RequestParameters) -> None:
        """
        Attach new group on study.

        Args:
            study_id: study uuid
            group_id: group id to attach
            params: request parameters

        Returns:

        """
        study = self.get_study(study_id)
        assert_permission(params.user, study, StudyPermissionType.MANAGE_PERMISSIONS)
        group = self.user_service.get_group(group_id, params)
        if group not in study.groups:
            study.groups = study.groups + [group]
        self.repository.save(study)
        self.event_bus.push(
            Event(
                type=EventType.STUDY_EDITED,
                payload=study.to_json_summary(),
                permissions=PermissionInfo.from_study(study),
            )
        )

        logger.info(
            "adding group %s to study %s by user %s",
            group_id,
            study_id,
            params.get_user_id(),
        )

    def remove_group(self, study_id: str, group_id: str, params: RequestParameters) -> None:
        """
        Detach group on study
        Args:
            study_id: study uuid
            group_id: group to detach
            params: request parameters

        Returns:

        """
        study = self.get_study(study_id)
        assert_permission(params.user, study, StudyPermissionType.MANAGE_PERMISSIONS)
        study.groups = [group for group in study.groups if group.id != group_id]
        self.repository.save(study)
        self.event_bus.push(
            Event(
                type=EventType.STUDY_EDITED,
                payload=study.to_json_summary(),
                permissions=PermissionInfo.from_study(study),
            )
        )

        logger.info(
            "removing group %s to study %s by user %s",
            group_id,
            study_id,
            params.get_user_id(),
        )

    def set_public_mode(self, study_id: str, mode: PublicMode, params: RequestParameters) -> None:
        """
        Update public mode permission on study
        Args:
            study_id: study uuid
            mode: new public permission
            params: request parameters

        Returns:

        """
        study = self.get_study(study_id)
        assert_permission(params.user, study, StudyPermissionType.MANAGE_PERMISSIONS)
        study.public_mode = mode
        self.repository.save(study)
        self.event_bus.push(
            Event(
                type=EventType.STUDY_EDITED,
                payload=study.to_json_summary(),
                permissions=PermissionInfo.from_study(study),
            )
        )
        logger.info(
            "updated public mode of study %s by user %s",
            study_id,
            params.get_user_id(),
        )

    def check_errors(self, uuid: str) -> t.List[str]:
        study = self.get_study(uuid)
        self._assert_study_unarchived(study)
        return self.storage_service.raw_study_service.check_errors(study)

    def get_all_areas(
        self,
        uuid: str,
        area_type: t.Optional[AreaType],
        ui: bool,
        params: RequestParameters,
    ) -> t.Union[t.List[AreaInfoDTO], t.Dict[str, t.Any]]:
        study = self.get_study(uuid)
        assert_permission(params.user, study, StudyPermissionType.READ)
        return self.areas.get_all_areas_ui_info(study) if ui else self.areas.get_all_areas(study, area_type)

    def get_all_links(
        self,
        uuid: str,
        params: RequestParameters,
    ) -> t.List[LinkDTO]:
        study = self.get_study(uuid)
        assert_permission(params.user, study, StudyPermissionType.READ)
        return self.links_manager.get_all_links(study)

    def create_area(
        self,
        uuid: str,
        area_creation_dto: AreaCreationDTO,
        params: RequestParameters,
    ) -> AreaInfoDTO:
        study = self.get_study(uuid)
        assert_permission(params.user, study, StudyPermissionType.WRITE)
        self._assert_study_unarchived(study)
        new_area = self.areas.create_area(study, area_creation_dto)
        self.event_bus.push(
            Event(
                type=EventType.STUDY_DATA_EDITED,
                payload=study.to_json_summary(),
                permissions=PermissionInfo.from_study(study),
            )
        )
        return new_area

    def create_link(
        self,
        uuid: str,
        link_creation_dto: LinkDTO,
        params: RequestParameters,
    ) -> LinkDTO:
        study = self.get_study(uuid)
        assert_permission(params.user, study, StudyPermissionType.WRITE)
        self._assert_study_unarchived(study)
        new_link = self.links_manager.create_link(study, link_creation_dto)
        self.event_bus.push(
            Event(
                type=EventType.STUDY_DATA_EDITED,
                payload=study.to_json_summary(),
                permissions=PermissionInfo.from_study(study),
            )
        )
        return new_link

    def update_area(
        self,
        uuid: str,
        area_id: str,
        area_patch_dto: PatchArea,
        params: RequestParameters,
    ) -> AreaInfoDTO:
        study = self.get_study(uuid)
        assert_permission(params.user, study, StudyPermissionType.WRITE)
        self._assert_study_unarchived(study)
        updated_area = self.areas.update_area_metadata(study, area_id, area_patch_dto)
        self.event_bus.push(
            Event(
                type=EventType.STUDY_DATA_EDITED,
                payload=study.to_json_summary(),
                permissions=PermissionInfo.from_study(study),
            )
        )
        return updated_area

    def update_area_ui(
        self,
        uuid: str,
        area_id: str,
        area_ui: UpdateAreaUi,
        layer: str,
        params: RequestParameters,
    ) -> None:
        study = self.get_study(uuid)
        assert_permission(params.user, study, StudyPermissionType.WRITE)
        self._assert_study_unarchived(study)
        return self.areas.update_area_ui(study, area_id, area_ui, layer)

    def update_thermal_cluster_metadata(
        self,
        uuid: str,
        area_id: str,
        clusters_metadata: t.Dict[str, PatchCluster],
        params: RequestParameters,
    ) -> AreaInfoDTO:
        study = self.get_study(uuid)
        assert_permission(params.user, study, StudyPermissionType.WRITE)
        self._assert_study_unarchived(study)
        return self.areas.update_thermal_cluster_metadata(study, area_id, clusters_metadata)

    def delete_area(self, uuid: str, area_id: str, params: RequestParameters) -> None:
        """
        Delete area from study if it is not referenced by a binding constraint,
        otherwise raise an HTTP 403 Forbidden error.

        Args:
            uuid: The study ID.
            area_id: The area ID to delete.
            params: The request parameters used to check user permissions.

        Raises:
            ReferencedObjectDeletionNotAllowed: If the area is referenced by a binding constraint.
        """
        study = self.get_study(uuid)
        assert_permission(params.user, study, StudyPermissionType.WRITE)
        self._assert_study_unarchived(study)
        referencing_binding_constraints = self.binding_constraint_manager.get_binding_constraints(
            study, ConstraintFilters(area_name=area_id)
        )
        if referencing_binding_constraints:
            binding_ids = [bc.id for bc in referencing_binding_constraints]
            raise ReferencedObjectDeletionNotAllowed(area_id, binding_ids, object_type="Area")
        self.areas.delete_area(study, area_id)
        self.event_bus.push(
            Event(
                type=EventType.STUDY_DATA_EDITED,
                payload=study.to_json_summary(),
                permissions=PermissionInfo.from_study(study),
            )
        )

    def delete_link(
        self,
        uuid: str,
        area_from: str,
        area_to: str,
        params: RequestParameters,
    ) -> None:
        """
        Delete link from study if it is not referenced by a binding constraint,
        otherwise raise an HTTP 403 Forbidden error.

        Args:
            uuid: The study ID.
            area_from: The area from which the link starts.
            area_to: The area to which the link ends.
            params: The request parameters used to check user permissions.

        Raises:
            ReferencedObjectDeletionNotAllowed: If the link is referenced by a binding constraint.
        """
        study = self.get_study(uuid)
        assert_permission(params.user, study, StudyPermissionType.WRITE)
        self._assert_study_unarchived(study)
        link_id = LinkTerm(area1=area_from, area2=area_to).generate_id()
        referencing_binding_constraints = self.binding_constraint_manager.get_binding_constraints(
            study, ConstraintFilters(link_id=link_id)
        )
        if referencing_binding_constraints:
            binding_ids = [bc.id for bc in referencing_binding_constraints]
            raise ReferencedObjectDeletionNotAllowed(link_id, binding_ids, object_type="Link")
        self.links_manager.delete_link(study, area_from, area_to)
        self.event_bus.push(
            Event(
                type=EventType.STUDY_DATA_EDITED,
                payload=study.to_json_summary(),
                permissions=PermissionInfo.from_study(study),
            )
        )

    def archive(self, uuid: str, params: RequestParameters) -> str:
        logger.info(f"Archiving study {uuid}")
        study = self.get_study(uuid)
        assert_permission(params.user, study, StudyPermissionType.WRITE)

        self._assert_study_unarchived(study)

        if not isinstance(study, RawStudy):
            raise StudyTypeUnsupported(study.id, study.type)

        if not is_managed(study):
            raise NotAManagedStudyException(study.id)

        if self.task_service.list_tasks(
            TaskListFilter(
                ref_id=uuid,
                type=[TaskType.ARCHIVE, TaskType.UNARCHIVE],
                status=[TaskStatus.RUNNING, TaskStatus.PENDING],
            ),
            RequestParameters(user=DEFAULT_ADMIN_USER),
        ):
            raise TaskAlreadyRunning()

        def archive_task(notifier: ITaskNotifier) -> TaskResult:
            study_to_archive = self.get_study(uuid)
            self.storage_service.raw_study_service.archive(study_to_archive)
            study_to_archive.archived = True
            self.repository.save(study_to_archive)
            self.event_bus.push(
                Event(
                    type=EventType.STUDY_EDITED,
                    payload=study_to_archive.to_json_summary(),
                    permissions=PermissionInfo.from_study(study_to_archive),
                )
            )
            return TaskResult(success=True, message="ok")

        return self.task_service.add_task(
            archive_task,
            f"Study {study.name} archiving",
            task_type=TaskType.ARCHIVE,
            ref_id=study.id,
            progress=None,
            custom_event_messages=None,
            request_params=params,
        )

    def unarchive(self, uuid: str, params: RequestParameters) -> str:
        study = self.get_study(uuid)
        if not study.archived:
            raise HTTPException(http.HTTPStatus.BAD_REQUEST, "Study is not archived")

        if self.task_service.list_tasks(
            TaskListFilter(
                ref_id=uuid,
                type=[TaskType.UNARCHIVE, TaskType.ARCHIVE],
                status=[TaskStatus.RUNNING, TaskStatus.PENDING],
            ),
            RequestParameters(user=DEFAULT_ADMIN_USER),
        ):
            raise TaskAlreadyRunning()

        assert_permission(params.user, study, StudyPermissionType.WRITE)

        if not isinstance(study, RawStudy):
            raise StudyTypeUnsupported(study.id, study.type)

        def unarchive_task(notifier: ITaskNotifier) -> TaskResult:
            study_to_archive = self.get_study(uuid)
            self.storage_service.raw_study_service.unarchive(study_to_archive)
            study_to_archive.archived = False

            os.unlink(self.storage_service.raw_study_service.find_archive_path(study_to_archive))
            self.repository.save(study_to_archive)
            self.event_bus.push(
                Event(
                    type=EventType.STUDY_EDITED,
                    payload=study.to_json_summary(),
                    permissions=PermissionInfo.from_study(study),
                )
            )
            remove_from_cache(cache=self.cache_service, root_id=uuid)
            return TaskResult(success=True, message="ok")

        return self.task_service.add_task(
            unarchive_task,
            f"Study {study.name} unarchiving",
            task_type=TaskType.UNARCHIVE,
            ref_id=study.id,
            progress=None,
            custom_event_messages=None,
            request_params=params,
        )

    def _save_study(
        self,
        study: Study,
        owner: t.Optional[JWTUser] = None,
        group_ids: t.Sequence[str] = (),
    ) -> None:
        """
        Create or update a study with specified attributes.

        This function is responsible for creating a new study or updating an existing one
        with the provided information.

        Args:
            study: The study to be saved or updated.
            owner: The owner of the study (current authenticated user).
            group_ids: The list of group IDs to associate with the study.

        Raises:
            UserHasNotPermissionError:
                If the owner or the group role is not specified.
        """
        if not owner:
            raise UserHasNotPermissionError("owner is not specified or has invalid authentication")

        if isinstance(study, RawStudy):
            study.content_status = StudyContentStatus.VALID

        study.owner = self.user_service.get_user(owner.impersonator, params=RequestParameters(user=owner))

        study.groups.clear()
        for gid in group_ids:
            owned_groups = (g for g in owner.groups if g.id == gid)
            jwt_group: t.Optional[JWTGroup] = next(owned_groups, None)
            if jwt_group is None or jwt_group.role is None:
                raise UserHasNotPermissionError(f"Permission denied for group ID: {gid}")
            study.groups.append(Group(id=jwt_group.id, name=jwt_group.name))

        self.repository.save(study)

    def get_study(self, uuid: str) -> Study:
        """
        Get study information
        Args:
            uuid: study uuid

        Returns: study information

        """

        study = self.repository.get(uuid)
        if not study:
            sanitized = str(escape(uuid))
            logger.warning(
                "Study %s not found in metadata db",
                sanitized,
            )
            raise StudyNotFoundError(uuid)
        return study

    def _assert_study_unarchived(self, study: Study, raise_exception: bool = True) -> bool:
        if study.archived and raise_exception:
            raise UnsupportedOperationOnArchivedStudy(study.id)
        return not study.archived

    def _analyse_study(self, metadata: Study) -> StudyContentStatus:
        """
        Analyzes the integrity of a study.

        Args:
            metadata: The study to analyze.

        Returns:
            - VALID if the study has no integrity issues.
            - WARNING if the study has some issues.
            - ERROR if the tree was unable to analyze the structure without raising an error.
        """
        try:
            if not isinstance(metadata, RawStudy):
                raise StudyTypeUnsupported(metadata.id, metadata.type)

            if self.storage_service.raw_study_service.check_errors(metadata):
                return StudyContentStatus.WARNING
            else:
                return StudyContentStatus.VALID
        except Exception as e:
            logger.error(e)
            return StudyContentStatus.ERROR

    # noinspection PyUnusedLocal
    @staticmethod
    def get_studies_versions(params: RequestParameters) -> t.List[str]:
        return [f"{v:ddd}" for v in STUDY_REFERENCE_TEMPLATES]

    def create_xpansion_configuration(
        self,
        uuid: str,
        zipped_config: t.Optional[UploadFile],
        params: RequestParameters,
    ) -> None:
        study = self.get_study(uuid)
        assert_permission(params.user, study, StudyPermissionType.WRITE)
        self._assert_study_unarchived(study)
        self.xpansion_manager.create_xpansion_configuration(study, zipped_config)

    def delete_xpansion_configuration(self, uuid: str, params: RequestParameters) -> None:
        study = self.get_study(uuid)
        assert_permission(params.user, study, StudyPermissionType.WRITE)
        self._assert_study_unarchived(study)
        self.xpansion_manager.delete_xpansion_configuration(study)

    def get_xpansion_settings(self, uuid: str, params: RequestParameters) -> GetXpansionSettings:
        study = self.get_study(uuid)
        assert_permission(params.user, study, StudyPermissionType.READ)
        return self.xpansion_manager.get_xpansion_settings(study)

    def update_xpansion_settings(
        self,
        uuid: str,
        xpansion_settings_dto: UpdateXpansionSettings,
        params: RequestParameters,
    ) -> GetXpansionSettings:
        study = self.get_study(uuid)
        assert_permission(params.user, study, StudyPermissionType.READ)
        self._assert_study_unarchived(study)
        return self.xpansion_manager.update_xpansion_settings(study, xpansion_settings_dto)

    def add_candidate(
        self,
        uuid: str,
        xpansion_candidate_dto: XpansionCandidateDTO,
        params: RequestParameters,
    ) -> XpansionCandidateDTO:
        study = self.get_study(uuid)
        assert_permission(params.user, study, StudyPermissionType.WRITE)
        self._assert_study_unarchived(study)
        return self.xpansion_manager.add_candidate(study, xpansion_candidate_dto)

    def get_candidate(self, uuid: str, candidate_name: str, params: RequestParameters) -> XpansionCandidateDTO:
        study = self.get_study(uuid)
        assert_permission(params.user, study, StudyPermissionType.READ)
        return self.xpansion_manager.get_candidate(study, candidate_name)

    def get_candidates(self, uuid: str, params: RequestParameters) -> t.List[XpansionCandidateDTO]:
        study = self.get_study(uuid)
        assert_permission(params.user, study, StudyPermissionType.READ)
        return self.xpansion_manager.get_candidates(study)

    def update_xpansion_candidate(
        self,
        uuid: str,
        candidate_name: str,
        xpansion_candidate_dto: XpansionCandidateDTO,
        params: RequestParameters,
    ) -> None:
        study = self.get_study(uuid)
        assert_permission(params.user, study, StudyPermissionType.READ)
        self._assert_study_unarchived(study)
        return self.xpansion_manager.update_candidate(study, candidate_name, xpansion_candidate_dto)

    def delete_xpansion_candidate(self, uuid: str, candidate_name: str, params: RequestParameters) -> None:
        study = self.get_study(uuid)
        assert_permission(params.user, study, StudyPermissionType.READ)
        self._assert_study_unarchived(study)
        return self.xpansion_manager.delete_candidate(study, candidate_name)

    def update_xpansion_constraints_settings(
        self,
        uuid: str,
        constraints_file_name: str,
        params: RequestParameters,
    ) -> GetXpansionSettings:
        study = self.get_study(uuid)
        assert_permission(params.user, study, StudyPermissionType.WRITE)
        self._assert_study_unarchived(study)
        return self.xpansion_manager.update_xpansion_constraints_settings(study, constraints_file_name)

    def update_matrix(
        self,
        uuid: str,
        path: str,
        matrix_edit_instruction: t.List[MatrixEditInstruction],
        params: RequestParameters,
    ) -> None:
        """
        Updates a matrix in a study based on the provided edit instructions.

        Args:
            uuid: The UUID of the study.
            path: The path of the matrix to update.
            matrix_edit_instruction: A list of edit instructions to be applied to the matrix.
            params: Additional request parameters.

        Raises:
            BadEditInstructionException: If an error occurs while updating the matrix.

        Permissions:
            - User must have WRITE permission on the study.
        """
        study = self.get_study(uuid)
        assert_permission(params.user, study, StudyPermissionType.WRITE)
        self._assert_study_unarchived(study)
        try:
            self.matrix_manager.update_matrix(study, path, matrix_edit_instruction)
        except MatrixManagerError as exc:
            raise BadEditInstructionException(str(exc)) from exc

    def check_and_update_all_study_versions_in_database(self, params: RequestParameters) -> None:
        """
        This function updates studies version on the db.

        **Warnings: Only users with Admins rights should be able to run this function.**

        Args:
            params: Request parameters holding user ID and groups

        Raises:
            UserHasNotPermissionError: if params user is not admin.

        """
        if params.user and not params.user.is_site_admin():
            logger.error(f"User {params.user.id} is not site admin")
            raise UserHasNotPermissionError()
        studies = self.repository.get_all(
            study_filter=StudyFilter(managed=False, access_permissions=AccessPermissions.from_params(params))
        )

        for study in studies:
            storage = self.storage_service.raw_study_service
            storage.check_and_update_study_version_in_database(study)

    def archive_outputs(self, study_id: str, params: RequestParameters) -> None:
        logger.info(f"Archiving all outputs for study {study_id}")
        study = self.get_study(study_id)
        assert_permission(params.user, study, StudyPermissionType.WRITE)
        self._assert_study_unarchived(study)
        study = self.get_study(study_id)
        file_study = self.storage_service.get_storage(study).get_raw(study)
        for output in file_study.config.outputs:
            if not file_study.config.outputs[output].archived:
                self.archive_output(study_id, output, params)

    @staticmethod
    def _get_output_archive_task_names(study: Study, output_id: str) -> t.Tuple[str, str]:
        return (
            f"Archive output {study.id}/{output_id}",
            f"Unarchive output {study.name}/{output_id} ({study.id})",
        )

    def archive_output(
        self,
        study_id: str,
        output_id: str,
        params: RequestParameters,
        force: bool = False,
    ) -> t.Optional[str]:
        study = self.get_study(study_id)
        assert_permission(params.user, study, StudyPermissionType.WRITE)
        self._assert_study_unarchived(study)

        output_path = Path(study.path) / "output" / output_id
        if is_output_archived(output_path):
            raise OutputAlreadyArchived(output_id)
        if not output_path.exists():
            raise OutputNotFound(output_id)

        archive_task_names = StudyService._get_output_archive_task_names(study, output_id)
        task_name = archive_task_names[0]

        if not force:
            study_tasks = self.task_service.list_tasks(
                TaskListFilter(
                    ref_id=study_id,
                    name=task_name,
                    type=[TaskType.UNARCHIVE, TaskType.ARCHIVE],
                    status=[TaskStatus.RUNNING, TaskStatus.PENDING],
                ),
                RequestParameters(user=DEFAULT_ADMIN_USER),
            )
            if len(list(filter(lambda t: t.name in archive_task_names, study_tasks))):
                raise TaskAlreadyRunning()

        def archive_output_task(notifier: ITaskNotifier) -> TaskResult:
            try:
                study = self.get_study(study_id)
                stopwatch = StopWatch()
                self.storage_service.get_storage(study).archive_study_output(study, output_id)
                stopwatch.log_elapsed(lambda x: logger.info(f"Output {output_id} of study {study_id} archived in {x}s"))
                return TaskResult(
                    success=True,
                    message=f"Study output {study_id}/{output_id} successfully archived",
                )
            except Exception as e:
                logger.warning(
                    f"Could not archive the output {study_id}/{output_id}",
                    exc_info=e,
                )
                raise e

        task_id = self.task_service.add_task(
            archive_output_task,
            task_name,
            task_type=TaskType.ARCHIVE,
            ref_id=study.id,
            progress=None,
            custom_event_messages=None,
            request_params=params,
        )

        return task_id

    def unarchive_output(
        self,
        study_id: str,
        output_id: str,
        keep_src_zip: bool,
        params: RequestParameters,
    ) -> t.Optional[str]:
        study = self.get_study(study_id)
        assert_permission(params.user, study, StudyPermissionType.READ)
        self._assert_study_unarchived(study)

        output_path = Path(study.path) / "output" / output_id
        if not is_output_archived(output_path):
            if not output_path.exists():
                raise OutputNotFound(output_id)
            raise OutputAlreadyUnarchived(output_id)

        archive_task_names = StudyService._get_output_archive_task_names(study, output_id)
        task_name = archive_task_names[1]

        study_tasks = self.task_service.list_tasks(
            TaskListFilter(
                ref_id=study_id,
                type=[TaskType.UNARCHIVE, TaskType.ARCHIVE],
                status=[TaskStatus.RUNNING, TaskStatus.PENDING],
            ),
            RequestParameters(user=DEFAULT_ADMIN_USER),
        )
        if len(list(filter(lambda t: t.name in archive_task_names, study_tasks))):
            raise TaskAlreadyRunning()

        def unarchive_output_task(notifier: ITaskNotifier) -> TaskResult:
            try:
                study = self.get_study(study_id)
                stopwatch = StopWatch()
                self.storage_service.get_storage(study).unarchive_study_output(study, output_id, keep_src_zip)
                stopwatch.log_elapsed(
                    lambda x: logger.info(f"Output {output_id} of study {study_id} unarchived in {x}s")
                )
                return TaskResult(
                    success=True,
                    message=f"Study output {study_id}/{output_id} successfully unarchived",
                )
            except Exception as e:
                logger.warning(
                    f"Could not unarchive the output {study_id}/{output_id}",
                    exc_info=e,
                )
                raise e

        task_id: t.Optional[str] = None
        workspace = getattr(study, "workspace", DEFAULT_WORKSPACE_NAME)
        if workspace != DEFAULT_WORKSPACE_NAME:
            dest = Path(study.path) / "output" / output_id
            src = Path(study.path) / "output" / f"{output_id}{ArchiveFormat.ZIP}"
            task_id = self.task_service.add_worker_task(
                TaskType.UNARCHIVE,
                f"unarchive_{workspace}",
                ArchiveTaskArgs(
                    src=str(src),
                    dest=str(dest),
                    remove_src=not keep_src_zip,
                ).model_dump(mode="json"),
                name=task_name,
                ref_id=study.id,
                request_params=params,
            )

        if not task_id:
            task_id = self.task_service.add_task(
                unarchive_output_task,
                task_name,
                task_type=TaskType.UNARCHIVE,
                ref_id=study.id,
                progress=None,
                custom_event_messages=None,
                request_params=params,
            )

        return task_id

    def generate_timeseries(self, study: Study, params: RequestParameters) -> str:
        task_name = f"Generating thermal timeseries for study {study.name} ({study.id})"
        study_tasks = self.task_service.list_tasks(
            TaskListFilter(
                ref_id=study.id,
                type=[TaskType.THERMAL_CLUSTER_SERIES_GENERATION],
                status=[TaskStatus.RUNNING, TaskStatus.PENDING],
            ),
            RequestParameters(user=DEFAULT_ADMIN_USER),
        )
        if len(study_tasks) > 0:
            raise TaskAlreadyRunning()

        thermal_cluster_timeseries_generation_task = ThermalClusterTimeSeriesGeneratorTask(
            study.id,
            repository=self.repository,
            storage_service=self.storage_service,
            event_bus=self.event_bus,
        )

        return self.task_service.add_task(
            thermal_cluster_timeseries_generation_task,
            task_name,
            task_type=TaskType.THERMAL_CLUSTER_SERIES_GENERATION,
            ref_id=study.id,
            progress=0,
            custom_event_messages=None,
            request_params=params,
        )

    def upgrade_study(
        self,
        study_id: str,
        target_version: str,
        params: RequestParameters,
    ) -> str:
        study = self.get_study(study_id)
        assert_permission(params.user, study, StudyPermissionType.WRITE)
        self._assert_study_unarchived(study)

        # The upgrade of a study variant requires the use of a command specifically dedicated to the upgrade.
        # However, such a command does not currently exist. Moreover, upgrading a study (whether raw or variant)
        # directly impacts its descendants, as it would necessitate upgrading all of them.
        # It’s uncertain whether this would be an acceptable behavior.
        # For this reason, upgrading a study is not possible if the study is a variant or if it has descendants.

        # First check if the study is a variant study, if so throw an error
        if isinstance(study, VariantStudy):
            raise StudyVariantUpgradeError(True)
        # If the study is a parent raw study and has variants, throw an error
        elif self.repository.has_children(study_id):
            raise StudyVariantUpgradeError(False)

        # Checks versions coherence before launching the task
        if not target_version:
            target_version = find_next_version(study.version)
        else:
            check_versions_coherence(study.version, target_version)

        task_name = f"Upgrade study {study.name} ({study.id}) to version {target_version}"
        study_tasks = self.task_service.list_tasks(
            TaskListFilter(
                ref_id=study_id,
                type=[TaskType.UPGRADE_STUDY],
                status=[TaskStatus.RUNNING, TaskStatus.PENDING],
            ),
            RequestParameters(user=DEFAULT_ADMIN_USER),
        )
        if len(study_tasks) > 0:
            raise TaskAlreadyRunning()

        study_upgrader_task = StudyUpgraderTask(
            study_id,
            target_version,
            repository=self.repository,
            storage_service=self.storage_service,
            cache_service=self.cache_service,
            event_bus=self.event_bus,
        )

        return self.task_service.add_task(
            study_upgrader_task,
            task_name,
            task_type=TaskType.UPGRADE_STUDY,
            ref_id=study.id,
            progress=None,
            custom_event_messages=None,
            request_params=params,
        )

    def get_disk_usage(self, uuid: str, params: RequestParameters) -> int:
        """
        Calculates the size of the disk used to store the study if the user has permissions.

        The calculation of disk space concerns the entire study directory.
        In the case of a variant, the snapshot folder must be taken into account, as well as the outputs.

        Args:
            uuid: the study ID.
            params: user request parameters.

        Returns:
            Disk usage of the study in bytes.

        Raises:
            UserHasNotPermissionError: If the user does not have the READ permissions (HTTP status 403).
        """
        study = self.get_study(uuid=uuid)
        assert_permission(params.user, study, StudyPermissionType.READ)
        study_path = self.storage_service.raw_study_service.get_study_path(study)
        # If the study is a variant, it's possible that it only exists in DB and not on disk. If so, we return 0.
        return get_disk_usage(study_path) if study_path.exists() else 0

    def get_matrix_with_index_and_header(
        self,
        *,
        study_id: str,
        path: str,
        with_index: bool,
        with_header: bool,
        parameters: RequestParameters,
    ) -> pd.DataFrame:
        """
        Retrieves a matrix from a study with the option to include the index and header.

        Args:
            study_id: The UUID of the study from which to retrieve the matrix.
            path: The relative path to the matrix within the study.
            with_index: A boolean indicating whether to include the index in the retrieved matrix.
            with_header: A boolean indicating whether to include the header in the retrieved matrix.
            parameters: The request parameters, including the user information.

        Returns:
            A DataFrame representing the matrix.

        Raises:
            HTTPException: If the matrix does not exist or the user does not have the necessary permissions.
        """

        matrix_path = Path(path)
        study = self.get_study(study_id)

        if matrix_path.parts in [("input", "hydro", "allocation"), ("input", "hydro", "correlation")]:
            all_areas = t.cast(
                t.List[AreaInfoDTO],
                self.get_all_areas(study_id, area_type=AreaType.AREA, ui=False, params=parameters),
            )
            if matrix_path.parts[-1] == "allocation":
                hydro_matrix = self.allocation_manager.get_allocation_matrix(study, all_areas)
            else:
                hydro_matrix = self.correlation_manager.get_correlation_matrix(all_areas, study, [])  # type: ignore
            return pd.DataFrame(data=hydro_matrix.data, columns=hydro_matrix.columns, index=hydro_matrix.index)

        # Gets the data and checks given path existence
        matrix_obj = self.get(study_id, path, depth=3, formatted=True, params=parameters)

        # Checks that the provided path refers to a matrix
        url = path.split("/")
        parent_dir = self.get(study_id, "/".join(url[:-1]), depth=3, formatted=True, params=parameters)
        target_path = parent_dir[url[-1]]
        if not isinstance(target_path, str) or not target_path.startswith(("matrix://", "matrixfile://")):
            raise IncorrectPathError(f"The provided path does not point to a valid matrix: '{path}'")

        # Builds the dataframe
        if not matrix_obj["data"]:
            return pd.DataFrame()
        df_matrix = pd.DataFrame(**matrix_obj)
        if with_index:
            matrix_index = self.get_input_matrix_startdate(study_id, path, parameters)
            time_column = pd.date_range(
                start=matrix_index.start_date, periods=len(df_matrix), freq=matrix_index.level.value[0]
            )
            df_matrix.index = time_column

        adjust_matrix_columns_index(
            df_matrix,
            path,
            with_index=with_index,
            with_header=with_header,
            study_version=int(study.version),
        )

        return df_matrix

    def asserts_no_thermal_in_binding_constraints(
        self, study: Study, area_id: str, cluster_ids: t.Sequence[str]
    ) -> None:
        """
        Check that no cluster is referenced in a binding constraint, otherwise raise an HTTP 403 Forbidden error.

        Args:
            study: input study for which an update is to be committed
            area_id: area ID to be checked
            cluster_ids: IDs of the thermal clusters to be checked

        Raises:
            ReferencedObjectDeletionNotAllowed: if a cluster is referenced in a binding constraint
        """

        for cluster_id in cluster_ids:
            ref_bcs = self.binding_constraint_manager.get_binding_constraints(
                study, ConstraintFilters(cluster_id=f"{area_id}.{cluster_id}")
            )
            if ref_bcs:
                binding_ids = [bc.id for bc in ref_bcs]
                raise ReferencedObjectDeletionNotAllowed(cluster_id, binding_ids, object_type="Cluster")

    def delete_file_or_folder(self, study_id: str, path: str, current_user: JWTUser) -> None:
        """
        Deletes a file or a folder of the study.
        The data must be located inside the 'User' folder.
        Also, it can not be inside the 'expansion' folder.

        Args:
            study_id: UUID of the concerned study
            path: Path corresponding to the resource to be deleted
            current_user: User that called the endpoint

        Raises:
            ResourceDeletionNotAllowed: if the path does not comply with the above rules
        """
        args = {"path": path}
        self._alter_user_folder(study_id, args, current_user, RemoveUserResource, ResourceDeletionNotAllowed)

    def create_folder(self, study_id: str, path: str, current_user: JWTUser) -> None:
        """
        Creates a folder inside the study.
        The data must be located inside the 'User' folder.
        Also, it can not be inside the 'expansion' folder.

        Args:
            study_id: UUID of the concerned study
            path: Path corresponding to the resource to be deleted
            current_user: User that called the endpoint

        Raises:
            FolderCreationNotAllowed: if the path does not comply with the above rules
        """
        args = {"path": path, "file": False}
        self._alter_user_folder(study_id, args, current_user, CreateUserResource, FolderCreationNotAllowed)

    def _alter_user_folder(
        self,
        study_id: str,
        args: t.Dict[str, t.Any],
        current_user: JWTUser,
        command_class: t.Type[t.Union[CreateUserResource, RemoveUserResource]],
        exception_class: t.Type[t.Union[FolderCreationNotAllowed, ResourceDeletionNotAllowed]],
    ) -> None:
        study = self.get_study(study_id)
        assert_permission(current_user, study, StudyPermissionType.WRITE)

        args["command_context"] = self.storage_service.variant_study_service.command_factory.command_context
        command = command_class(**args)
        file_study = self.storage_service.get_storage(study).get_raw(study, True)
        try:
            execute_or_add_commands(study, file_study, [command], self.storage_service)
        except CommandApplicationError as e:
            raise exception_class(e.detail) from e

        # update cache
        cache_id = f"{CacheConstants.RAW_STUDY}/{study.id}"
        updated_tree = file_study.tree.get()
        self.storage_service.get_storage(study).cache.put(cache_id, updated_tree)  # type: ignore<|MERGE_RESOLUTION|>--- conflicted
+++ resolved
@@ -1589,66 +1589,35 @@
         """
         study_service = self.storage_service.get_storage(study)
         file_study = study_service.get_raw(metadata=study)
+        version = file_study.config.version
         commands: t.List[ICommand] = []
 
         file_relpath = PurePosixPath(url.strip().strip("/"))
         file_path = study_service.get_study_path(study).joinpath(file_relpath)
         create_missing &= not file_path.exists()
         if create_missing:
-<<<<<<< HEAD
             context = self.storage_service.variant_study_service.command_factory.command_context
-            cmd_1 = CreateUserResource(path=str(file_relpath), file=True, command_context=context)
+            cmd_1 = CreateUserResource(
+                path=str(file_relpath), file=True, command_context=context, study_version=version
+            )
             assert isinstance(data, bytes)
-            cmd_2 = UpdateRawFile(target=url, b64Data=base64.b64encode(data).decode("utf-8"), command_context=context)
+            cmd_2 = UpdateRawFile(
+                target=url,
+                b64Data=base64.b64encode(data).decode("utf-8"),
+                command_context=context,
+                study_version=version,
+            )
             commands.extend([cmd_1, cmd_2])
         else:
             # A 404 Not Found error is raised if the file does not exist.
             tree_node = file_study.tree.get_node(file_relpath.parts)  # type: ignore
-            commands.append(self._create_edit_study_command(tree_node=tree_node, url=url, data=data))
-=======
-            # IMPORTANT: We prohibit deep file system changes in private directories.
-            # - File and directory creation is only possible for the "user" directory,
-            #   because the "input" and "output" directories are managed by Antares.
-            # - We also prohibit writing files in the "user/expansion" folder which currently
-            #   contains the Xpansion tool configuration.
-            #   This configuration should be moved to the "input/expansion" directory in the future.
-            if file_relpath and file_relpath.parts[0] == "user" and file_relpath.parts[1] != "expansion":
-                # In the case of variants, we must write the file directly in the study's snapshot folder,
-                # because the "user" folder is not managed by the command mechanism.
-                file_path.parent.mkdir(parents=True, exist_ok=True)
-                file_path.touch()
-
-        # A 404 Not Found error is raised if the file does not exist.
-        tree_node = file_study.tree.get_node(file_relpath.parts)  # type: ignore
-
-        study_version = file_study.config.version
-        command = self._create_edit_study_command(tree_node=tree_node, url=url, data=data, study_version=study_version)
->>>>>>> d6b6d157
+            commands.append(self._create_edit_study_command(tree_node, url, data, version))
 
         if isinstance(study_service, RawStudyService):
             url = "study/antares/lastsave"
             last_save_node = file_study.tree.get_node(url.split("/"))
-<<<<<<< HEAD
-            cmd = self._create_edit_study_command(tree_node=last_save_node, url=url, data=int(time.time()))
+            cmd = self._create_edit_study_command(last_save_node, url, int(time.time()), version)
             commands.append(cmd)
-=======
-            cmd = self._create_edit_study_command(
-                tree_node=last_save_node, url=url, data=int(time.time()), study_version=study_version
-            )
-            cmd.apply(file_study)
-
-            self.storage_service.variant_study_service.invalidate_cache(study)
-
-        elif isinstance(study_service, VariantStudyService):
-            study_service.append_command(
-                study_id=file_study.config.study_id,
-                command=command.to_dto(),
-                params=RequestParameters(user=DEFAULT_ADMIN_USER),
-            )
-
-        else:  # pragma: no cover
-            raise TypeError(repr(type(study_service)))
->>>>>>> d6b6d157
 
         execute_or_add_commands(study, file_study, commands, self.storage_service)
         return commands  # for testing purpose
