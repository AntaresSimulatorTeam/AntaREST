# Copyright (c) 2025, RTE (https://www.rte-france.com)
#
# See AUTHORS.txt
#
# This Source Code Form is subject to the terms of the Mozilla Public
# License, v. 2.0. If a copy of the MPL was not distributed with this
# file, You can obtain one at http://mozilla.org/MPL/2.0/.
#
# SPDX-License-Identifier: MPL-2.0
#
# This file is part of the Antares project.

import base64
import collections
import contextlib
import http
import logging
import os
import time
from datetime import datetime, timedelta
from pathlib import Path, PurePosixPath
from typing import Any, BinaryIO, Callable, Dict, List, Optional, Sequence, Tuple, Type, cast
from uuid import uuid4

import pandas as pd
from antares.study.version import StudyVersion
from fastapi import HTTPException
from markupsafe import escape
from starlette.responses import FileResponse, Response
from typing_extensions import override

from antarest.core.config import Config
from antarest.core.exceptions import (
    BadEditInstructionException,
    ChildNotFoundError,
    CommandApplicationError,
    FolderCreationNotAllowed,
    IncorrectPathError,
    MatrixImportFailed,
    NotAManagedStudyException,
    OutputAlreadyArchived,
    OutputAlreadyUnarchived,
    OutputNotFound,
    ReferencedObjectDeletionNotAllowed,
    ResourceDeletionNotAllowed,
    StudyDeletionNotAllowed,
    StudyNotFoundError,
    StudyTypeUnsupported,
    StudyVariantUpgradeError,
    TaskAlreadyRunning,
    UnsupportedOperationOnArchivedStudy,
)
from antarest.core.filetransfer.model import FileDownloadTaskDTO
from antarest.core.filetransfer.service import FileTransferManager
from antarest.core.interfaces.cache import ICache, study_raw_cache_key
from antarest.core.interfaces.eventbus import Event, EventType, IEventBus
from antarest.core.jwt import DEFAULT_ADMIN_USER, JWTGroup, JWTUser
from antarest.core.model import JSON, SUB_JSON, PermissionInfo, PublicMode, StudyPermissionType
from antarest.core.requests import RequestParameters, UserHasNotPermissionError
from antarest.core.serde.json import to_json
from antarest.core.tasks.model import TaskListFilter, TaskResult, TaskStatus, TaskType
from antarest.core.tasks.service import ITaskNotifier, ITaskService, NoopNotifier
from antarest.core.utils.archives import ArchiveFormat, is_archive_format
from antarest.core.utils.fastapi_sqlalchemy import db
from antarest.core.utils.utils import StopWatch
from antarest.login.model import Group
from antarest.login.service import LoginService
from antarest.login.utils import get_current_user
from antarest.matrixstore.matrix_editor import MatrixEditInstruction
from antarest.study.business.adequacy_patch_management import AdequacyPatchManager
from antarest.study.business.advanced_parameters_management import AdvancedParamsManager
from antarest.study.business.aggregator_management import (
    AggregatorManager,
    MCAllAreasQueryFile,
    MCAllLinksQueryFile,
    MCIndAreasQueryFile,
    MCIndLinksQueryFile,
)
from antarest.study.business.allocation_management import AllocationManager
from antarest.study.business.area_management import AreaManager
from antarest.study.business.areas.hydro_management import HydroManager
from antarest.study.business.areas.properties_management import AreaPropertiesManager
from antarest.study.business.areas.renewable_management import RenewableManager
from antarest.study.business.areas.st_storage_management import STStorageManager
from antarest.study.business.areas.thermal_management import ThermalManager
from antarest.study.business.binding_constraint_management import BindingConstraintManager, ConstraintFilters, LinkTerm
from antarest.study.business.config_management import ConfigManager
from antarest.study.business.correlation_management import CorrelationManager
from antarest.study.business.district_manager import DistrictManager
from antarest.study.business.general_management import GeneralManager
from antarest.study.business.link_management import LinkManager
from antarest.study.business.matrix_management import MatrixManager, MatrixManagerError
from antarest.study.business.model.area_model import AreaCreationDTO, AreaInfoDTO, AreaType, UpdateAreaUi
from antarest.study.business.model.link_model import LinkBaseDTO, LinkDTO
from antarest.study.business.model.xpansion_model import (
    GetXpansionSettings,
    XpansionCandidateDTO,
    XpansionSettingsUpdate,
)
from antarest.study.business.optimization_management import OptimizationManager
from antarest.study.business.playlist_management import PlaylistManager
from antarest.study.business.scenario_builder_management import ScenarioBuilderManager
from antarest.study.business.study_interface import StudyInterface
from antarest.study.business.table_mode_management import TableModeManager
from antarest.study.business.thematic_trimming_management import ThematicTrimmingManager
from antarest.study.business.timeseries_config_management import TimeSeriesConfigManager
from antarest.study.business.xpansion_management import (
    XpansionManager,
)
from antarest.study.model import (
    DEFAULT_WORKSPACE_NAME,
    NEW_DEFAULT_STUDY_VERSION,
    STUDY_REFERENCE_TEMPLATES,
    CommentsDto,
    ExportFormat,
    MatrixIndex,
    RawStudy,
    Study,
    StudyAdditionalData,
    StudyContentStatus,
    StudyDownloadDTO,
    StudyDownloadLevelDTO,
    StudyFolder,
    StudyMetadataDTO,
    StudyMetadataPatchDTO,
    StudySimResultDTO,
)
from antarest.study.repository import (
    AccessPermissions,
    StudyFilter,
    StudyMetadataRepository,
    StudyPagination,
    StudySortBy,
)
from antarest.study.storage.matrix_profile import adjust_matrix_columns_index
from antarest.study.storage.rawstudy.model.filesystem.config.model import FileStudyTreeConfigDTO
from antarest.study.storage.rawstudy.model.filesystem.factory import FileStudy
from antarest.study.storage.rawstudy.model.filesystem.ini_file_node import IniFileNode
from antarest.study.storage.rawstudy.model.filesystem.inode import INode, OriginalFile
from antarest.study.storage.rawstudy.model.filesystem.matrix.input_series_matrix import InputSeriesMatrix
from antarest.study.storage.rawstudy.model.filesystem.matrix.matrix import MatrixFrequency, imports_matrix_from_bytes
from antarest.study.storage.rawstudy.model.filesystem.matrix.output_series_matrix import OutputSeriesMatrix
from antarest.study.storage.rawstudy.model.filesystem.raw_file_node import RawFileNode
from antarest.study.storage.rawstudy.model.filesystem.root.output.simulation.mode.mcall.digest import (
    DigestSynthesis,
    DigestUI,
)
from antarest.study.storage.rawstudy.raw_study_service import RawStudyService
from antarest.study.storage.storage_service import StudyStorageService
from antarest.study.storage.study_download_utils import StudyDownloader, get_output_variables_information
from antarest.study.storage.study_upgrader import StudyUpgrader, check_versions_coherence, find_next_version
from antarest.study.storage.utils import (
    assert_permission,
    get_start_date,
    is_managed,
    is_output_archived,
    remove_from_cache,
)
from antarest.study.storage.variantstudy.business.utils import transform_command_to_dto
from antarest.study.storage.variantstudy.model.command.create_user_resource import (
    CreateUserResource,
    CreateUserResourceData,
    ResourceType,
)
from antarest.study.storage.variantstudy.model.command.generate_thermal_cluster_timeseries import (
    GenerateThermalClusterTimeSeries,
)
from antarest.study.storage.variantstudy.model.command.icommand import ICommand
from antarest.study.storage.variantstudy.model.command.remove_user_resource import (
    RemoveUserResource,
    RemoveUserResourceData,
)
from antarest.study.storage.variantstudy.model.command.replace_matrix import ReplaceMatrix
from antarest.study.storage.variantstudy.model.command.update_comments import UpdateComments
from antarest.study.storage.variantstudy.model.command.update_config import UpdateConfig
from antarest.study.storage.variantstudy.model.command.update_raw_file import UpdateRawFile
from antarest.study.storage.variantstudy.model.command_context import CommandContext
from antarest.study.storage.variantstudy.model.command_listener.command_listener import ICommandListener
from antarest.study.storage.variantstudy.model.dbmodel import VariantStudy
from antarest.study.storage.variantstudy.model.model import CommandDTO
from antarest.study.storage.variantstudy.variant_study_service import VariantStudyService
from antarest.worker.archive_worker import ArchiveTaskArgs

logger = logging.getLogger(__name__)

MAX_MISSING_STUDY_TIMEOUT = 2  # days


def get_disk_usage(path: str | Path) -> int:
    """Calculate the total disk usage (in bytes) of a study in a compressed file or directory."""
    path = Path(path)
    if is_archive_format(path.suffix.lower()):
        return os.path.getsize(path)
    total_size = 0
    with contextlib.suppress(FileNotFoundError, PermissionError):
        with os.scandir(path) as it:
            for entry in it:
                with contextlib.suppress(FileNotFoundError, PermissionError):
                    if entry.is_file():
                        total_size += entry.stat().st_size
                    elif entry.is_dir():
                        total_size += get_disk_usage(path=str(entry.path))
    return total_size


def _get_path_inside_user_folder(
    path: str, exception_class: Type[FolderCreationNotAllowed | ResourceDeletionNotAllowed]
) -> str:
    """
    Retrieves the path inside the `user` folder for a given user path

    Raises exception_class if the path is not located inside the `user` folder
    """
    url = [item for item in path.split("/") if item]
    if len(url) < 2 or url[0] != "user":
        raise exception_class(f"the given path isn't inside the 'User' folder: {path}")
    if url[1] == "expansion":
        raise exception_class(f"the given path is inside the `expansion` folder: {path}")
    return "/".join(url[1:])


class TaskProgressRecorder(ICommandListener):
    def __init__(self, notifier: ITaskNotifier) -> None:
        self.notifier = notifier

    @override
    def notify_progress(self, progress: int) -> None:
        return self.notifier.notify_progress(progress)


class ThermalClusterTimeSeriesGeneratorTask:
    """
    Task to generate thermal clusters time series
    """

    def __init__(
        self,
        _study_id: str,
        repository: StudyMetadataRepository,
        storage_service: StudyStorageService,
        event_bus: IEventBus,
        study_interface_supplier: Callable[[Study], StudyInterface],
    ):
        self._study_id = _study_id
        self.repository = repository
        self.storage_service = storage_service
        self.event_bus = event_bus
        self.study_interface_supplier = study_interface_supplier

    def _generate_timeseries(self, notifier: ITaskNotifier) -> None:
        """Run the task (lock the database)."""
        command_context = self.storage_service.variant_study_service.command_factory.command_context
        listener = TaskProgressRecorder(notifier=notifier)
        with db():
            study = self.repository.one(self._study_id)
            file_study = self.storage_service.get_storage(study).get_raw(study)
            command = GenerateThermalClusterTimeSeries(
                command_context=command_context, study_version=file_study.config.version
            )
            self.study_interface_supplier(study).add_commands([command], listener)

            if isinstance(study, VariantStudy):
                # In this case we only added the command to the list.
                # It means the generation will really be executed in the next snapshot generation.
                # We don't want this, we want this task to generate the matrices no matter the study.
                # Therefore, we have to launch a variant generation task inside the timeseries generation one.
                variant_service = self.storage_service.variant_study_service
                task_service = variant_service.task_service
                generation_task_id = variant_service.generate_task(study, True, False, listener)
                task_service.await_task(generation_task_id)
                result = task_service.status_task(generation_task_id, RequestParameters(DEFAULT_ADMIN_USER))
                assert result.result is not None
                if not result.result.success:
                    raise ValueError(result.result.message)

            self.event_bus.push(
                Event(
                    type=EventType.STUDY_EDITED,
                    payload=study.to_json_summary(),
                    permissions=PermissionInfo.from_study(study),
                )
            )

    def run_task(self, notifier: ITaskNotifier) -> TaskResult:
        msg = f"Generating thermal timeseries for study '{self._study_id}'"
        notifier.notify_message(msg)
        self._generate_timeseries(notifier)
        msg = f"Successfully generated thermal timeseries for study '{self._study_id}'"
        notifier.notify_message(msg)
        return TaskResult(success=True, message=msg)

    # Make `ThermalClusterTimeSeriesGeneratorTask` object callable
    __call__ = run_task


class StudyUpgraderTask:
    """
    Task to perform a study upgrade.
    """

    def __init__(
        self,
        study_id: str,
        target_version: str,
        *,
        repository: StudyMetadataRepository,
        storage_service: StudyStorageService,
        cache_service: ICache,
        event_bus: IEventBus,
    ):
        self._study_id = study_id
        self._target_version = target_version
        self.repository = repository
        self.storage_service = storage_service
        self.cache_service = cache_service
        self.event_bus = event_bus

    def _upgrade_study(self) -> None:
        """Run the task (lock the database)."""
        study_id: str = self._study_id
        target_version: str = self._target_version
        is_study_denormalized = False
        with db():
            # TODO We want to verify that a study doesn't have children and if it does do we upgrade all of them ?
            study_to_upgrade = self.repository.one(study_id)
            is_variant = isinstance(study_to_upgrade, VariantStudy)
            try:
                # sourcery skip: extract-method
                if is_variant:
                    self.storage_service.variant_study_service.clear_snapshot(study_to_upgrade)
                else:
                    study_path = Path(study_to_upgrade.path)
                    study_upgrader = StudyUpgrader(study_path, target_version)
                    if is_managed(study_to_upgrade) and study_upgrader.should_denormalize_study():
                        # We have to denormalize the study because the upgrade impacts study matrices
                        file_study = self.storage_service.get_storage(study_to_upgrade).get_raw(study_to_upgrade)
                        file_study.tree.denormalize()
                        is_study_denormalized = True
                    study_upgrader.upgrade()
                remove_from_cache(self.cache_service, study_to_upgrade.id)
                study_to_upgrade.version = target_version
                self.repository.save(study_to_upgrade)
                self.event_bus.push(
                    Event(
                        type=EventType.STUDY_EDITED,
                        payload=study_to_upgrade.to_json_summary(),
                        permissions=PermissionInfo.from_study(study_to_upgrade),
                    )
                )
            finally:
                if is_study_denormalized:
                    file_study = self.storage_service.get_storage(study_to_upgrade).get_raw(study_to_upgrade)
                    file_study.tree.normalize()

    def run_task(self, notifier: ITaskNotifier) -> TaskResult:
        """
        Run the study upgrade task.

        Args:
            notifier: function used to emit user messages.

        Returns:
            The result of the task is always `success=True`.
        """
        # The call to `_upgrade_study` may raise an exception, which will be
        # handled in the task service (see: `TaskJobService._run_task`)
        msg = f"Upgrade study '{self._study_id}' to version {self._target_version}"
        notifier.notify_message(msg)
        self._upgrade_study()
        msg = f"Successfully upgraded study '{self._study_id}' to version {self._target_version}"
        notifier.notify_message(msg)
        return TaskResult(success=True, message=msg)

    # Make `StudyUpgraderTask` object is callable
    __call__ = run_task


class RawStudyInterface(StudyInterface):
    """
    Raw study business domain interface.

    Provides data from raw study service and applies commands instantly
    on underlying files.
    """

    def __init__(
        self,
        raw_service: RawStudyService,
        variant_service: VariantStudyService,
        study: RawStudy,
    ):
        self._raw_study_service = raw_service
        self._variant_study_service = variant_service
        self._study = study
        self._cached_file_study: Optional[FileStudy] = None
        self._version = StudyVersion.parse(self._study.version)

    @override
    @property
    def id(self) -> str:
        return self._study.id

    @override
    @property
    def version(self) -> StudyVersion:
        return self._version

    @override
    def get_files(self) -> FileStudy:
        if not self._cached_file_study:
            self._cached_file_study = self._raw_study_service.get_raw(self._study)
        return self._cached_file_study

    @override
    def add_commands(self, commands: Sequence[ICommand], listener: Optional[ICommandListener] = None) -> None:
        study = self._study
        file_study = self.get_files()

        for command in commands:
            result = command.apply(file_study, listener)
            if not result.status:
                raise CommandApplicationError(result.message)
        remove_from_cache(self._raw_study_service.cache, study.id)
        self._variant_study_service.on_parent_change(study.id)

        if not is_managed(study):
            # In a previous version, de-normalization was performed asynchronously.
            # However, this cause problems with concurrent file access,
            # especially when de-normalizing a matrix (which can take time).
            #
            # async_denormalize = threading.Thread(
            #     name=f"async_denormalize-{study.id}",
            #     target=file_study.tree.denormalize,
            # )
            # async_denormalize.start()
            #
            # To avoid this concurrency problem, it would be necessary to implement a
            # locking system for the entire study using a file lock (since multiple processes,
            # not only multiple threads, could access the same content simultaneously).
            #
            # Currently, we use a synchronous call to address the concurrency problem
            # within the current process (not across multiple processes)...
            file_study.tree.denormalize()


class VariantStudyInterface(StudyInterface):
    """
    Variant study business domain interface.

    Provides data from variant study service and simply append commands
    to the variant.
    """

    def __init__(self, variant_service: VariantStudyService, study: VariantStudy):
        self._variant_service = variant_service
        self._study = study
        self._version = StudyVersion.parse(self._study.version)

    @override
    @property
    def id(self) -> str:
        return self._study.id

    @override
    @property
    def version(self) -> StudyVersion:
        return self._version

    @override
    def get_files(self) -> FileStudy:
        return self._variant_service.get_raw(self._study)

    @override
    def add_commands(self, commands: Sequence[ICommand], listener: Optional[ICommandListener] = None) -> None:
        # get current user if not in session, otherwise get session user
        current_user = get_current_user()
        self._variant_service.append_commands(
            self._study.id,
            transform_command_to_dto(commands, force_aggregate=True),
            RequestParameters(user=current_user),
        )


class StudyService:
    """
    Storage module facade service to handle studies management.
    """

    def __init__(
        self,
        raw_study_service: RawStudyService,
        variant_study_service: VariantStudyService,
        command_context: CommandContext,
        user_service: LoginService,
        repository: StudyMetadataRepository,
        event_bus: IEventBus,
        file_transfer_manager: FileTransferManager,
        task_service: ITaskService,
        cache_service: ICache,
        config: Config,
    ):
        self.storage_service = StudyStorageService(raw_study_service, variant_study_service)
        self.user_service = user_service
        self.repository = repository
        self.event_bus = event_bus
        self.file_transfer_manager = file_transfer_manager
        self.task_service = task_service
        self.area_manager = AreaManager(command_context)
        self.district_manager = DistrictManager(command_context)
        self.links_manager = LinkManager(command_context)
        self.config_manager = ConfigManager(command_context)
        self.general_manager = GeneralManager(command_context)
        self.thematic_trimming_manager = ThematicTrimmingManager(command_context)
        self.optimization_manager = OptimizationManager(command_context)
        self.adequacy_patch_manager = AdequacyPatchManager(command_context)
        self.advanced_parameters_manager = AdvancedParamsManager(command_context)
        self.hydro_manager = HydroManager(command_context)
        self.allocation_manager = AllocationManager(command_context)
        self.properties_manager = AreaPropertiesManager(command_context)
        self.renewable_manager = RenewableManager(command_context)
        self.thermal_manager = ThermalManager(command_context)
        self.st_storage_manager = STStorageManager(command_context)
        self.ts_config_manager = TimeSeriesConfigManager(command_context)
        self.playlist_manager = PlaylistManager(command_context)
        self.scenario_builder_manager = ScenarioBuilderManager(command_context)
        self.xpansion_manager = XpansionManager(command_context)
        self.matrix_manager = MatrixManager(command_context)
        self.binding_constraint_manager = BindingConstraintManager(command_context)
        self.correlation_manager = CorrelationManager(command_context)
        self.table_mode_manager = TableModeManager(
            self.area_manager,
            self.links_manager,
            self.thermal_manager,
            self.renewable_manager,
            self.st_storage_manager,
            self.binding_constraint_manager,
        )
        self.cache_service = cache_service
        self.config = config
        self.on_deletion_callbacks: List[Callable[[str], None]] = []

    def add_on_deletion_callback(self, callback: Callable[[str], None]) -> None:
        self.on_deletion_callbacks.append(callback)

    def _on_study_delete(self, uuid: str) -> None:
        """Run all callbacks"""
        for callback in self.on_deletion_callbacks:
            callback(uuid)

    def get(
        self,
        uuid: str,
        url: str,
        depth: int,
        formatted: bool,
        params: RequestParameters,
    ) -> JSON:
        """
        Get study data inside filesystem
        Args:
            uuid: study uuid
            url: route to follow inside study structure
            depth: depth to expand tree when route matched
            formatted: indicate if raw files must be parsed and formatted
            params: request parameters

        Returns: data study formatted in json

        """
        study = self.get_study(uuid)
        assert_permission(params.user, study, StudyPermissionType.READ)

        return self.storage_service.get_storage(study).get(study, url, depth, formatted)

    def get_file(
        self,
        uuid: str,
        url: str,
        params: RequestParameters,
    ) -> OriginalFile:
        """
        retrieve a file from a study folder

        Args:
            uuid: study uuid
            url: route to follow inside study structure
            params: request parameters

        Returns: data study formatted in json

        """
        study = self.get_study(uuid)
        assert_permission(params.user, study, StudyPermissionType.READ)

        output = self.storage_service.get_storage(study).get_file(study, url)

        return output

    def aggregate_output_data(
        self,
        uuid: str,
        output_id: str,
        query_file: MCIndAreasQueryFile | MCAllAreasQueryFile | MCIndLinksQueryFile | MCAllLinksQueryFile,
        frequency: MatrixFrequency,
        columns_names: Sequence[str],
        ids_to_consider: Sequence[str],
        params: RequestParameters,
        mc_years: Optional[Sequence[int]] = None,
    ) -> pd.DataFrame:
        """
        Aggregates output data based on several filtering conditions

        Args:
            uuid: study uuid
            output_id: simulation output ID
            query_file: which types of data to retrieve: "values", "details", "details-st-storage", "details-res", "ids"
            frequency: yearly, monthly, weekly, daily or hourly.
            columns_names: regexes (if details) or columns to be selected, if empty, all columns are selected
            ids_to_consider: list of areas or links ids to consider, if empty, all areas are selected
            params: request parameters
            mc_years: list of monte-carlo years, if empty, all years are selected (only for mc-ind)

        Returns: the aggregated data as a DataFrame

        """
        study = self.get_study(uuid)
        assert_permission(params.user, study, StudyPermissionType.READ)
        study_path = self.storage_service.raw_study_service.get_study_path(study)
        aggregator_manager = AggregatorManager(
            study_path, output_id, query_file, frequency, ids_to_consider, columns_names, mc_years
        )
        return aggregator_manager.aggregate_output_data()

    def get_logs(
        self,
        study_id: str,
        output_id: str,
        job_id: str,
        err_log: bool,
        params: RequestParameters,
    ) -> Optional[str]:
        study = self.get_study(study_id)
        assert_permission(params.user, study, StudyPermissionType.READ)
        file_study = self.storage_service.get_storage(study).get_raw(study)
        log_locations = {
            False: [
                ["output", "logs", f"{job_id}-out.log"],
                ["output", "logs", f"{output_id}-out.log"],
                ["output", output_id, "antares-out"],
                ["output", output_id, "simulation"],
            ],
            True: [
                ["output", "logs", f"{job_id}-err.log"],
                ["output", "logs", f"{output_id}-err.log"],
                ["output", output_id, "antares-err"],
            ],
        }
        empty_log = False
        for log_location in log_locations[err_log]:
            try:
                log = cast(
                    bytes,
                    file_study.tree.get(log_location, depth=1, formatted=True),
                ).decode(encoding="utf-8")
                # when missing file, RawFileNode return empty bytes
                if log:
                    return log
                else:
                    empty_log = True
            except ChildNotFoundError:
                pass
            except KeyError:
                pass
        if empty_log:
            return ""
        raise ChildNotFoundError(f"Logs for {output_id} of study {study_id} were not found")

    def save_logs(
        self,
        study_id: str,
        job_id: str,
        log_suffix: str,
        log_data: str,
    ) -> None:
        logger.info(f"Saving logs for job {job_id} of study {study_id}")
        stopwatch = StopWatch()
        study = self.get_study(study_id)
        file_study = self.storage_service.get_storage(study).get_raw(study)
        file_study.tree.save(
            bytes(log_data, encoding="utf-8"),
            [
                "output",
                "logs",
                f"{job_id}-{log_suffix}",
            ],
        )
        stopwatch.log_elapsed(lambda d: logger.info(f"Saved logs for job {job_id} in {d}s"))

    def get_comments(self, study_id: str, params: RequestParameters) -> str | JSON:
        """
        Get the comments of a study.

        Args:
            study_id: The ID of the study.
            params: The parameters of the HTTP request containing the user information.

        Returns: textual comments of the study.
        """
        study = self.get_study(study_id)
        assert_permission(params.user, study, StudyPermissionType.READ)

        output = self.storage_service.get_storage(study).get(metadata=study, url="/settings/comments")

        with contextlib.suppress(AttributeError, UnicodeDecodeError):
            output = output.decode("utf-8")  # type: ignore

        return output

    def edit_comments(
        self,
        uuid: str,
        data: CommentsDto,
        params: RequestParameters,
    ) -> None:
        """
        Replace data inside study.

        Args:
            uuid: study id
            data: new data to replace
            params: request parameters

        Returns: new data replaced

        """
        study = self.get_study(uuid)
        assert_permission(params.user, study, StudyPermissionType.WRITE)
        self._assert_study_unarchived(study)

        if isinstance(study, RawStudy):
            self.edit_study(
                uuid=uuid,
                url="settings/comments",
                new=bytes(data.comments, "utf-8"),
                params=params,
            )
        else:
            variant_study_service = self.storage_service.variant_study_service
            command = [
                UpdateRawFile(
                    target="settings/comments",
                    b64Data=base64.b64encode(data.comments.encode("utf-8")).decode("utf-8"),
                    command_context=variant_study_service.command_factory.command_context,
                    study_version=study.version,
                )
            ]
            variant_study_service.append_commands(
                study.id,
                transform_command_to_dto(command, force_aggregate=True),
                RequestParameters(user=params.user),
            )

    def get_studies_information(
        self,
        study_filter: StudyFilter,
        sort_by: Optional[StudySortBy] = None,
        pagination: StudyPagination = StudyPagination(),
    ) -> Dict[str, StudyMetadataDTO]:
        """
        Get information for matching studies of a search query.
        Args:
            study_filter: filtering parameters
            sort_by: how to sort the db query results
            pagination: set offset and limit for db query

        Returns: List of study information
        """
        logger.info("Retrieving matching studies")
        studies: Dict[str, StudyMetadataDTO] = {}
        matching_studies = self.repository.get_all(
            study_filter=study_filter,
            sort_by=sort_by,
            pagination=pagination,
        )
        logger.info("Studies retrieved")
        for study in matching_studies:
            study_metadata = self._try_get_studies_information(study)
            if study_metadata is not None:
                studies[study_metadata.id] = study_metadata
        return studies

    def count_studies(
        self,
        study_filter: StudyFilter,
    ) -> int:
        """
        Get number of matching studies.
        Args:
            study_filter: filtering parameters

        Returns: total number of studies matching the filtering criteria
        """
        total: int = self.repository.count_studies(
            study_filter=study_filter,
        )
        return total

    def _try_get_studies_information(self, study: Study) -> Optional[StudyMetadataDTO]:
        try:
            return self.storage_service.get_storage(study).get_study_information(study)
        except Exception as e:
            logger.warning(
                "Failed to build study %s (%s) metadata",
                study.id,
                study.path,
                exc_info=e,
            )
        return None

    def get_study_information(self, uuid: str, params: RequestParameters) -> StudyMetadataDTO:
        """
        Retrieve study information.

        Args:
            uuid: The UUID of the study.
            params: The request parameters.

        Returns:
            Information about the study.
        """
        study = self.get_study(uuid)
        assert_permission(params.user, study, StudyPermissionType.READ)
        logger.info("Study metadata requested for study %s by user %s", uuid, params.get_user_id())
        # TODO: Debounce this with an "update_study_last_access" method updating only every few seconds.
        study.last_access = datetime.utcnow()
        self.repository.save(study)
        return self.storage_service.get_storage(study).get_study_information(study)

    def update_study_information(
        self,
        uuid: str,
        metadata_patch: StudyMetadataPatchDTO,
        params: RequestParameters,
    ) -> StudyMetadataDTO:
        """
        Update study metadata
        Args:
            uuid: study uuid
            metadata_patch: metadata patch
            params: request parameters
        """
        logger.info(
            "updating study %s metadata for user %s",
            uuid,
            params.get_user_id(),
        )
        study = self.get_study(uuid)
        assert_permission(params.user, study, StudyPermissionType.WRITE)

        if metadata_patch.horizon:
            study_settings_url = "settings/generaldata/general"
            self._assert_study_unarchived(study)
            study_settings = self.storage_service.get_storage(study).get(study, study_settings_url)
            study_settings["horizon"] = metadata_patch.horizon
            self._edit_study_using_command(study=study, url=study_settings_url, data=study_settings)

        if metadata_patch.author:
            study_antares_url = "study/antares"
            self._assert_study_unarchived(study)
            study_antares = self.storage_service.get_storage(study).get(study, study_antares_url)
            study_antares["author"] = metadata_patch.author
            self._edit_study_using_command(study=study, url=study_antares_url, data=study_antares)

        study.additional_data = study.additional_data or StudyAdditionalData()
        if metadata_patch.name:
            study.name = metadata_patch.name
        if metadata_patch.author:
            study.additional_data.author = metadata_patch.author
        if metadata_patch.horizon:
            study.additional_data.horizon = metadata_patch.horizon
        if metadata_patch.tags:
            self.repository.update_tags(study, metadata_patch.tags)

        self.event_bus.push(
            Event(
                type=EventType.STUDY_DATA_EDITED,
                payload=study.to_json_summary(),
                permissions=PermissionInfo.from_study(study),
            )
        )

        remove_from_cache(cache=self.cache_service, root_id=study.id)
        return self.get_study_information(study.id, params)

    def check_study_access(
        self,
        uuid: str,
        permission: StudyPermissionType,
        params: RequestParameters,
    ) -> Study:
        study = self.get_study(uuid)
        assert_permission(params.user, study, permission)
        self._assert_study_unarchived(study)
        return study

    def get_study_interface(self, study: Study) -> StudyInterface:
        """
        Creates the business interface to a particular study.
        """
        if isinstance(study, VariantStudy):
            return VariantStudyInterface(
                self.storage_service.variant_study_service,
                study,
            )
        elif isinstance(study, RawStudy):
            return RawStudyInterface(
                self.storage_service.raw_study_service,
                self.storage_service.variant_study_service,
                study,
            )
        else:
            raise ValueError(f"Unsupported study type '{study.type}'")

    def get_study_path(self, uuid: str, params: RequestParameters) -> Path:
        """
        Retrieve study path
        Args:
            uuid: study uuid
            params: request parameters

        Returns:

        """
        study = self.get_study(uuid)
        assert_permission(params.user, study, StudyPermissionType.RUN)

        logger.info("study %s path asked by user %s", uuid, params.get_user_id())
        return self.storage_service.get_storage(study).get_study_path(study)

    def create_study(
        self,
        study_name: str,
        version: Optional[StudyVersion],
        group_ids: List[str],
        params: RequestParameters,
    ) -> str:
        """
        Creates a study with the specified study name, version, group IDs, and user parameters.

        Args:
            study_name: The name of the study to create.
            version: The version number of the study to choose the template for creation.
            group_ids: A possibly empty list of user group IDs to associate with the study.
            params:
                The parameters of the HTTP request for creation, used to determine
                the currently logged-in user (ID and name).

        Returns:
            str: The ID of the newly created study.
        """
        sid = str(uuid4())
        study_path = self.config.get_workspace_path() / sid

        author = self.get_user_name(params)

        raw = RawStudy(
            id=sid,
            name=study_name,
            workspace=DEFAULT_WORKSPACE_NAME,
            path=str(study_path),
            created_at=datetime.utcnow(),
            updated_at=datetime.utcnow(),
            version=f"{version or NEW_DEFAULT_STUDY_VERSION:ddd}",
            additional_data=StudyAdditionalData(author=author),
        )

        raw = self.storage_service.raw_study_service.create(raw)
        self._save_study(raw, params.user, group_ids)
        self.event_bus.push(
            Event(
                type=EventType.STUDY_CREATED,
                payload=raw.to_json_summary(),
                permissions=PermissionInfo.from_study(raw),
            )
        )

        logger.info("study %s created by user %s", raw.id, params.get_user_id())
        return str(raw.id)

    def get_user_name(self, params: RequestParameters) -> str:
        """
        Retrieves the name of a user based on the provided request parameters.

        Args:
            params: The request parameters which includes user information.

        Returns:
            Returns the user's name or, if the logged user is a "bot"
            (i.e., an application's token), it returns the token's author name.
        """
        if params.user:
            user_id = params.user.impersonator if params.user.type == "bots" else params.user.id
            if curr_user := self.user_service.get_user(user_id, params):
                return curr_user.to_dto().name
        return "Unknown"

    def get_study_synthesis(self, study_id: str, params: RequestParameters) -> FileStudyTreeConfigDTO:
        """
        Get the synthesis of a study.

        Args:
            study_id: The ID of the study.
            params: The parameters of the HTTP request containing the user information.

        Returns: study synthesis
        """
        study = self.get_study(study_id)
        assert_permission(params.user, study, StudyPermissionType.READ)
        study.last_access = datetime.utcnow()
        self.repository.save(study)
        study_storage_service = self.storage_service.get_storage(study)
        return study_storage_service.get_synthesis(study, params)

    def get_input_matrix_startdate(self, study_id: str, path: Optional[str], params: RequestParameters) -> MatrixIndex:
        study = self.get_study(study_id)
        assert_permission(params.user, study, StudyPermissionType.READ)
        file_study = self.storage_service.get_storage(study).get_raw(study)
        output_id = None
        level = StudyDownloadLevelDTO.HOURLY
        if path:
            path_components = path.strip().strip("/").split("/")
            if len(path_components) > 2 and path_components[0] == "output":
                output_id = path_components[1]
            data_node = file_study.tree.get_node(path_components)
            if isinstance(data_node, OutputSeriesMatrix) or isinstance(data_node, InputSeriesMatrix):
                level = StudyDownloadLevelDTO(data_node.freq)
        return get_start_date(file_study, output_id, level)

    def remove_duplicates(self) -> None:
        duplicates = self.repository.list_duplicates()
        ids: List[str] = []
        # ids with same path
        duplicates_by_path = collections.defaultdict(list)
        for study_id, path in duplicates:
            duplicates_by_path[path].append(study_id)
        for path, study_ids in duplicates_by_path.items():
            ids.extend(study_ids[1:])
        if ids:  # Check if ids is not empty
            self.repository.delete(*ids)

    def sync_studies_on_disk(
        self, folders: List[StudyFolder], directory: Optional[Path] = None, recursive: bool = True
    ) -> None:
        """
        Used by watcher to send list of studies present on filesystem.

        Args:
            folders: list of studies currently present on folder
            directory: directory of studies that will be watched
            recursive: if False, the delta will apply only to the studies in "directory", otherwise
                it will apply to all studies having a path that descend from "directory".

        Returns:

        """
        now = datetime.utcnow()
        clean_up_missing_studies_threshold = now - timedelta(days=MAX_MISSING_STUDY_TIMEOUT)
        all_studies = self.repository.get_all_raw()
        if directory:
            if recursive:
                all_studies = [raw_study for raw_study in all_studies if directory in Path(raw_study.path).parents]
            else:
                all_studies = [raw_study for raw_study in all_studies if directory == Path(raw_study.path).parent]
        studies_by_path_workspace = {(study.workspace, study.path): study for study in all_studies}

        # delete orphan studies on database
        # key should be workspace, path to sync correctly studies with same path in different workspace
        workspace_paths = [(f.workspace, str(f.path)) for f in folders]

        for study in all_studies:
            if (
                isinstance(study, RawStudy)
                and not study.archived
                and (study.workspace != DEFAULT_WORKSPACE_NAME and (study.workspace, study.path) not in workspace_paths)
            ):
                if not study.missing:
                    logger.info(
                        "Study %s at %s is not present in disk and will be marked for deletion in %i days",
                        study.id,
                        study.path,
                        MAX_MISSING_STUDY_TIMEOUT,
                    )
                    study.missing = now
                    self.repository.save(study)
                    self.event_bus.push(
                        Event(
                            type=EventType.STUDY_DELETED,
                            payload=study.to_json_summary(),
                            permissions=PermissionInfo.from_study(study),
                        )
                    )
                if study.missing < clean_up_missing_studies_threshold:
                    logger.info(
                        "Study %s at %s is not present in disk and will be deleted",
                        study.id,
                        study.path,
                    )
                    self.repository.delete(study.id)

        # Add new studies
        study_paths = [(study.workspace, study.path) for study in all_studies if study.missing is None]
        missing_studies = {study.path: study for study in all_studies if study.missing is not None}
        for folder in folders:
            study_path = str(folder.path)
            workspace = folder.workspace
            if (workspace, study_path) not in study_paths:
                try:
                    if study_path not in missing_studies.keys():
                        base_path = self.config.storage.workspaces[folder.workspace].path
                        dir_name = folder.path.relative_to(base_path)
                        study = RawStudy(
                            id=str(uuid4()),
                            name=folder.path.name,
                            path=study_path,
                            folder=str(dir_name),
                            workspace=workspace,
                            owner=None,
                            groups=folder.groups,
                            public_mode=PublicMode.FULL if len(folder.groups) == 0 else PublicMode.NONE,
                        )
                        logger.info(
                            "Study at %s appears on disk and will be added as %s",
                            study.path,
                            study.id,
                        )
                    else:
                        study = missing_studies[study_path]
                        study.missing = None
                        logger.info(
                            "Study at %s re appears on disk and will be added as %s",
                            study.path,
                            study.id,
                        )

                    self.storage_service.raw_study_service.update_from_raw_meta(study, fallback_on_default=True)

                    logger.warning("Skipping study format error analysis")
                    # TODO re enable this on an async worker
                    # study.content_status = self._analyse_study(study)

                    self.repository.save(study)
                    self.event_bus.push(
                        Event(
                            type=EventType.STUDY_CREATED,
                            payload=study.to_json_summary(),
                            permissions=PermissionInfo.from_study(study),
                        )
                    )
                except Exception as e:
                    logger.error(f"Failed to add study {folder.path}", exc_info=e)
            elif directory and (workspace, study_path) in studies_by_path_workspace:
                existing_study = studies_by_path_workspace[(workspace, study_path)]
                if self.storage_service.raw_study_service.update_name_and_version_from_raw_meta(existing_study):
                    self.repository.save(existing_study)

    def copy_study(
        self,
        src_uuid: str,
        dest_study_name: str,
        group_ids: List[str],
        use_task: bool,
        params: RequestParameters,
        destination_folder: PurePosixPath,
<<<<<<< HEAD
        allowed_outputs: List[str],
=======
>>>>>>> 9375dd27
        with_outputs: bool = False,
    ) -> str:
        """
        Copy study to another location.

        Args:
            src_uuid: source study
            dest_study_name: destination study
            group_ids: group to attach on new study
            use_task: indicate if the task job service should be used
            params: request parameters
            destination_folder: destination path
<<<<<<< HEAD
            allowed_outputs: A list of output names that you want to include in the destination study.
=======
>>>>>>> 9375dd27
            with_outputs: Indicates whether the study's outputs should also be duplicated.

        Returns:
            The unique identifier of the task copying the study.
        """
        src_study = self.get_study(src_uuid)
        assert_permission(params.user, src_study, StudyPermissionType.READ)
        self._assert_study_unarchived(src_study)

        def copy_task(notifier: ITaskNotifier) -> TaskResult:
            origin_study = self.get_study(src_uuid)
            study = self.storage_service.get_storage(origin_study).copy(
<<<<<<< HEAD
                origin_study, dest_study_name, group_ids, destination_folder, allowed_outputs, with_outputs
=======
                origin_study, dest_study_name, group_ids, destination_folder, with_outputs
>>>>>>> 9375dd27
            )
            self._save_study(study, params.user, group_ids)
            self.event_bus.push(
                Event(
                    type=EventType.STUDY_CREATED,
                    payload=study.to_json_summary(),
                    permissions=PermissionInfo.from_study(study),
                )
            )

            logger.info(
                "study %s copied to %s by user %s",
                origin_study,
                study.id,
                params.get_user_id(),
            )
            return TaskResult(
                success=True,
                message=f"Study {src_uuid} successfully copied to {study.id}",
                return_value=study.id,
            )

        if use_task:
            task_or_study_id = self.task_service.add_task(
                copy_task,
                f"Study {src_study.name} ({src_uuid}) copy",
                task_type=TaskType.COPY,
                ref_id=src_study.id,
                progress=None,
                custom_event_messages=None,
                request_params=params,
            )
        else:
            res = copy_task(NoopNotifier())
            task_or_study_id = res.return_value or ""

        return task_or_study_id

    def move_study(self, study_id: str, folder_dest: str, params: RequestParameters) -> None:
        study = self.get_study(study_id)
        assert_permission(params.user, study, StudyPermissionType.WRITE)
        if not is_managed(study):
            raise NotAManagedStudyException(study_id)
        if folder_dest:
            new_folder = folder_dest.rstrip("/") + f"/{study.id}"
        else:
            new_folder = None
        study.folder = new_folder
        self.repository.save(study, update_modification_date=False)
        self.event_bus.push(
            Event(
                type=EventType.STUDY_EDITED,
                payload=study.to_json_summary(),
                permissions=PermissionInfo.from_study(study),
            )
        )

    def export_study(
        self,
        uuid: str,
        params: RequestParameters,
        outputs: bool = True,
    ) -> FileDownloadTaskDTO:
        """
        Export study to a zip file.
        Args:
            uuid: study id
            params: request parameters
            outputs: integrate output folder in zip file

        """
        study = self.get_study(uuid)
        assert_permission(params.user, study, StudyPermissionType.READ)
        self._assert_study_unarchived(study)

        logger.info("Exporting study %s", uuid)
        export_name = f"Study {study.name} ({uuid}) export"
        export_file_download = self.file_transfer_manager.request_download(
            f"{study.name}-{uuid}{ArchiveFormat.ZIP}", export_name, params.user
        )
        export_path = Path(export_file_download.path)
        export_id = export_file_download.id

        def export_task(notifier: ITaskNotifier) -> TaskResult:
            try:
                target_study = self.get_study(uuid)
                self.storage_service.get_storage(target_study).export_study(target_study, export_path, outputs)
                self.file_transfer_manager.set_ready(export_id)
                return TaskResult(success=True, message=f"Study {uuid} successfully exported")
            except Exception as e:
                self.file_transfer_manager.fail(export_id, str(e))
                raise e

        task_id = self.task_service.add_task(
            export_task,
            export_name,
            task_type=TaskType.EXPORT,
            ref_id=study.id,
            progress=None,
            custom_event_messages=None,
            request_params=params,
        )

        return FileDownloadTaskDTO(file=export_file_download.to_dto(), task=task_id)

    def output_variables_information(
        self,
        study_uuid: str,
        output_uuid: str,
        params: RequestParameters,
    ) -> Dict[str, List[str]]:
        """
        Returns information about output variables using thematic and geographic trimming information
        Args:
            study_uuid: study id
            output_uuid: output id
            params: request parameters
        """
        study = self.get_study(study_uuid)
        assert_permission(params.user, study, StudyPermissionType.READ)
        self._assert_study_unarchived(study)
        return get_output_variables_information(self.storage_service.get_storage(study).get_raw(study), output_uuid)

    def export_output(
        self,
        study_uuid: str,
        output_uuid: str,
        params: RequestParameters,
    ) -> FileDownloadTaskDTO:
        """
        Export study output to a zip file.
        Args:
            study_uuid: study id
            output_uuid: output id
            params: request parameters
        """
        study = self.get_study(study_uuid)
        assert_permission(params.user, study, StudyPermissionType.READ)
        self._assert_study_unarchived(study)

        logger.info(f"Exporting {output_uuid} from study {study_uuid}")
        export_name = f"Study output {study.name}/{output_uuid} export"
        export_file_download = self.file_transfer_manager.request_download(
            f"{study.name}-{study_uuid}-{output_uuid}{ArchiveFormat.ZIP}",
            export_name,
            params.user,
        )
        export_path = Path(export_file_download.path)
        export_id = export_file_download.id

        def export_task(notifier: ITaskNotifier) -> TaskResult:
            try:
                target_study = self.get_study(study_uuid)
                self.storage_service.get_storage(target_study).export_output(
                    metadata=target_study,
                    output_id=output_uuid,
                    target=export_path,
                )
                self.file_transfer_manager.set_ready(export_id)
                return TaskResult(
                    success=True,
                    message=f"Study output {study_uuid}/{output_uuid} successfully exported",
                )
            except Exception as e:
                self.file_transfer_manager.fail(export_id, str(e))
                raise e

        task_id = self.task_service.add_task(
            export_task,
            export_name,
            task_type=TaskType.EXPORT,
            ref_id=study.id,
            progress=None,
            custom_event_messages=None,
            request_params=params,
        )

        return FileDownloadTaskDTO(file=export_file_download.to_dto(), task=task_id)

    def export_study_flat(
        self,
        uuid: str,
        params: RequestParameters,
        dest: Path,
        output_list: Optional[List[str]] = None,
    ) -> None:
        logger.info(f"Flat exporting study {uuid}")
        study = self.get_study(uuid)
        assert_permission(params.user, study, StudyPermissionType.READ)
        self._assert_study_unarchived(study)

        return self.storage_service.get_storage(study).export_study_flat(
            study, dest, len(output_list or []) > 0, output_list
        )

    def delete_study(self, uuid: str, children: bool, params: RequestParameters) -> None:
        """
        Delete study and all its children

        Args:
            uuid: study uuid
            children: delete children or not
            params: request parameters
        """
        study = self.get_study(uuid)
        assert_permission(params.user, study, StudyPermissionType.WRITE)

        study_info = study.to_json_summary()

        # this prefetch the workspace because it is lazy loaded and the object is deleted
        # before using workspace attribute in raw study deletion
        # see https://github.com/AntaresSimulatorTeam/AntaREST/issues/606
        if isinstance(study, RawStudy):
            _ = study.workspace

        if self.storage_service.variant_study_service.has_children(study):
            if children:
                self.storage_service.variant_study_service.walk_children(
                    study.id,
                    lambda v: self.delete_study(v.id, True, params),
                    bottom_first=True,
                )
                return
            else:
                raise StudyDeletionNotAllowed(study.id, "Study has variant children")

        # If the study is a variant, and its snapshot is generating,
        # we need to wait until it's done to delete it to avoid any fs issues
        if isinstance(study, VariantStudy) and study.generation_task:
            self.task_service.await_task(study.generation_task, 600)

        self.repository.delete(study.id)

        # delete the files afterward for
        # if the study cannot be deleted from database for foreign key reason
        if self._assert_study_unarchived(study=study, raise_exception=False):
            self.storage_service.get_storage(study).delete(study)
        else:
            if isinstance(study, RawStudy):
                os.unlink(self.storage_service.raw_study_service.find_archive_path(study))

        self.event_bus.push(
            Event(
                type=EventType.STUDY_DELETED,
                payload=study_info,
                permissions=PermissionInfo.from_study(study),
            )
        )
        logger.info("study %s deleted by user %s", uuid, params.get_user_id())

        self._on_study_delete(uuid=uuid)

    def delete_output(self, uuid: str, output_name: str, params: RequestParameters) -> None:
        """
        Delete specific output simulation in study
        Args:
            uuid: study uuid
            output_name: output simulation name
            params: request parameters

        Returns:

        """
        study = self.get_study(uuid)
        assert_permission(params.user, study, StudyPermissionType.WRITE)
        self._assert_study_unarchived(study)
        self.storage_service.get_storage(study).delete_output(study, output_name)
        self.event_bus.push(
            Event(
                type=EventType.STUDY_DATA_EDITED,
                payload=study.to_json_summary(),
                permissions=PermissionInfo.from_study(study),
            )
        )

        logger.info(f"Output {output_name} deleted from study {uuid}")

    def download_outputs(
        self,
        study_id: str,
        output_id: str,
        data: StudyDownloadDTO,
        use_task: bool,
        filetype: ExportFormat,
        params: RequestParameters,
        tmp_export_file: Optional[Path] = None,
    ) -> Response | FileDownloadTaskDTO | FileResponse:
        """
        Download outputs
        Args:
            study_id: study ID.
            output_id: output ID.
            data: Json parameters.
            use_task: use task or not.
            filetype: type of returning file,.
            tmp_export_file: temporary file (if `use_task` is false),.
            params: request parameters.

        Returns: CSV content file

        """
        # GET STUDY ID
        study = self.get_study(study_id)
        assert_permission(params.user, study, StudyPermissionType.READ)
        self._assert_study_unarchived(study)
        logger.info(f"Study {study_id} output download asked by {params.get_user_id()}")

        if use_task:
            logger.info(f"Exporting {output_id} from study {study_id}")
            export_name = f"Study filtered output {study.name}/{output_id} export"
            export_file_download = self.file_transfer_manager.request_download(
                f"{study.name}-{study_id}-{output_id}_filtered{filetype.suffix}",
                export_name,
                params.user,
            )
            export_path = Path(export_file_download.path)
            export_id = export_file_download.id

            def export_task(_notifier: ITaskNotifier) -> TaskResult:
                try:
                    _study = self.get_study(study_id)
                    _stopwatch = StopWatch()
                    _matrix = StudyDownloader.build(
                        self.storage_service.get_storage(_study).get_raw(_study),
                        output_id,
                        data,
                    )
                    _stopwatch.log_elapsed(
                        lambda x: logger.info(f"Study {study_id} filtered output {output_id} built in {x}s")
                    )
                    StudyDownloader.export(_matrix, filetype, export_path)
                    _stopwatch.log_elapsed(
                        lambda x: logger.info(f"Study {study_id} filtered output {output_id} exported in {x}s")
                    )
                    self.file_transfer_manager.set_ready(export_id)
                    return TaskResult(
                        success=True,
                        message=f"Study filtered output {study_id}/{output_id} successfully exported",
                    )
                except Exception as e:
                    self.file_transfer_manager.fail(export_id, str(e))
                    raise

            task_id = self.task_service.add_task(
                export_task,
                export_name,
                task_type=TaskType.EXPORT,
                ref_id=study.id,
                progress=None,
                custom_event_messages=None,
                request_params=params,
            )

            return FileDownloadTaskDTO(file=export_file_download.to_dto(), task=task_id)
        else:
            stopwatch = StopWatch()
            matrix = StudyDownloader.build(
                self.storage_service.get_storage(study).get_raw(study),
                output_id,
                data,
            )
            stopwatch.log_elapsed(lambda x: logger.info(f"Study {study_id} filtered output {output_id} built in {x}s"))
            if tmp_export_file is not None:
                StudyDownloader.export(matrix, filetype, tmp_export_file)
                stopwatch.log_elapsed(
                    lambda x: logger.info(f"Study {study_id} filtered output {output_id} exported in {x}s")
                )

                if filetype == ExportFormat.JSON:
                    headers = {"Content-Disposition": "inline"}
                elif filetype == ExportFormat.TAR_GZ:
                    headers = {"Content-Disposition": f'attachment; filename="output-{output_id}.tar.gz'}
                elif filetype == ExportFormat.ZIP:
                    headers = {"Content-Disposition": f'attachment; filename="output-{output_id}.zip'}
                else:  # pragma: no cover
                    raise NotImplementedError(f"Export format {filetype} is not supported")

                return FileResponse(tmp_export_file, headers=headers, media_type=filetype)

            else:
                json_response = to_json(matrix.model_dump(mode="json"))
                return Response(content=json_response, media_type="application/json")

    def get_study_sim_result(self, study_id: str, params: RequestParameters) -> List[StudySimResultDTO]:
        """
        Get global result information
        Args:
            study_id: study Id
            params: request parameters

        Returns: an object containing all needed information

        """
        study = self.get_study(study_id)
        assert_permission(params.user, study, StudyPermissionType.READ)
        logger.info(
            "study %s output listing asked by user %s",
            study_id,
            params.get_user_id(),
        )

        return self.storage_service.get_storage(study).get_study_sim_result(study)

    def import_study(
        self,
        stream: BinaryIO,
        group_ids: List[str],
        params: RequestParameters,
    ) -> str:
        """
        Import a compressed study.

        Args:
            stream: binary content of the study compressed in ZIP or 7z format.
            group_ids: group to attach to study
            params: request parameters

        Returns:
            New study UUID.

        Raises:
            BadArchiveContent: If the archive is corrupted or in an unknown format.
        """
        sid = str(uuid4())
        path = str(self.config.get_workspace_path() / sid)
        study = RawStudy(
            id=sid,
            workspace=DEFAULT_WORKSPACE_NAME,
            path=path,
            additional_data=StudyAdditionalData(),
            public_mode=PublicMode.NONE if group_ids else PublicMode.READ,
            groups=group_ids,
        )
        study = self.storage_service.raw_study_service.import_study(study, stream)
        study.updated_at = datetime.utcnow()

        self._save_study(study, params.user, group_ids)
        self.event_bus.push(
            Event(
                type=EventType.STUDY_CREATED,
                payload=study.to_json_summary(),
                permissions=PermissionInfo.from_study(study),
            )
        )

        logger.info("study %s imported by user %s", study.id, params.get_user_id())
        return str(study.id)

    def import_output(
        self,
        uuid: str,
        output: BinaryIO | Path,
        params: RequestParameters,
        output_name_suffix: Optional[str] = None,
        auto_unzip: bool = True,
    ) -> Optional[str]:
        """
        Import specific output simulation inside study
        Args:
            uuid: study uuid
            output: zip file with simulation folder or simulation folder path
            params: request parameters
            output_name_suffix: optional suffix name for the output
            auto_unzip: add a task to unzip the output after import

        Returns: output simulation json formatted

        """
        logger.info(f"Importing new output for study {uuid}")
        study = self.get_study(uuid)
        assert_permission(params.user, study, StudyPermissionType.RUN)
        self._assert_study_unarchived(study)
        if not Path(study.path).exists():
            raise StudyNotFoundError(f"Study files were not found for study {uuid}")

        output_id = self.storage_service.get_storage(study).import_output(study, output, output_name_suffix)
        remove_from_cache(cache=self.cache_service, root_id=study.id)
        logger.info("output added to study %s by user %s", uuid, params.get_user_id())

        if output_id and isinstance(output, Path) and output.suffix == ArchiveFormat.ZIP and auto_unzip:
            self.unarchive_output(uuid, output_id, not is_managed(study), params)

        return output_id

    def _create_edit_study_command(
        self, tree_node: INode[JSON, SUB_JSON, JSON], url: str, data: SUB_JSON, study_version: StudyVersion
    ) -> ICommand:
        """
        Create correct command to edit study
        Args:
            tree_node: target node of the command
            url: data path to reach
            data: new data to replace

        Returns: ICommand that replaces the data

        """

        context = self.storage_service.variant_study_service.command_factory.command_context

        if isinstance(tree_node, IniFileNode):
            assert not isinstance(data, (bytes, list))
            return UpdateConfig(target=url, data=data, command_context=context, study_version=study_version)
        elif isinstance(tree_node, InputSeriesMatrix):
            if isinstance(data, bytes):
                # noinspection PyTypeChecker
                matrix = imports_matrix_from_bytes(data)
                if matrix is None:
                    raise MatrixImportFailed("Could not parse the given matrix")
                matrix = matrix.reshape((1, 0)) if matrix.size == 0 else matrix
                return ReplaceMatrix(
                    target=url, matrix=matrix.tolist(), command_context=context, study_version=study_version
                )
            assert isinstance(data, (list, str))
            return ReplaceMatrix(target=url, matrix=data, command_context=context, study_version=study_version)
        elif isinstance(tree_node, RawFileNode):
            if url.split("/")[-1] == "comments":
                if isinstance(data, bytes):
                    data = data.decode("utf-8")
                assert isinstance(data, str)
                return UpdateComments(comments=data, command_context=context, study_version=study_version)
            elif isinstance(data, bytes):
                return UpdateRawFile(
                    target=url,
                    b64Data=base64.b64encode(data).decode("utf-8"),
                    command_context=context,
                    study_version=study_version,
                )
        raise NotImplementedError()

    def _edit_study_using_command(
        self,
        study: Study,
        url: str,
        data: SUB_JSON,
        *,
        create_missing: bool = False,
    ) -> List[ICommand]:
        """
        Replace data on disk with new, using variant commands.

        In addition to regular configuration changes, this function also allows the end user
        to store files on disk, in the "user" directory of the study (without using variant commands).

        Args:
            study: study
            url: data path to reach
            data: new data to replace
            create_missing: Flag to indicate whether to create file or parent directories if missing.
        """
        study_service = self.storage_service.get_storage(study)
        file_study = study_service.get_raw(metadata=study)
        version = file_study.config.version
        commands: List[ICommand] = []

        file_relpath = PurePosixPath(url.strip().strip("/"))
        file_path = study_service.get_study_path(study).joinpath(file_relpath)
        create_missing &= not file_path.exists()
        if create_missing:
            context = self.storage_service.variant_study_service.command_factory.command_context
            user_path = _get_path_inside_user_folder(str(file_relpath), FolderCreationNotAllowed)
            args = {"path": user_path, "resource_type": ResourceType.FILE}
            command_data = CreateUserResourceData.model_validate(args)
            cmd_1 = CreateUserResource(data=command_data, command_context=context, study_version=version)
            assert isinstance(data, bytes)
            cmd_2 = UpdateRawFile(
                target=url,
                b64Data=base64.b64encode(data).decode("utf-8"),
                command_context=context,
                study_version=version,
            )
            commands.extend([cmd_1, cmd_2])
        else:
            # A 404 Not Found error is raised if the file does not exist.
            tree_node = file_study.tree.get_node(file_relpath.parts)  # type: ignore
            commands.append(self._create_edit_study_command(tree_node, url, data, version))

        if isinstance(study_service, RawStudyService):
            url = "study/antares/lastsave"
            last_save_node = file_study.tree.get_node(url.split("/"))
            cmd = self._create_edit_study_command(last_save_node, url, int(time.time()), version)
            commands.append(cmd)

        self.get_study_interface(study).add_commands(commands)
        return commands  # for testing purpose

    def apply_commands(self, uuid: str, commands: List[CommandDTO], params: RequestParameters) -> Optional[List[str]]:
        study = self.get_study(uuid)
        if isinstance(study, VariantStudy):
            return self.storage_service.variant_study_service.append_commands(uuid, commands, params)
        else:
            assert_permission(params.user, study, StudyPermissionType.WRITE)
            self._assert_study_unarchived(study)
            parsed_commands: List[ICommand] = []
            for command in commands:
                parsed_commands.extend(self.storage_service.variant_study_service.command_factory.to_command(command))
            self.get_study_interface(study).add_commands(parsed_commands)

        self.event_bus.push(
            Event(
                type=EventType.STUDY_DATA_EDITED,
                payload=study.to_json_summary(),
                permissions=PermissionInfo.from_study(study),
            )
        )
        logger.info(
            "Study %s updated by user %s",
            uuid,
            params.get_user_id(),
        )
        return None

    def edit_study(
        self,
        uuid: str,
        url: str,
        new: SUB_JSON,
        params: RequestParameters,
        *,
        create_missing: bool = False,
    ) -> JSON:
        """
        Replace data inside study.

        Args:
            uuid: study id
            url: path data target in study
            new: new data to replace
            params: request parameters
            create_missing: Flag to indicate whether to create file or parent directories if missing.

        Returns: new data replaced
        """
        study = self.get_study(uuid)
        assert_permission(params.user, study, StudyPermissionType.WRITE)
        self._assert_study_unarchived(study)

        self._edit_study_using_command(study=study, url=url.strip().strip("/"), data=new, create_missing=create_missing)

        self.event_bus.push(
            Event(
                type=EventType.STUDY_DATA_EDITED,
                payload=study.to_json_summary(),
                permissions=PermissionInfo.from_study(study),
            )
        )
        logger.info(
            "data %s on study %s updated by user %s",
            url,
            uuid,
            params.get_user_id(),
        )
        return cast(JSON, new)

    def change_owner(self, study_id: str, owner_id: int, params: RequestParameters) -> None:
        """
        Change study owner
        Args:
            study_id: study uuid
            owner_id: new owner id
            params: request parameters

        Returns:

        """
        study = self.get_study(study_id)
        assert_permission(params.user, study, StudyPermissionType.MANAGE_PERMISSIONS)
        self._assert_study_unarchived(study)
        new_owner = self.user_service.get_user(owner_id, params)
        study.owner = new_owner
        self.repository.save(study)
        self.event_bus.push(
            Event(
                type=EventType.STUDY_EDITED,
                payload=study.to_json_summary(),
                permissions=PermissionInfo.from_study(study),
            )
        )

        owner_name = None if new_owner is None else new_owner.name
        self._edit_study_using_command(study=study, url="study/antares/author", data=owner_name)

        logger.info(
            "user %s change study %s owner to %d",
            params.get_user_id(),
            study_id,
            owner_id,
        )

    def add_group(self, study_id: str, group_id: str, params: RequestParameters) -> None:
        """
        Attach new group on study.

        Args:
            study_id: study uuid
            group_id: group id to attach
            params: request parameters

        Returns:

        """
        study = self.get_study(study_id)
        assert_permission(params.user, study, StudyPermissionType.MANAGE_PERMISSIONS)
        group = self.user_service.get_group(group_id, params)
        if group not in study.groups:
            study.groups = study.groups + [group]
        self.repository.save(study)
        self.event_bus.push(
            Event(
                type=EventType.STUDY_EDITED,
                payload=study.to_json_summary(),
                permissions=PermissionInfo.from_study(study),
            )
        )

        logger.info(
            "adding group %s to study %s by user %s",
            group_id,
            study_id,
            params.get_user_id(),
        )

    def remove_group(self, study_id: str, group_id: str, params: RequestParameters) -> None:
        """
        Detach group on study
        Args:
            study_id: study uuid
            group_id: group to detach
            params: request parameters

        Returns:

        """
        study = self.get_study(study_id)
        assert_permission(params.user, study, StudyPermissionType.MANAGE_PERMISSIONS)
        study.groups = [group for group in study.groups if group.id != group_id]
        self.repository.save(study)
        self.event_bus.push(
            Event(
                type=EventType.STUDY_EDITED,
                payload=study.to_json_summary(),
                permissions=PermissionInfo.from_study(study),
            )
        )

        logger.info(
            "removing group %s to study %s by user %s",
            group_id,
            study_id,
            params.get_user_id(),
        )

    def set_public_mode(self, study_id: str, mode: PublicMode, params: RequestParameters) -> None:
        """
        Update public mode permission on study
        Args:
            study_id: study uuid
            mode: new public permission
            params: request parameters

        Returns:

        """
        study = self.get_study(study_id)
        assert_permission(params.user, study, StudyPermissionType.MANAGE_PERMISSIONS)
        study.public_mode = mode
        self.repository.save(study)
        self.event_bus.push(
            Event(
                type=EventType.STUDY_EDITED,
                payload=study.to_json_summary(),
                permissions=PermissionInfo.from_study(study),
            )
        )
        logger.info(
            "updated public mode of study %s by user %s",
            study_id,
            params.get_user_id(),
        )

    def check_errors(self, uuid: str) -> List[str]:
        study = self.get_study(uuid)
        self._assert_study_unarchived(study)
        return self.storage_service.raw_study_service.check_errors(study)

    def get_all_areas(
        self,
        uuid: str,
        area_type: Optional[AreaType],
        ui: bool,
        params: RequestParameters,
    ) -> List[AreaInfoDTO] | Dict[str, Any]:
        study = self.get_study(uuid)
        assert_permission(params.user, study, StudyPermissionType.READ)
        study_interface = self.get_study_interface(study)
        return (
            self.area_manager.get_all_areas_ui_info(study_interface)
            if ui
            else self.area_manager.get_all_areas(study_interface, area_type)
        )

    def get_all_links(
        self,
        uuid: str,
        params: RequestParameters,
    ) -> List[LinkDTO]:
        study = self.get_study(uuid)
        assert_permission(params.user, study, StudyPermissionType.READ)
        return self.links_manager.get_all_links(self.get_study_interface(study))

    def create_area(
        self,
        uuid: str,
        area_creation_dto: AreaCreationDTO,
        params: RequestParameters,
    ) -> AreaInfoDTO:
        study = self.get_study(uuid)
        assert_permission(params.user, study, StudyPermissionType.WRITE)
        self._assert_study_unarchived(study)
        new_area = self.area_manager.create_area(self.get_study_interface(study), area_creation_dto)
        self.event_bus.push(
            Event(
                type=EventType.STUDY_DATA_EDITED,
                payload=study.to_json_summary(),
                permissions=PermissionInfo.from_study(study),
            )
        )
        return new_area

    def create_link(
        self,
        uuid: str,
        link_creation_dto: LinkDTO,
        params: RequestParameters,
    ) -> LinkDTO:
        study = self.get_study(uuid)
        assert_permission(params.user, study, StudyPermissionType.WRITE)
        self._assert_study_unarchived(study)
        new_link = self.links_manager.create_link(self.get_study_interface(study), link_creation_dto)
        self.event_bus.push(
            Event(
                type=EventType.STUDY_DATA_EDITED,
                payload=study.to_json_summary(),
                permissions=PermissionInfo.from_study(study),
            )
        )
        return new_link

    def update_link(
        self,
        uuid: str,
        area_from: str,
        area_to: str,
        link_update_dto: LinkBaseDTO,
        params: RequestParameters,
    ) -> LinkDTO:
        study = self.get_study(uuid)
        assert_permission(params.user, study, StudyPermissionType.WRITE)
        self._assert_study_unarchived(study)
        updated_link = self.links_manager.update_link(
            self.get_study_interface(study), area_from, area_to, link_update_dto
        )
        self.event_bus.push(
            Event(
                type=EventType.STUDY_DATA_EDITED,
                payload=study.to_json_summary(),
                permissions=PermissionInfo.from_study(study),
            )
        )
        return updated_link

    def update_area_ui(
        self,
        uuid: str,
        area_id: str,
        area_ui: UpdateAreaUi,
        layer: str,
        params: RequestParameters,
    ) -> None:
        study = self.get_study(uuid)
        assert_permission(params.user, study, StudyPermissionType.WRITE)
        self._assert_study_unarchived(study)
        return self.area_manager.update_area_ui(self.get_study_interface(study), area_id, area_ui, layer)

    def delete_area(self, uuid: str, area_id: str, params: RequestParameters) -> None:
        """
        Delete area from study if it is not referenced by a binding constraint,
        otherwise raise an HTTP 403 Forbidden error.

        Args:
            uuid: The study ID.
            area_id: The area ID to delete.
            params: The request parameters used to check user permissions.

        Raises:
            ReferencedObjectDeletionNotAllowed: If the area is referenced by a binding constraint.
        """
        study = self.get_study(uuid)
        assert_permission(params.user, study, StudyPermissionType.WRITE)
        study_interface = self.get_study_interface(study)
        self._assert_study_unarchived(study)
        referencing_binding_constraints = self.binding_constraint_manager.get_binding_constraints(
            study_interface, ConstraintFilters(area_name=area_id)
        )
        if referencing_binding_constraints:
            binding_ids = [bc.id for bc in referencing_binding_constraints]
            raise ReferencedObjectDeletionNotAllowed(area_id, binding_ids, object_type="Area")
        self.area_manager.delete_area(study_interface, area_id)
        self.event_bus.push(
            Event(
                type=EventType.STUDY_DATA_EDITED,
                payload=study.to_json_summary(),
                permissions=PermissionInfo.from_study(study),
            )
        )

    def delete_link(
        self,
        uuid: str,
        area_from: str,
        area_to: str,
        params: RequestParameters,
    ) -> None:
        """
        Delete link from study if it is not referenced by a binding constraint,
        otherwise raise an HTTP 403 Forbidden error.

        Args:
            uuid: The study ID.
            area_from: The area from which the link starts.
            area_to: The area to which the link ends.
            params: The request parameters used to check user permissions.

        Raises:
            ReferencedObjectDeletionNotAllowed: If the link is referenced by a binding constraint.
        """
        study = self.get_study(uuid)
        assert_permission(params.user, study, StudyPermissionType.WRITE)
        self._assert_study_unarchived(study)
        study_interface = self.get_study_interface(study)
        link_id = LinkTerm(area1=area_from, area2=area_to).generate_id()
        referencing_binding_constraints = self.binding_constraint_manager.get_binding_constraints(
            study_interface, ConstraintFilters(link_id=link_id)
        )
        if referencing_binding_constraints:
            binding_ids = [bc.id for bc in referencing_binding_constraints]
            raise ReferencedObjectDeletionNotAllowed(link_id, binding_ids, object_type="Link")
        self.links_manager.delete_link(study_interface, area_from, area_to)
        self.event_bus.push(
            Event(
                type=EventType.STUDY_DATA_EDITED,
                payload=study.to_json_summary(),
                permissions=PermissionInfo.from_study(study),
            )
        )

    def archive(self, uuid: str, params: RequestParameters) -> str:
        logger.info(f"Archiving study {uuid}")
        study = self.get_study(uuid)
        assert_permission(params.user, study, StudyPermissionType.WRITE)

        self._assert_study_unarchived(study)

        if not isinstance(study, RawStudy):
            raise StudyTypeUnsupported(study.id, study.type)

        if not is_managed(study):
            raise NotAManagedStudyException(study.id)

        if self.task_service.list_tasks(
            TaskListFilter(
                ref_id=uuid,
                type=[TaskType.ARCHIVE, TaskType.UNARCHIVE],
                status=[TaskStatus.RUNNING, TaskStatus.PENDING],
            ),
            RequestParameters(user=DEFAULT_ADMIN_USER),
        ):
            raise TaskAlreadyRunning()

        def archive_task(notifier: ITaskNotifier) -> TaskResult:
            study_to_archive = self.get_study(uuid)
            self.storage_service.raw_study_service.archive(study_to_archive)
            study_to_archive.archived = True
            self.repository.save(study_to_archive)
            self.event_bus.push(
                Event(
                    type=EventType.STUDY_EDITED,
                    payload=study_to_archive.to_json_summary(),
                    permissions=PermissionInfo.from_study(study_to_archive),
                )
            )
            return TaskResult(success=True, message="ok")

        return self.task_service.add_task(
            archive_task,
            f"Study {study.name} archiving",
            task_type=TaskType.ARCHIVE,
            ref_id=study.id,
            progress=None,
            custom_event_messages=None,
            request_params=params,
        )

    def unarchive(self, uuid: str, params: RequestParameters) -> str:
        study = self.get_study(uuid)
        if not study.archived:
            raise HTTPException(http.HTTPStatus.BAD_REQUEST, "Study is not archived")

        if self.task_service.list_tasks(
            TaskListFilter(
                ref_id=uuid,
                type=[TaskType.UNARCHIVE, TaskType.ARCHIVE],
                status=[TaskStatus.RUNNING, TaskStatus.PENDING],
            ),
            RequestParameters(user=DEFAULT_ADMIN_USER),
        ):
            raise TaskAlreadyRunning()

        assert_permission(params.user, study, StudyPermissionType.WRITE)

        if not isinstance(study, RawStudy):
            raise StudyTypeUnsupported(study.id, study.type)

        def unarchive_task(notifier: ITaskNotifier) -> TaskResult:
            study_to_archive = self.get_study(uuid)
            self.storage_service.raw_study_service.unarchive(study_to_archive)
            study_to_archive.archived = False

            os.unlink(self.storage_service.raw_study_service.find_archive_path(study_to_archive))
            self.repository.save(study_to_archive)
            self.event_bus.push(
                Event(
                    type=EventType.STUDY_EDITED,
                    payload=study.to_json_summary(),
                    permissions=PermissionInfo.from_study(study),
                )
            )
            remove_from_cache(cache=self.cache_service, root_id=uuid)
            return TaskResult(success=True, message="ok")

        return self.task_service.add_task(
            unarchive_task,
            f"Study {study.name} unarchiving",
            task_type=TaskType.UNARCHIVE,
            ref_id=study.id,
            progress=None,
            custom_event_messages=None,
            request_params=params,
        )

    def _save_study(
        self,
        study: Study,
        owner: Optional[JWTUser] = None,
        group_ids: Sequence[str] = (),
    ) -> None:
        """
        Create or update a study with specified attributes.

        This function is responsible for creating a new study or updating an existing one
        with the provided information.

        Args:
            study: The study to be saved or updated.
            owner: The owner of the study (current authenticated user).
            group_ids: The list of group IDs to associate with the study.

        Raises:
            UserHasNotPermissionError:
                If the owner or the group role is not specified.
        """
        if not owner:
            raise UserHasNotPermissionError("owner is not specified or has invalid authentication")

        if isinstance(study, RawStudy):
            study.content_status = StudyContentStatus.VALID

        study.owner = self.user_service.get_user(owner.impersonator, params=RequestParameters(user=owner))

        study.groups.clear()
        for gid in group_ids:
            owned_groups = (g for g in owner.groups if g.id == gid)
            jwt_group: Optional[JWTGroup] = next(owned_groups, None)
            if jwt_group is None or jwt_group.role is None:
                raise UserHasNotPermissionError(f"Permission denied for group ID: {gid}")
            study.groups.append(Group(id=jwt_group.id, name=jwt_group.name))

        self.repository.save(study)

    def get_study(self, uuid: str) -> Study:
        """
        Get study information
        Args:
            uuid: study uuid

        Returns: study information

        """

        study = self.repository.get(uuid)
        if not study:
            sanitized = str(escape(uuid))
            logger.warning(
                "Study %s not found in metadata db",
                sanitized,
            )
            raise StudyNotFoundError(uuid)
        return study

    def _assert_study_unarchived(self, study: Study, raise_exception: bool = True) -> bool:
        if study.archived and raise_exception:
            raise UnsupportedOperationOnArchivedStudy(study.id)
        return not study.archived

    def _analyse_study(self, metadata: Study) -> StudyContentStatus:
        """
        Analyzes the integrity of a study.

        Args:
            metadata: The study to analyze.

        Returns:
            - VALID if the study has no integrity issues.
            - WARNING if the study has some issues.
            - ERROR if the tree was unable to analyze the structure without raising an error.
        """
        try:
            if not isinstance(metadata, RawStudy):
                raise StudyTypeUnsupported(metadata.id, metadata.type)

            if self.storage_service.raw_study_service.check_errors(metadata):
                return StudyContentStatus.WARNING
            else:
                return StudyContentStatus.VALID
        except Exception as e:
            logger.error(e)
            return StudyContentStatus.ERROR

    # noinspection PyUnusedLocal
    @staticmethod
    def get_studies_versions(params: RequestParameters) -> List[str]:
        return sorted([f"{v:ddd}" for v in STUDY_REFERENCE_TEMPLATES])

    def create_xpansion_configuration(
        self,
        uuid: str,
        params: RequestParameters,
    ) -> None:
        study = self.get_study(uuid)
        assert_permission(params.user, study, StudyPermissionType.WRITE)
        self._assert_study_unarchived(study)
        study_interface = self.get_study_interface(study)
        self.xpansion_manager.create_xpansion_configuration(study_interface)

    def delete_xpansion_configuration(self, uuid: str, params: RequestParameters) -> None:
        study = self.get_study(uuid)
        assert_permission(params.user, study, StudyPermissionType.WRITE)
        self._assert_study_unarchived(study)
        study_interface = self.get_study_interface(study)
        self.xpansion_manager.delete_xpansion_configuration(study_interface)

    def get_xpansion_settings(self, uuid: str, params: RequestParameters) -> GetXpansionSettings:
        study = self.get_study(uuid)
        assert_permission(params.user, study, StudyPermissionType.READ)
        study_interface = self.get_study_interface(study)
        return self.xpansion_manager.get_xpansion_settings(study_interface)

    def update_xpansion_settings(
        self,
        uuid: str,
        xpansion_settings_dto: XpansionSettingsUpdate,
        params: RequestParameters,
    ) -> GetXpansionSettings:
        study = self.get_study(uuid)
        assert_permission(params.user, study, StudyPermissionType.READ)
        self._assert_study_unarchived(study)
        study_interface = self.get_study_interface(study)
        return self.xpansion_manager.update_xpansion_settings(study_interface, xpansion_settings_dto)

    def add_candidate(
        self,
        uuid: str,
        xpansion_candidate_dto: XpansionCandidateDTO,
        params: RequestParameters,
    ) -> XpansionCandidateDTO:
        study = self.get_study(uuid)
        assert_permission(params.user, study, StudyPermissionType.WRITE)
        self._assert_study_unarchived(study)
        study_interface = self.get_study_interface(study)
        return self.xpansion_manager.add_candidate(study_interface, xpansion_candidate_dto)

    def get_candidate(self, uuid: str, candidate_name: str, params: RequestParameters) -> XpansionCandidateDTO:
        study = self.get_study(uuid)
        assert_permission(params.user, study, StudyPermissionType.READ)
        study_interface = self.get_study_interface(study)
        return self.xpansion_manager.get_candidate(study_interface, candidate_name)

    def get_candidates(self, uuid: str, params: RequestParameters) -> List[XpansionCandidateDTO]:
        study = self.get_study(uuid)
        assert_permission(params.user, study, StudyPermissionType.READ)
        study_interface = self.get_study_interface(study)
        return self.xpansion_manager.get_candidates(study_interface)

    def update_xpansion_candidate(
        self,
        uuid: str,
        candidate_name: str,
        xpansion_candidate_dto: XpansionCandidateDTO,
        params: RequestParameters,
    ) -> None:
        study = self.get_study(uuid)
        assert_permission(params.user, study, StudyPermissionType.READ)
        self._assert_study_unarchived(study)
        study_interface = self.get_study_interface(study)
        return self.xpansion_manager.update_candidate(study_interface, candidate_name, xpansion_candidate_dto)

    def delete_xpansion_candidate(self, uuid: str, candidate_name: str, params: RequestParameters) -> None:
        study = self.get_study(uuid)
        assert_permission(params.user, study, StudyPermissionType.READ)
        self._assert_study_unarchived(study)
        study_interface = self.get_study_interface(study)
        return self.xpansion_manager.delete_candidate(study_interface, candidate_name)

    def update_xpansion_constraints_settings(
        self,
        uuid: str,
        constraints_file_name: str,
        params: RequestParameters,
    ) -> GetXpansionSettings:
        study = self.get_study(uuid)
        assert_permission(params.user, study, StudyPermissionType.WRITE)
        self._assert_study_unarchived(study)
        study_interface = self.get_study_interface(study)
        return self.xpansion_manager.update_xpansion_constraints_settings(study_interface, constraints_file_name)

    def update_matrix(
        self,
        uuid: str,
        path: str,
        matrix_edit_instruction: List[MatrixEditInstruction],
        params: RequestParameters,
    ) -> None:
        """
        Updates a matrix in a study based on the provided edit instructions.

        Args:
            uuid: The UUID of the study.
            path: The path of the matrix to update.
            matrix_edit_instruction: A list of edit instructions to be applied to the matrix.
            params: Additional request parameters.

        Raises:
            BadEditInstructionException: If an error occurs while updating the matrix.

        Permissions:
            - User must have WRITE permission on the study.
        """
        study = self.get_study(uuid)
        assert_permission(params.user, study, StudyPermissionType.WRITE)
        self._assert_study_unarchived(study)
        study_interface = self.get_study_interface(study)
        try:
            self.matrix_manager.update_matrix(study_interface, path, matrix_edit_instruction)
        except MatrixManagerError as exc:
            raise BadEditInstructionException(str(exc)) from exc

    def check_and_update_all_study_versions_in_database(self, params: RequestParameters) -> None:
        """
        This function updates studies version on the db.

        **Warnings: Only users with Admins rights should be able to run this function.**

        Args:
            params: Request parameters holding user ID and groups

        Raises:
            UserHasNotPermissionError: if params user is not admin.

        """
        if params.user and not params.user.is_site_admin():
            logger.error(f"User {params.user.id} is not site admin")
            raise UserHasNotPermissionError()
        studies = self.repository.get_all(
            study_filter=StudyFilter(managed=False, access_permissions=AccessPermissions.from_params(params))
        )

        for study in studies:
            storage = self.storage_service.raw_study_service
            storage.check_and_update_study_version_in_database(study)

    def archive_outputs(self, study_id: str, params: RequestParameters) -> None:
        logger.info(f"Archiving all outputs for study {study_id}")
        study = self.get_study(study_id)
        assert_permission(params.user, study, StudyPermissionType.WRITE)
        self._assert_study_unarchived(study)
        study = self.get_study(study_id)
        file_study = self.storage_service.get_storage(study).get_raw(study)
        for output in file_study.config.outputs:
            if not file_study.config.outputs[output].archived:
                self.archive_output(study_id, output, params)

    @staticmethod
    def _get_output_archive_task_names(study: Study, output_id: str) -> Tuple[str, str]:
        return (
            f"Archive output {study.id}/{output_id}",
            f"Unarchive output {study.name}/{output_id} ({study.id})",
        )

    def archive_output(
        self,
        study_id: str,
        output_id: str,
        params: RequestParameters,
        force: bool = False,
    ) -> Optional[str]:
        study = self.get_study(study_id)
        assert_permission(params.user, study, StudyPermissionType.WRITE)
        self._assert_study_unarchived(study)

        output_path = Path(study.path) / "output" / output_id
        if is_output_archived(output_path):
            raise OutputAlreadyArchived(output_id)
        if not output_path.exists():
            raise OutputNotFound(output_id)

        archive_task_names = StudyService._get_output_archive_task_names(study, output_id)
        task_name = archive_task_names[0]

        if not force:
            study_tasks = self.task_service.list_tasks(
                TaskListFilter(
                    ref_id=study_id,
                    name=task_name,
                    type=[TaskType.UNARCHIVE, TaskType.ARCHIVE],
                    status=[TaskStatus.RUNNING, TaskStatus.PENDING],
                ),
                RequestParameters(user=DEFAULT_ADMIN_USER),
            )
            if len(list(filter(lambda t: t.name in archive_task_names, study_tasks))):
                raise TaskAlreadyRunning()

        def archive_output_task(notifier: ITaskNotifier) -> TaskResult:
            try:
                study = self.get_study(study_id)
                stopwatch = StopWatch()
                self.storage_service.get_storage(study).archive_study_output(study, output_id)
                stopwatch.log_elapsed(lambda x: logger.info(f"Output {output_id} of study {study_id} archived in {x}s"))
                return TaskResult(
                    success=True,
                    message=f"Study output {study_id}/{output_id} successfully archived",
                )
            except Exception as e:
                logger.warning(
                    f"Could not archive the output {study_id}/{output_id}",
                    exc_info=e,
                )
                raise e

        task_id = self.task_service.add_task(
            archive_output_task,
            task_name,
            task_type=TaskType.ARCHIVE,
            ref_id=study.id,
            progress=None,
            custom_event_messages=None,
            request_params=params,
        )

        return task_id

    def unarchive_output(
        self,
        study_id: str,
        output_id: str,
        keep_src_zip: bool,
        params: RequestParameters,
    ) -> Optional[str]:
        study = self.get_study(study_id)
        assert_permission(params.user, study, StudyPermissionType.READ)
        self._assert_study_unarchived(study)

        output_path = Path(study.path) / "output" / output_id
        if not is_output_archived(output_path):
            if not output_path.exists():
                raise OutputNotFound(output_id)
            raise OutputAlreadyUnarchived(output_id)

        archive_task_names = StudyService._get_output_archive_task_names(study, output_id)
        task_name = archive_task_names[1]

        study_tasks = self.task_service.list_tasks(
            TaskListFilter(
                ref_id=study_id,
                type=[TaskType.UNARCHIVE, TaskType.ARCHIVE],
                status=[TaskStatus.RUNNING, TaskStatus.PENDING],
            ),
            RequestParameters(user=DEFAULT_ADMIN_USER),
        )
        if len(list(filter(lambda t: t.name in archive_task_names, study_tasks))):
            raise TaskAlreadyRunning()

        def unarchive_output_task(notifier: ITaskNotifier) -> TaskResult:
            try:
                study = self.get_study(study_id)
                stopwatch = StopWatch()
                self.storage_service.get_storage(study).unarchive_study_output(study, output_id, keep_src_zip)
                stopwatch.log_elapsed(
                    lambda x: logger.info(f"Output {output_id} of study {study_id} unarchived in {x}s")
                )
                return TaskResult(
                    success=True,
                    message=f"Study output {study_id}/{output_id} successfully unarchived",
                )
            except Exception as e:
                logger.warning(
                    f"Could not unarchive the output {study_id}/{output_id}",
                    exc_info=e,
                )
                raise e

        task_id: Optional[str] = None
        workspace = getattr(study, "workspace", DEFAULT_WORKSPACE_NAME)
        if workspace != DEFAULT_WORKSPACE_NAME:
            dest = Path(study.path) / "output" / output_id
            src = Path(study.path) / "output" / f"{output_id}{ArchiveFormat.ZIP}"
            task_id = self.task_service.add_worker_task(
                TaskType.UNARCHIVE,
                f"unarchive_{workspace}",
                ArchiveTaskArgs(
                    src=str(src),
                    dest=str(dest),
                    remove_src=not keep_src_zip,
                ).model_dump(mode="json"),
                name=task_name,
                ref_id=study.id,
                request_params=params,
            )

        if not task_id:
            task_id = self.task_service.add_task(
                unarchive_output_task,
                task_name,
                task_type=TaskType.UNARCHIVE,
                ref_id=study.id,
                progress=None,
                custom_event_messages=None,
                request_params=params,
            )

        return task_id

    def generate_timeseries(self, study: Study, params: RequestParameters) -> str:
        task_name = f"Generating thermal timeseries for study {study.name} ({study.id})"
        study_tasks = self.task_service.list_tasks(
            TaskListFilter(
                ref_id=study.id,
                type=[TaskType.THERMAL_CLUSTER_SERIES_GENERATION],
                status=[TaskStatus.RUNNING, TaskStatus.PENDING],
            ),
            RequestParameters(user=DEFAULT_ADMIN_USER),
        )
        if len(study_tasks) > 0:
            raise TaskAlreadyRunning()

        thermal_cluster_timeseries_generation_task = ThermalClusterTimeSeriesGeneratorTask(
            study.id,
            repository=self.repository,
            storage_service=self.storage_service,
            event_bus=self.event_bus,
            study_interface_supplier=self.get_study_interface,
        )

        return self.task_service.add_task(
            thermal_cluster_timeseries_generation_task,
            task_name,
            task_type=TaskType.THERMAL_CLUSTER_SERIES_GENERATION,
            ref_id=study.id,
            progress=0,
            custom_event_messages=None,
            request_params=params,
        )

    def upgrade_study(
        self,
        study_id: str,
        target_version: str,
        params: RequestParameters,
    ) -> str:
        study = self.get_study(study_id)
        assert_permission(params.user, study, StudyPermissionType.WRITE)
        self._assert_study_unarchived(study)

        # The upgrade of a study variant requires the use of a command specifically dedicated to the upgrade.
        # However, such a command does not currently exist. Moreover, upgrading a study (whether raw or variant)
        # directly impacts its descendants, as it would necessitate upgrading all of them.
        # It’s uncertain whether this would be an acceptable behavior.
        # For this reason, upgrading a study is not possible if the study is a variant or if it has descendants.

        # First check if the study is a variant study, if so throw an error
        if isinstance(study, VariantStudy):
            raise StudyVariantUpgradeError(True)
        # If the study is a parent raw study and has variants, throw an error
        elif self.repository.has_children(study_id):
            raise StudyVariantUpgradeError(False)

        # Checks versions coherence before launching the task
        if not target_version:
            target_version = find_next_version(study.version)
        else:
            check_versions_coherence(study.version, target_version)

        task_name = f"Upgrade study {study.name} ({study.id}) to version {target_version}"
        study_tasks = self.task_service.list_tasks(
            TaskListFilter(
                ref_id=study_id,
                type=[TaskType.UPGRADE_STUDY],
                status=[TaskStatus.RUNNING, TaskStatus.PENDING],
            ),
            RequestParameters(user=DEFAULT_ADMIN_USER),
        )
        if len(study_tasks) > 0:
            raise TaskAlreadyRunning()

        study_upgrader_task = StudyUpgraderTask(
            study_id,
            target_version,
            repository=self.repository,
            storage_service=self.storage_service,
            cache_service=self.cache_service,
            event_bus=self.event_bus,
        )

        return self.task_service.add_task(
            study_upgrader_task,
            task_name,
            task_type=TaskType.UPGRADE_STUDY,
            ref_id=study.id,
            progress=None,
            custom_event_messages=None,
            request_params=params,
        )

    def get_disk_usage(self, uuid: str, params: RequestParameters) -> int:
        """
        Calculates the size of the disk used to store the study if the user has permissions.

        The calculation of disk space concerns the entire study directory.
        In the case of a variant, the snapshot folder must be taken into account, as well as the outputs.

        Args:
            uuid: the study ID.
            params: user request parameters.

        Returns:
            Disk usage of the study in bytes.

        Raises:
            UserHasNotPermissionError: If the user does not have the READ permissions (HTTP status 403).
        """
        study = self.get_study(uuid=uuid)
        assert_permission(params.user, study, StudyPermissionType.READ)
        study_path = self.storage_service.raw_study_service.get_study_path(study)
        # If the study is a variant, it's possible that it only exists in DB and not on disk. If so, we return 0.
        return get_disk_usage(study_path) if study_path.exists() else 0

    def get_matrix_with_index_and_header(
        self,
        *,
        study_id: str,
        path: str,
        with_index: bool,
        with_header: bool,
        parameters: RequestParameters,
    ) -> pd.DataFrame:
        """
        Retrieves a matrix from a study with the option to include the index and header.

        Args:
            study_id: The UUID of the study from which to retrieve the matrix.
            path: The relative path to the matrix within the study.
            with_index: A boolean indicating whether to include the index in the retrieved matrix.
            with_header: A boolean indicating whether to include the header in the retrieved matrix.
            parameters: The request parameters, including the user information.

        Returns:
            A DataFrame representing the matrix.

        Raises:
            HTTPException: If the matrix does not exist or the user does not have the necessary permissions.
        """

        matrix_path = Path(path)
        study = self.get_study(study_id)
        study_interface = self.get_study_interface(study)

        if matrix_path.parts in [("input", "hydro", "allocation"), ("input", "hydro", "correlation")]:
            all_areas = cast(
                List[AreaInfoDTO],
                self.get_all_areas(study_id, area_type=AreaType.AREA, ui=False, params=parameters),
            )
            if matrix_path.parts[-1] == "allocation":
                hydro_matrix = self.allocation_manager.get_allocation_matrix(study_interface, all_areas)
            else:
                hydro_matrix = self.correlation_manager.get_correlation_matrix(all_areas, study_interface, [])  # type: ignore
            return pd.DataFrame(data=hydro_matrix.data, columns=hydro_matrix.columns, index=hydro_matrix.index)

        # Gets the data and checks given path existence
        matrix_obj = self.get(study_id, path, depth=3, formatted=True, params=parameters)

        # Checks that the provided path refers to a matrix
        url = path.split("/")
        parent_dir = self.get(study_id, "/".join(url[:-1]), depth=3, formatted=True, params=parameters)
        target_path = parent_dir[url[-1]]
        if not isinstance(target_path, str) or not target_path.startswith(("matrix://", "matrixfile://")):
            raise IncorrectPathError(f"The provided path does not point to a valid matrix: '{path}'")

        # Builds the dataframe
        if not matrix_obj["data"]:
            return pd.DataFrame()
        df_matrix = pd.DataFrame(**matrix_obj)
        if with_index:
            matrix_index = self.get_input_matrix_startdate(study_id, path, parameters)
            time_column = pd.date_range(
                start=matrix_index.start_date, periods=len(df_matrix), freq=matrix_index.level.value[0]
            )
            df_matrix.index = time_column

        adjust_matrix_columns_index(
            df_matrix,
            path,
            with_index=with_index,
            with_header=with_header,
            study_version=int(study.version),
        )

        return df_matrix

    def asserts_no_thermal_in_binding_constraints(self, study: Study, area_id: str, cluster_ids: Sequence[str]) -> None:
        """
        Check that no cluster is referenced in a binding constraint, otherwise raise an HTTP 403 Forbidden error.

        Args:
            study: input study for which an update is to be committed
            area_id: area ID to be checked
            cluster_ids: IDs of the thermal clusters to be checked

        Raises:
            ReferencedObjectDeletionNotAllowed: if a cluster is referenced in a binding constraint
        """

        study_interface = self.get_study_interface(study)
        for cluster_id in cluster_ids:
            ref_bcs = self.binding_constraint_manager.get_binding_constraints(
                study_interface, ConstraintFilters(cluster_id=f"{area_id}.{cluster_id}")
            )
            if ref_bcs:
                binding_ids = [bc.id for bc in ref_bcs]
                raise ReferencedObjectDeletionNotAllowed(cluster_id, binding_ids, object_type="Cluster")

    def delete_user_file_or_folder(self, study_id: str, path: str, current_user: JWTUser) -> None:
        """
        Deletes a file or a folder of the study.
        The data must be located inside the 'User' folder.
        Also, it can not be inside the 'expansion' folder.

        Args:
            study_id: UUID of the concerned study
            path: Path corresponding to the resource to be deleted
            current_user: User that called the endpoint

        Raises:
            ResourceDeletionNotAllowed: if the path does not comply with the above rules
        """
        args = {"path": _get_path_inside_user_folder(path, ResourceDeletionNotAllowed)}
        cmd_data = RemoveUserResourceData(**args)
        self._alter_user_folder(study_id, cmd_data, RemoveUserResource, ResourceDeletionNotAllowed, current_user)

    def create_user_folder(self, study_id: str, path: str, current_user: JWTUser) -> None:
        """
        Creates a folder inside the study.
        The data must be located inside the 'User' folder.
        Also, it can not be inside the 'expansion' folder.

        Args:
            study_id: UUID of the concerned study
            path: Path corresponding to the resource to be deleted
            current_user: User that called the endpoint

        Raises:
            FolderCreationNotAllowed: if the path does not comply with the above rules
        """
        args = {
            "path": _get_path_inside_user_folder(path, FolderCreationNotAllowed),
            "resource_type": ResourceType.FOLDER,
        }
        command_data = CreateUserResourceData.model_validate(args)
        self._alter_user_folder(study_id, command_data, CreateUserResource, FolderCreationNotAllowed, current_user)

    def _alter_user_folder(
        self,
        study_id: str,
        command_data: CreateUserResourceData | RemoveUserResourceData,
        command_class: Type[CreateUserResource | RemoveUserResource],
        exception_class: Type[FolderCreationNotAllowed | ResourceDeletionNotAllowed],
        current_user: JWTUser,
    ) -> None:
        study = self.get_study(study_id)
        assert_permission(current_user, study, StudyPermissionType.WRITE)

        args = {
            "data": command_data,
            "study_version": study.version,
            "command_context": self.storage_service.variant_study_service.command_factory.command_context,
        }
        command = command_class.model_validate(args)
        file_study = self.storage_service.get_storage(study).get_raw(study, True)
        try:
            self.get_study_interface(study).add_commands([command])
        except CommandApplicationError as e:
            raise exception_class(e.detail) from e

        # update cache
        cache_id = study_raw_cache_key(study.id)
        updated_tree = file_study.tree.get()
        self.storage_service.get_storage(study).cache.put(cache_id, updated_tree)  # type: ignore

    def get_digest_file(self, study_id: str, output_id: str, params: RequestParameters) -> DigestUI:
        """
        Returns the digest file as 4 separated intelligible matrices.
        Raises ChildNotFoundError if the output_id doesn't exist or if the digest file wasn't generated
        """
        study = self.get_study(study_id)
        assert_permission(params.user, study, StudyPermissionType.READ)
        file_study = self.storage_service.get_storage(study).get_raw(study)
        digest_node = file_study.tree.get_node(url=["output", output_id, "economy", "mc-all", "grid", "digest"])
        assert isinstance(digest_node, DigestSynthesis)
        return digest_node.get_ui()<|MERGE_RESOLUTION|>--- conflicted
+++ resolved
@@ -1171,10 +1171,7 @@
         use_task: bool,
         params: RequestParameters,
         destination_folder: PurePosixPath,
-<<<<<<< HEAD
         allowed_outputs: List[str],
-=======
->>>>>>> 9375dd27
         with_outputs: bool = False,
     ) -> str:
         """
@@ -1187,10 +1184,7 @@
             use_task: indicate if the task job service should be used
             params: request parameters
             destination_folder: destination path
-<<<<<<< HEAD
             allowed_outputs: A list of output names that you want to include in the destination study.
-=======
->>>>>>> 9375dd27
             with_outputs: Indicates whether the study's outputs should also be duplicated.
 
         Returns:
@@ -1203,11 +1197,7 @@
         def copy_task(notifier: ITaskNotifier) -> TaskResult:
             origin_study = self.get_study(src_uuid)
             study = self.storage_service.get_storage(origin_study).copy(
-<<<<<<< HEAD
                 origin_study, dest_study_name, group_ids, destination_folder, allowed_outputs, with_outputs
-=======
-                origin_study, dest_study_name, group_ids, destination_folder, with_outputs
->>>>>>> 9375dd27
             )
             self._save_study(study, params.user, group_ids)
             self.event_bus.push(
