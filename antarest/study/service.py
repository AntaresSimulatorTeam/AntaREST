--- conflicted
+++ resolved
@@ -139,14 +139,11 @@
 from antarest.study.storage.rawstudy.model.filesystem.matrix.matrix import MatrixFrequency
 from antarest.study.storage.rawstudy.model.filesystem.matrix.output_series_matrix import OutputSeriesMatrix
 from antarest.study.storage.rawstudy.model.filesystem.raw_file_node import RawFileNode
-<<<<<<< HEAD
 from antarest.study.storage.rawstudy.model.filesystem.root.output.simulation.mode.mcall.digest import (
     DigestSynthesis,
     DigestUI,
 )
 from antarest.study.storage.rawstudy.model.filesystem.root.user.user import User
-=======
->>>>>>> 9ea20c67
 from antarest.study.storage.rawstudy.raw_study_service import RawStudyService
 from antarest.study.storage.storage_service import StudyStorageService
 from antarest.study.storage.study_download_utils import StudyDownloader, get_output_variables_information
@@ -2811,8 +2808,7 @@
 
         # update cache
         cache_id = f"{CacheConstants.RAW_STUDY}/{study.id}"
-<<<<<<< HEAD
-        updated_tree = study_tree.get()
+        updated_tree = file_study.tree.get()
         self.storage_service.get_storage(study).cache.put(cache_id, updated_tree)  # type: ignore
 
     def get_digest_file(self, study_id: str, output_id: str, params: RequestParameters) -> DigestUI:
@@ -2825,8 +2821,4 @@
         file_study = self.storage_service.get_storage(study).get_raw(study)
         digest_node = file_study.tree.get_node(url=["output", output_id, "economy", "mc-all", "grid", "digest"])
         assert isinstance(digest_node, DigestSynthesis)
-        return digest_node.get_ui()
-=======
-        updated_tree = file_study.tree.get()
-        self.storage_service.get_storage(study).cache.put(cache_id, updated_tree)  # type: ignore
->>>>>>> 9ea20c67
+        return digest_node.get_ui()