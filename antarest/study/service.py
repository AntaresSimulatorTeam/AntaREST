--- conflicted
+++ resolved
@@ -17,7 +17,7 @@
 import logging
 import os
 import time
-from datetime import datetime, timedelta, timezone
+from datetime import datetime, timedelta
 from pathlib import Path, PurePosixPath
 from typing import Any, BinaryIO, Callable, Dict, List, Optional, Sequence, Type, cast
 from uuid import uuid4
@@ -878,72 +878,7 @@
         logger.info("study %s created by user %s", raw.id, get_user_id())
         return str(raw.id)
 
-<<<<<<< HEAD
-    def create_external_study(
-        self,
-        study_folder: StudyFolder,
-        params: RequestParameters,
-    ) -> str:
-        """
-        Creates a study with the specified study name, version, group IDs, and user parameters.
-
-        Args:
-            study_name: The name of the study to create.
-            version: The version number of the study to choose the template for creation.
-            group_ids: A possibly empty list of user group IDs to associate with the study.
-            params:
-                The parameters of the HTTP request for creation, used to determine
-                the currently logged-in user (ID and name).
-
-        Returns:
-            str: The ID of the newly created study.
-        """
-
-        author = self.get_user_name(params)
-        now = datetime.now(timezone.utc)
-        path = str(study_folder.path)
-        raw = RawStudy(
-            id=str(uuid4()),
-            name=study_folder.path.name,
-            folder=path,
-            workspace="external",
-            path=path,
-            created_at=now,
-            updated_at=now,
-            owner=None,
-            groups=study_folder.groups,
-            public_mode=PublicMode.FULL if len(study_folder.groups) == 0 else PublicMode.NONE,
-            additional_data=StudyAdditionalData(author=author),
-            version=f"{NEW_DEFAULT_STUDY_VERSION:ddd}",
-        )
-
-        self.storage_service.raw_study_service.update_from_raw_meta(raw, fallback_on_default=True)
-        self._save_study(raw, params.user)
-        self.event_bus.push(
-            Event(
-                type=EventType.STUDY_CREATED,
-                payload=raw.to_json_summary(),
-                permissions=PermissionInfo.from_study(raw),
-            )
-        )
-
-        logger.info("External study %s created by user %s", raw.id, params.get_user_id())
-        return str(raw.id)
-
-    def delete_external_study(self, study: Study) -> None:
-        self.event_bus.push(
-            Event(
-                type=EventType.STUDY_DELETED,
-                payload=study.to_json_summary(),
-                permissions=PermissionInfo.from_study(study),
-            )
-        )
-        self.repository.delete(study.id)
-
-    def get_user_name(self, params: RequestParameters) -> str:
-=======
     def get_user_name(self) -> str:
->>>>>>> 9f967317
         """
         Retrieves the name of a user based on the provided request parameters.
 
