--- conflicted
+++ resolved
@@ -1646,12 +1646,7 @@
     def get_all_links(
         self,
         uuid: str,
-<<<<<<< HEAD
-        params: RequestParameters,
     ) -> List[Link]:
-=======
-    ) -> List[LinkDTO]:
->>>>>>> 8f82cdf9
         study = self.get_study(uuid)
         assert_permission(study, StudyPermissionType.READ)
         return self.links_manager.get_all_links(self.get_study_interface(study))
@@ -1677,14 +1672,8 @@
     def create_link(
         self,
         uuid: str,
-<<<<<<< HEAD
         link_creation_dto: Link,
-        params: RequestParameters,
     ) -> Link:
-=======
-        link_creation_dto: LinkDTO,
-    ) -> LinkDTO:
->>>>>>> 8f82cdf9
         study = self.get_study(uuid)
         assert_permission(study, StudyPermissionType.WRITE)
         self.assert_study_unarchived(study)
@@ -1703,14 +1692,8 @@
         uuid: str,
         area_from: str,
         area_to: str,
-<<<<<<< HEAD
         link_update_dto: LinkUpdate,
-        params: RequestParameters,
     ) -> Link:
-=======
-        link_update_dto: LinkBaseDTO,
-    ) -> LinkDTO:
->>>>>>> 8f82cdf9
         study = self.get_study(uuid)
         assert_permission(study, StudyPermissionType.WRITE)
         self.assert_study_unarchived(study)
