--- conflicted
+++ resolved
@@ -1168,12 +1168,8 @@
         group_ids: List[str],
         use_task: bool,
         params: RequestParameters,
-<<<<<<< HEAD
-        destination_folder: str,
+        destination_folder: PurePosixPath,
         allowed_outputs: List[str],
-=======
-        destination_folder: PurePosixPath,
->>>>>>> 6a5fff6c
         with_outputs: bool = False,
     ) -> str:
         """
