--- conflicted
+++ resolved
@@ -211,20 +211,13 @@
     def _generate_timeseries(self, notifier: ITaskNotifier) -> None:
         """Run the task (lock the database)."""
         command_context = self.storage_service.variant_study_service.command_factory.command_context
-<<<<<<< HEAD
+        listener = TaskProgressRecorder(notifier=notifier)
         with db():
             study = self.repository.one(self._study_id)
             file_study = self.storage_service.get_storage(study).get_raw(study)
             command = GenerateThermalClusterTimeSeries(
                 command_context=command_context, study_version=file_study.config.version
             )
-            execute_or_add_commands(study, file_study, [command], self.storage_service)
-=======
-        command = GenerateThermalClusterTimeSeries.model_construct(command_context=command_context)
-        listener = TaskProgressRecorder(notifier=notifier)
-        with db():
-            study = self.repository.one(self._study_id)
-            file_study = self.storage_service.get_storage(study).get_raw(study)
             execute_or_add_commands(study, file_study, [command], self.storage_service, listener)
 
             if isinstance(file_study, VariantStudy):
@@ -239,8 +232,6 @@
                 result = task_service.status_task(generation_task_id, RequestParameters(DEFAULT_ADMIN_USER))
                 if not result.result or not result.result.success:
                     raise ValueError(f"Failed to generate variant study {self._study_id}")
-
->>>>>>> d845e5ff
             self.event_bus.push(
                 Event(
                     type=EventType.STUDY_EDITED,
