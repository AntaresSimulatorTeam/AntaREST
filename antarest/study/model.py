--- conflicted
+++ resolved
@@ -210,16 +210,10 @@
         ForeignKey("study.id", ondelete="CASCADE"),
         primary_key=True,
     )
-<<<<<<< HEAD
-    author = Column(String(255), default="Unknown")
-    editor = Column(String(255), default="Unknown")
-    horizon = Column(String)
-    patch = Column(String(), index=True, nullable=True)
-=======
     author: Mapped[str] = mapped_column(String(255), default="Unknown")
+    editor: Mapped[str] = mapped_column(String(255), default="Unknown")
     horizon: Mapped[Optional[str]] = mapped_column(String)
     patch: Mapped[Optional[str]] = mapped_column(String(), index=True, nullable=True)
->>>>>>> ceb4ade2
 
     @override
     def __eq__(self, other: Any) -> bool:
