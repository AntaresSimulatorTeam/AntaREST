--- conflicted
+++ resolved
@@ -15,13 +15,10 @@
 import secrets
 import uuid
 from datetime import datetime, timedelta
-<<<<<<< HEAD
+from pathlib import PurePosixPath
+from typing import TYPE_CHECKING, Annotated, Any, Dict, List, Mapping, Optional, Tuple, cast
 from enum import StrEnum
 from pathlib import Path, PurePath
-=======
-from pathlib import Path, PurePath, PurePosixPath
-from typing import TYPE_CHECKING, Annotated, Any, Dict, List, Mapping, Optional, Tuple, cast
->>>>>>> e44a0804
 
 from antares.study.version import StudyVersion
 from pydantic import BeforeValidator, ConfigDict, Field, PlainSerializer, computed_field, field_validator
