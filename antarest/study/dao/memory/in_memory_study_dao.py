--- conflicted
+++ resolved
@@ -20,11 +20,8 @@
 from antarest.core.exceptions import LinkNotFound
 from antarest.matrixstore.service import ISimpleMatrixService
 from antarest.study.business.model.binding_constraint_model import BindingConstraint
-<<<<<<< HEAD
 from antarest.study.business.model.config.general_model import GeneralConfig
-=======
 from antarest.study.business.model.config.optimization_config import OptimizationPreferences
->>>>>>> c5ed3e30
 from antarest.study.business.model.hydro_model import (
     HydroManagement,
     HydroProperties,
@@ -103,13 +100,10 @@
         self._constraints_less_term_matrix: dict[str, str] = {}
         self._constraints_greater_term_matrix: dict[str, str] = {}
         self._constraints_equal_term_matrix: dict[str, str] = {}
-<<<<<<< HEAD
         # General config
         self._general_config: GeneralConfig = GeneralConfig()
-=======
         # Optimization preferences config
         self._optimization_preferences: OptimizationPreferences = OptimizationPreferences()
->>>>>>> c5ed3e30
 
     @override
     def get_file_study(self) -> FileStudy:
@@ -472,18 +466,17 @@
         del self._st_storages[cluster_key(area_id, storage.id)]
 
     @override
-<<<<<<< HEAD
     def save_general_config(self, config: GeneralConfig) -> None:
         self._general_config = config
 
     @override
     def get_general_config(self) -> GeneralConfig:
         return self._general_config
-=======
+
+    @override
     def get_optimization_preferences(self) -> OptimizationPreferences:
         return self._optimization_preferences
 
     @override
     def save_optimization_preferences(self, config: OptimizationPreferences) -> None:
-        self._optimization_preferences = config
->>>>>>> c5ed3e30
+        self._optimization_preferences = config