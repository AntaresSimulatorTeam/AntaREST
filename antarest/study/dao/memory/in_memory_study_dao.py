--- conflicted
+++ resolved
@@ -73,7 +73,6 @@
         # Renewables
         self._renewables: Dict[ClusterKey, RenewableCluster] = {}
         self._renewable_series: Dict[ClusterKey, str] = {}
-<<<<<<< HEAD
         # Short-term storages
         self._st_storages: Dict[ClusterKey, STStorage] = {}
         self._storage_pmax_injection: Dict[ClusterKey, str] = {}
@@ -86,14 +85,12 @@
         self._storage_cost_level: Dict[ClusterKey, str] = {}
         self._storage_cost_variation_injection: Dict[ClusterKey, str] = {}
         self._storage_cost_variation_withdrawal: Dict[ClusterKey, str] = {}
-=======
         # Binding constraints
         self._constraints: Dict[str, BindingConstraint] = {}
         self._constraints_values_matrix: dict[str, str] = {}
         self._constraints_less_term_matrix: dict[str, str] = {}
         self._constraints_greater_term_matrix: dict[str, str] = {}
         self._constraints_equal_term_matrix: dict[str, str] = {}
->>>>>>> 86fe2ce0
 
     @override
     def get_file_study(self) -> FileStudy:
@@ -260,7 +257,60 @@
         del self._renewables[cluster_key(area_id, renewable.id)]
 
     @override
-<<<<<<< HEAD
+    def get_all_constraints(self) -> dict[str, BindingConstraint]:
+        return self._constraints
+
+    @override
+    def get_constraint(self, constraint_id: str) -> BindingConstraint:
+        return self._constraints[constraint_id]
+
+    @override
+    def get_constraint_values_matrix(self, constraint_id: str) -> pd.DataFrame:
+        matrix_id = self._constraints_values_matrix[constraint_id]
+        return self._matrix_service.get(matrix_id)
+
+    @override
+    def get_constraint_less_term_matrix(self, constraint_id: str) -> pd.DataFrame:
+        matrix_id = self._constraints_less_term_matrix[constraint_id]
+        return self._matrix_service.get(matrix_id)
+
+    @override
+    def get_constraint_greater_term_matrix(self, constraint_id: str) -> pd.DataFrame:
+        matrix_id = self._constraints_greater_term_matrix[constraint_id]
+        return self._matrix_service.get(matrix_id)
+
+    @override
+    def get_constraint_equal_term_matrix(self, constraint_id: str) -> pd.DataFrame:
+        matrix_id = self._constraints_equal_term_matrix[constraint_id]
+        return self._matrix_service.get(matrix_id)
+
+    @override
+    def save_constraints(self, constraints: Sequence[BindingConstraint]) -> None:
+        for constraint in constraints:
+            self._constraints[constraint.id] = constraint
+
+    @override
+    def save_constraint_values_matrix(self, constraint_id: str, series_id: str) -> None:
+        self._constraints_values_matrix[constraint_id] = series_id
+
+    @override
+    def save_constraint_less_term_matrix(self, constraint_id: str, series_id: str) -> None:
+        self._constraints_less_term_matrix[constraint_id] = series_id
+
+    @override
+    def save_constraint_greater_term_matrix(self, constraint_id: str, series_id: str) -> None:
+        self._constraints_greater_term_matrix[constraint_id] = series_id
+
+    @override
+    def save_constraint_equal_term_matrix(self, constraint_id: str, series_id: str) -> None:
+        self._constraints_equal_term_matrix[constraint_id] = series_id
+
+    @override
+    def delete_constraints(self, constraints: list[BindingConstraint]) -> None:
+        for constraint in constraints:
+            del self._constraints[constraint.id]
+
+    @override
     def get_all_st_storages(self) -> dict[str, dict[str, STStorage]]:
         all_storages: dict[str, dict[str, STStorage]] = {}
         for key, storage in self._st_storages.items():
@@ -380,58 +430,4 @@
 
     @override
     def delete_storage(self, area_id: str, storage: STStorage) -> None:
-        del self._st_storages[cluster_key(area_id, storage.id)]
-=======
-    def get_all_constraints(self) -> dict[str, BindingConstraint]:
-        return self._constraints
-
-    @override
-    def get_constraint(self, constraint_id: str) -> BindingConstraint:
-        return self._constraints[constraint_id]
-
-    @override
-    def get_constraint_values_matrix(self, constraint_id: str) -> pd.DataFrame:
-        matrix_id = self._constraints_values_matrix[constraint_id]
-        return self._matrix_service.get(matrix_id)
-
-    @override
-    def get_constraint_less_term_matrix(self, constraint_id: str) -> pd.DataFrame:
-        matrix_id = self._constraints_less_term_matrix[constraint_id]
-        return self._matrix_service.get(matrix_id)
-
-    @override
-    def get_constraint_greater_term_matrix(self, constraint_id: str) -> pd.DataFrame:
-        matrix_id = self._constraints_greater_term_matrix[constraint_id]
-        return self._matrix_service.get(matrix_id)
-
-    @override
-    def get_constraint_equal_term_matrix(self, constraint_id: str) -> pd.DataFrame:
-        matrix_id = self._constraints_equal_term_matrix[constraint_id]
-        return self._matrix_service.get(matrix_id)
-
-    @override
-    def save_constraints(self, constraints: Sequence[BindingConstraint]) -> None:
-        for constraint in constraints:
-            self._constraints[constraint.id] = constraint
-
-    @override
-    def save_constraint_values_matrix(self, constraint_id: str, series_id: str) -> None:
-        self._constraints_values_matrix[constraint_id] = series_id
-
-    @override
-    def save_constraint_less_term_matrix(self, constraint_id: str, series_id: str) -> None:
-        self._constraints_less_term_matrix[constraint_id] = series_id
-
-    @override
-    def save_constraint_greater_term_matrix(self, constraint_id: str, series_id: str) -> None:
-        self._constraints_greater_term_matrix[constraint_id] = series_id
-
-    @override
-    def save_constraint_equal_term_matrix(self, constraint_id: str, series_id: str) -> None:
-        self._constraints_equal_term_matrix[constraint_id] = series_id
-
-    @override
-    def delete_constraints(self, constraints: list[BindingConstraint]) -> None:
-        for constraint in constraints:
-            del self._constraints[constraint.id]
->>>>>>> 86fe2ce0
+        del self._st_storages[cluster_key(area_id, storage.id)]