# Copyright (c) 2025, RTE (https://www.rte-france.com)
#
# See AUTHORS.txt
#
# This Source Code Form is subject to the terms of the Mozilla Public
# License, v. 2.0. If a copy of the MPL was not distributed with this
# file, You can obtain one at http://mozilla.org/MPL/2.0/.
#
# SPDX-License-Identifier: MPL-2.0
#
# This file is part of the Antares project.

from dataclasses import dataclass
from typing import Dict, Sequence

import pandas as pd
from antares.study.version import StudyVersion
from typing_extensions import override

from antarest.core.exceptions import LinkNotFound
from antarest.matrixstore.service import ISimpleMatrixService
from antarest.study.business.model.binding_constraint_model import BindingConstraint
from antarest.study.business.model.config.optimization_config import OptimizationPreferences
from antarest.study.business.model.hydro_model import (
    HydroManagement,
    HydroProperties,
    InflowStructure,
)
from antarest.study.business.model.link_model import Link
from antarest.study.business.model.renewable_cluster_model import RenewableCluster
from antarest.study.business.model.sts_model import (
    STStorage,
    STStorageAdditionalConstraint,
    STStorageAdditionalConstraintsMap,
)
from antarest.study.business.model.thermal_cluster_model import ThermalCluster
from antarest.study.dao.api.study_dao import StudyDao
from antarest.study.storage.rawstudy.model.filesystem.factory import FileStudy


@dataclass(frozen=True)
class LinkKey:
    area1_id: str
    area2_id: str


@dataclass(frozen=True)
class ClusterKey:
    area_id: str
    cluster_id: str


@dataclass(frozen=True)
class AdditionalConstraintKey:
    area_id: str
    constraint_id: str


def link_key(area1_id: str, area2_id: str) -> LinkKey:
    area1_id, area2_id = sorted((area1_id, area2_id))
    return LinkKey(area1_id, area2_id)


def cluster_key(area_id: str, cluster_id: str) -> ClusterKey:
    return ClusterKey(area_id, cluster_id)


def additional_constraint_key(area_id: str, constraint_id: str) -> AdditionalConstraintKey:
    return AdditionalConstraintKey(area_id, constraint_id)


class InMemoryStudyDao(StudyDao):
    """
    In memory implementation of study DAO, mainly for testing purposes.
    TODO, warning: no version handling, no check on areas, no checks on matrices ...
    """

    def __init__(self, version: StudyVersion, matrix_service: ISimpleMatrixService) -> None:
        self._version = version
        self._matrix_service = matrix_service
        # Links
        self._links: Dict[LinkKey, Link] = {}
        self._link_capacities: Dict[LinkKey, str] = {}
        self._link_direct_capacities: Dict[LinkKey, str] = {}
        self._link_indirect_capacities: Dict[LinkKey, str] = {}
        # Thermals
        self._thermals: Dict[ClusterKey, ThermalCluster] = {}
        self._thermal_prepro: Dict[ClusterKey, str] = {}
        self._thermal_modulation: Dict[ClusterKey, str] = {}
        self._thermal_series: Dict[ClusterKey, str] = {}
        self._thermal_fuel_cost: Dict[ClusterKey, str] = {}
        self._thermal_co2_cost: Dict[ClusterKey, str] = {}
        # Hydro
        self._hydro_properties: Dict[str, HydroProperties] = {}
        # Renewables
        self._renewables: Dict[ClusterKey, RenewableCluster] = {}
        self._renewable_series: Dict[ClusterKey, str] = {}
        # Short-term storages
        self._st_storages: Dict[ClusterKey, STStorage] = {}
        self._storage_pmax_injection: Dict[ClusterKey, str] = {}
        self._storage_pmax_withdrawal: Dict[ClusterKey, str] = {}
        self._storage_lower_rule_curve: Dict[ClusterKey, str] = {}
        self._storage_upper_rule_curve: Dict[ClusterKey, str] = {}
        self._storage_inflows: Dict[ClusterKey, str] = {}
        self._storage_cost_injection: Dict[ClusterKey, str] = {}
        self._storage_cost_withdrawal: Dict[ClusterKey, str] = {}
        self._storage_cost_level: Dict[ClusterKey, str] = {}
        self._storage_cost_variation_injection: Dict[ClusterKey, str] = {}
        self._storage_cost_variation_withdrawal: Dict[ClusterKey, str] = {}
        # Short-term storages additional constraints
        self._st_storages_constraints: STStorageAdditionalConstraintsMap = {}
        self._st_storages_constraints_terms: Dict[str, dict[str, str]] = {}
        # Binding constraints
        self._constraints: Dict[str, BindingConstraint] = {}
        self._constraints_values_matrix: dict[str, str] = {}
        self._constraints_less_term_matrix: dict[str, str] = {}
        self._constraints_greater_term_matrix: dict[str, str] = {}
        self._constraints_equal_term_matrix: dict[str, str] = {}
        # Optimization preferences config
        self._optimization_preferences: OptimizationPreferences = OptimizationPreferences()

    @override
    def get_file_study(self) -> FileStudy:
        """
        To ease transition, to be removed when all goes through other methods
        """
        raise NotImplementedError()

    @override
    def get_version(self) -> StudyVersion:
        return self._version

    @override
    def get_links(self) -> Sequence[Link]:
        return list(self._links.values())

    @override
    def link_exists(self, area1_id: str, area2_id: str) -> bool:
        return link_key(area1_id, area2_id) in self._links

    @override
    def get_link(self, area1_id: str, area2_id: str) -> Link:
        try:
            return self._links[link_key(area1_id, area2_id)]
        except KeyError:
            raise LinkNotFound(f"The link {area1_id} -> {area2_id} is not present in the study")

    @override
    def save_link(self, link: Link) -> None:
        self._links[link_key(link.area1, link.area2)] = link

    @override
    def save_link_series(self, area_from: str, area_to: str, series_id: str) -> None:
        self._link_capacities[link_key(area_from, area_to)] = series_id

    @override
    def save_link_direct_capacities(self, area_from: str, area_to: str, series_id: str) -> None:
        self._link_direct_capacities[link_key(area_from, area_to)] = series_id

    @override
    def save_link_indirect_capacities(self, area_from: str, area_to: str, series_id: str) -> None:
        self._link_indirect_capacities[link_key(area_from, area_to)] = series_id

    @override
    def delete_link(self, link: Link) -> None:
        del self._links[link_key(link.area1, link.area2)]

    @override
    def get_all_thermals(self) -> dict[str, dict[str, ThermalCluster]]:
        all_thermals: dict[str, dict[str, ThermalCluster]] = {}
        for key, thermal_cluster in self._thermals.items():
            all_thermals.setdefault(key.area_id, {})[key.cluster_id] = thermal_cluster
        return all_thermals

    @override
    def get_all_thermals_for_area(self, area_id: str) -> Sequence[ThermalCluster]:
        return [thermal for key, thermal in self._thermals.items() if key.area_id == area_id]

    @override
    def get_thermal(self, area_id: str, thermal_id: str) -> ThermalCluster:
        return self._thermals[cluster_key(area_id, thermal_id)]

    @override
    def thermal_exists(self, area_id: str, thermal_id: str) -> bool:
        return cluster_key(area_id, thermal_id) in self._thermals

    @override
    def get_thermal_prepro(self, area_id: str, thermal_id: str) -> pd.DataFrame:
        matrix_id = self._thermal_prepro[cluster_key(area_id, thermal_id)]
        return self._matrix_service.get(matrix_id)

    @override
    def get_thermal_modulation(self, area_id: str, thermal_id: str) -> pd.DataFrame:
        matrix_id = self._thermal_modulation[cluster_key(area_id, thermal_id)]
        return self._matrix_service.get(matrix_id)

    @override
    def get_thermal_series(self, area_id: str, thermal_id: str) -> pd.DataFrame:
        matrix_id = self._thermal_series[cluster_key(area_id, thermal_id)]
        return self._matrix_service.get(matrix_id)

    @override
    def get_thermal_fuel_cost(self, area_id: str, thermal_id: str) -> pd.DataFrame:
        matrix_id = self._thermal_fuel_cost[cluster_key(area_id, thermal_id)]
        return self._matrix_service.get(matrix_id)

    @override
    def get_thermal_co2_cost(self, area_id: str, thermal_id: str) -> pd.DataFrame:
        matrix_id = self._thermal_co2_cost[cluster_key(area_id, thermal_id)]
        return self._matrix_service.get(matrix_id)

    @override
    def save_thermal(self, area_id: str, thermal: ThermalCluster) -> None:
        self._thermals[cluster_key(area_id, thermal.id)] = thermal

    @override
    def save_thermals(self, area_id: str, thermals: Sequence[ThermalCluster]) -> None:
        for thermal in thermals:
            self.save_thermal(area_id, thermal)

    @override
    def save_thermal_prepro(self, area_id: str, thermal_id: str, series_id: str) -> None:
        self._thermal_prepro[cluster_key(area_id, thermal_id)] = series_id

    @override
    def save_thermal_modulation(self, area_id: str, thermal_id: str, series_id: str) -> None:
        self._thermal_modulation[cluster_key(area_id, thermal_id)] = series_id

    @override
    def save_thermal_series(self, area_id: str, thermal_id: str, series_id: str) -> None:
        self._thermal_series[cluster_key(area_id, thermal_id)] = series_id

    @override
    def save_thermal_fuel_cost(self, area_id: str, thermal_id: str, series_id: str) -> None:
        self._thermal_fuel_cost[cluster_key(area_id, thermal_id)] = series_id

    @override
    def save_thermal_co2_cost(self, area_id: str, thermal_id: str, series_id: str) -> None:
        self._thermal_co2_cost[cluster_key(area_id, thermal_id)] = series_id

    @override
    def delete_thermal(self, area_id: str, thermal: ThermalCluster) -> None:
        del self._thermals[cluster_key(area_id, thermal.id)]

    @override
    def get_all_hydro_properties(self) -> Dict[str, HydroProperties]:
        return self._hydro_properties

    @override
    def get_hydro_management(self, area_id: str) -> HydroManagement:
        return self._hydro_properties[area_id].management_options

    @override
    def get_inflow_structure(self, area_id: str) -> InflowStructure:
        return self._hydro_properties[area_id].inflow_structure

    @override
    def save_hydro_management(self, hydro_management: HydroManagement, area_id: str) -> None:
        self._hydro_properties[area_id].management_options = hydro_management

    @override
    def save_inflow_structure(self, inflow_structure: InflowStructure, area_id: str) -> None:
        self._hydro_properties[area_id].inflow_structure = inflow_structure

    @override
    def get_all_renewables(self) -> dict[str, dict[str, RenewableCluster]]:
        all_renewables: dict[str, dict[str, RenewableCluster]] = {}
        for key, renewable_cluster in self._renewables.items():
            all_renewables.setdefault(key.area_id, {})[key.cluster_id] = renewable_cluster
        return all_renewables

    @override
    def get_all_renewables_for_area(self, area_id: str) -> Sequence[RenewableCluster]:
        return [renewable for key, renewable in self._renewables.items() if key.area_id == area_id]

    @override
    def get_renewable(self, area_id: str, renewable_id: str) -> RenewableCluster:
        return self._renewables[cluster_key(area_id, renewable_id)]

    @override
    def renewable_exists(self, area_id: str, renewable_id: str) -> bool:
        return cluster_key(area_id, renewable_id) in self._renewables

    @override
    def get_renewable_series(self, area_id: str, renewable_id: str) -> pd.DataFrame:
        matrix_id = self._renewable_series[cluster_key(area_id, renewable_id)]
        return self._matrix_service.get(matrix_id)

    @override
    def save_renewable(self, area_id: str, renewable: RenewableCluster) -> None:
        self._renewables[cluster_key(area_id, renewable.id)] = renewable

    @override
    def save_renewables(self, area_id: str, renewables: Sequence[RenewableCluster]) -> None:
        for renewable in renewables:
            self.save_renewable(area_id, renewable)

    @override
    def save_renewable_series(self, area_id: str, renewable_id: str, series_id: str) -> None:
        self._renewable_series[cluster_key(area_id, renewable_id)] = series_id

    @override
    def delete_renewable(self, area_id: str, renewable: RenewableCluster) -> None:
        del self._renewables[cluster_key(area_id, renewable.id)]

    @override
    def get_all_constraints(self) -> dict[str, BindingConstraint]:
        return self._constraints

    @override
    def get_constraint(self, constraint_id: str) -> BindingConstraint:
        return self._constraints[constraint_id]

    @override
    def get_constraint_values_matrix(self, constraint_id: str) -> pd.DataFrame:
        matrix_id = self._constraints_values_matrix[constraint_id]
        return self._matrix_service.get(matrix_id)

    @override
    def get_constraint_less_term_matrix(self, constraint_id: str) -> pd.DataFrame:
        matrix_id = self._constraints_less_term_matrix[constraint_id]
        return self._matrix_service.get(matrix_id)

    @override
    def get_constraint_greater_term_matrix(self, constraint_id: str) -> pd.DataFrame:
        matrix_id = self._constraints_greater_term_matrix[constraint_id]
        return self._matrix_service.get(matrix_id)

    @override
    def get_constraint_equal_term_matrix(self, constraint_id: str) -> pd.DataFrame:
        matrix_id = self._constraints_equal_term_matrix[constraint_id]
        return self._matrix_service.get(matrix_id)

    @override
    def save_constraints(self, constraints: Sequence[BindingConstraint]) -> None:
        for constraint in constraints:
            self._constraints[constraint.id] = constraint

    @override
    def save_constraint_values_matrix(self, constraint_id: str, series_id: str) -> None:
        self._constraints_values_matrix[constraint_id] = series_id

    @override
    def save_constraint_less_term_matrix(self, constraint_id: str, series_id: str) -> None:
        self._constraints_less_term_matrix[constraint_id] = series_id

    @override
    def save_constraint_greater_term_matrix(self, constraint_id: str, series_id: str) -> None:
        self._constraints_greater_term_matrix[constraint_id] = series_id

    @override
    def save_constraint_equal_term_matrix(self, constraint_id: str, series_id: str) -> None:
        self._constraints_equal_term_matrix[constraint_id] = series_id

    @override
    def delete_constraints(self, constraints: list[BindingConstraint]) -> None:
        for constraint in constraints:
            del self._constraints[constraint.id]

    @override
    def get_all_st_storages(self) -> dict[str, dict[str, STStorage]]:
        all_storages: dict[str, dict[str, STStorage]] = {}
        for key, storage in self._st_storages.items():
            all_storages.setdefault(key.area_id, {})[key.cluster_id] = storage
        return all_storages

    @override
    def get_all_st_storages_for_area(self, area_id: str) -> Sequence[STStorage]:
        return [storage for key, storage in self._st_storages.items() if key.area_id == area_id]

    @override
    def get_st_storage(self, area_id: str, storage_id: str) -> STStorage:
        return self._st_storages[cluster_key(area_id, storage_id)]

    @override
    def st_storage_exists(self, area_id: str, storage_id: str) -> bool:
        return cluster_key(area_id, storage_id) in self._st_storages

    @override
    def get_st_storage_pmax_injection(self, area_id: str, storage_id: str) -> pd.DataFrame:
        matrix_id = self._storage_pmax_injection[cluster_key(area_id, storage_id)]
        return self._matrix_service.get(matrix_id)

    @override
    def get_st_storage_pmax_withdrawal(self, area_id: str, storage_id: str) -> pd.DataFrame:
        matrix_id = self._storage_pmax_withdrawal[cluster_key(area_id, storage_id)]
        return self._matrix_service.get(matrix_id)

    @override
    def get_st_storage_lower_rule_curve(self, area_id: str, storage_id: str) -> pd.DataFrame:
        matrix_id = self._storage_lower_rule_curve[cluster_key(area_id, storage_id)]
        return self._matrix_service.get(matrix_id)

    @override
    def get_st_storage_upper_rule_curve(self, area_id: str, storage_id: str) -> pd.DataFrame:
        matrix_id = self._storage_upper_rule_curve[cluster_key(area_id, storage_id)]
        return self._matrix_service.get(matrix_id)

    @override
    def get_st_storage_inflows(self, area_id: str, storage_id: str) -> pd.DataFrame:
        matrix_id = self._storage_inflows[cluster_key(area_id, storage_id)]
        return self._matrix_service.get(matrix_id)

    @override
    def get_st_storage_cost_injection(self, area_id: str, storage_id: str) -> pd.DataFrame:
        matrix_id = self._storage_cost_injection[cluster_key(area_id, storage_id)]
        return self._matrix_service.get(matrix_id)

    @override
    def get_st_storage_cost_withdrawal(self, area_id: str, storage_id: str) -> pd.DataFrame:
        matrix_id = self._storage_cost_withdrawal[cluster_key(area_id, storage_id)]
        return self._matrix_service.get(matrix_id)

    @override
    def get_st_storage_cost_level(self, area_id: str, storage_id: str) -> pd.DataFrame:
        matrix_id = self._storage_cost_level[cluster_key(area_id, storage_id)]
        return self._matrix_service.get(matrix_id)

    @override
    def get_st_storage_cost_variation_injection(self, area_id: str, storage_id: str) -> pd.DataFrame:
        matrix_id = self._storage_cost_variation_injection[cluster_key(area_id, storage_id)]
        return self._matrix_service.get(matrix_id)

    @override
    def get_st_storage_cost_variation_withdrawal(self, area_id: str, storage_id: str) -> pd.DataFrame:
        matrix_id = self._storage_cost_variation_withdrawal[cluster_key(area_id, storage_id)]
        return self._matrix_service.get(matrix_id)

    @override
    def save_st_storage(self, area_id: str, st_storage: STStorage) -> None:
        self._st_storages[cluster_key(area_id, st_storage.id)] = st_storage

    @override
    def save_st_storages(self, area_id: str, storages: Sequence[STStorage]) -> None:
        for storage in storages:
            self.save_st_storage(area_id, storage)

    @override
    def save_st_storage_pmax_injection(self, area_id: str, storage_id: str, series_id: str) -> None:
        self._storage_pmax_injection[cluster_key(area_id, storage_id)] = series_id

    @override
    def save_st_storage_pmax_withdrawal(self, area_id: str, storage_id: str, series_id: str) -> None:
        self._storage_pmax_withdrawal[cluster_key(area_id, storage_id)] = series_id

    @override
    def save_st_storage_lower_rule_curve(self, area_id: str, storage_id: str, series_id: str) -> None:
        self._storage_lower_rule_curve[cluster_key(area_id, storage_id)] = series_id

    @override
    def save_st_storage_upper_rule_curve(self, area_id: str, storage_id: str, series_id: str) -> None:
        self._storage_upper_rule_curve[cluster_key(area_id, storage_id)] = series_id

    @override
    def save_st_storage_inflows(self, area_id: str, storage_id: str, series_id: str) -> None:
        self._storage_inflows[cluster_key(area_id, storage_id)] = series_id

    @override
    def save_st_storage_cost_injection(self, area_id: str, storage_id: str, series_id: str) -> None:
        self._storage_cost_injection[cluster_key(area_id, storage_id)] = series_id

    @override
    def save_st_storage_cost_withdrawal(self, area_id: str, storage_id: str, series_id: str) -> None:
        self._storage_cost_withdrawal[cluster_key(area_id, storage_id)] = series_id

    @override
    def save_st_storage_cost_level(self, area_id: str, storage_id: str, series_id: str) -> None:
        self._storage_cost_level[cluster_key(area_id, storage_id)] = series_id

    @override
    def save_st_storage_cost_variation_injection(self, area_id: str, storage_id: str, series_id: str) -> None:
        self._storage_cost_variation_injection[cluster_key(area_id, storage_id)] = series_id

    @override
    def save_st_storage_cost_variation_withdrawal(self, area_id: str, storage_id: str, series_id: str) -> None:
        self._storage_cost_variation_withdrawal[cluster_key(area_id, storage_id)] = series_id

    @override
<<<<<<< HEAD
    def delete_st_storage(self, area_id: str, storage: STStorage) -> None:
        del self._st_storages[cluster_key(area_id, storage.id)]

    @override
    def get_all_st_storage_additional_constraints(self) -> STStorageAdditionalConstraintsMap:
        return self._st_storages_constraints

    @override
    def get_st_storage_additional_constraints(
        self, area_id: str, storage_id: str
    ) -> list[STStorageAdditionalConstraint]:
        return self._st_storages_constraints.get(area_id, {}).get(storage_id, [])

    @override
    def save_st_storage_constraint_matrix(
        self, area_id: str, storage_id: str, constraint_id: str, series_id: str
    ) -> None:
        self._st_storages_constraints_terms.setdefault(area_id, {})[storage_id] = series_id

    @override
    def delete_st_storage_additional_constraints(self, area_id: str, storage_id: str, constraints: list[str]) -> None:
        existing_constraints = self._st_storages_constraints[area_id][storage_id]
        constraints_to_remove = []
        for constraint in existing_constraints:
            if constraint.id in constraints:
                constraints_to_remove.append(constraint)
        for constraint in constraints_to_remove:
            self._st_storages_constraints[area_id][storage_id].remove(constraint)

    @override
    def save_st_storage_additional_constraints(
        self, area_id: str, storage_id: str, constraints: list[STStorageAdditionalConstraint]
    ) -> None:
        existing_constraints = self._st_storages_constraints.get(area_id, {}).get(storage_id, [])

        existing_map = {}
        for constraint in existing_constraints:
            existing_map[constraint.id] = constraint

        for constraint in constraints:
            existing_map[constraint.id] = constraint

        self._st_storages_constraints.setdefault(area_id, {})[storage_id] = list(existing_map.values())
=======
    def delete_storage(self, area_id: str, storage: STStorage) -> None:
        del self._st_storages[cluster_key(area_id, storage.id)]

    @override
    def get_optimization_preferences(self) -> OptimizationPreferences:
        return self._optimization_preferences

    @override
    def save_optimization_preferences(self, config: OptimizationPreferences) -> None:
        self._optimization_preferences = config
>>>>>>> c5ed3e30
<|MERGE_RESOLUTION|>--- conflicted
+++ resolved
@@ -476,9 +476,16 @@
         self._storage_cost_variation_withdrawal[cluster_key(area_id, storage_id)] = series_id
 
     @override
-<<<<<<< HEAD
     def delete_st_storage(self, area_id: str, storage: STStorage) -> None:
         del self._st_storages[cluster_key(area_id, storage.id)]
+
+    @override
+    def get_optimization_preferences(self) -> OptimizationPreferences:
+        return self._optimization_preferences
+
+    @override
+    def save_optimization_preferences(self, config: OptimizationPreferences) -> None:
+        self._optimization_preferences = config
 
     @override
     def get_all_st_storage_additional_constraints(self) -> STStorageAdditionalConstraintsMap:
@@ -519,16 +526,4 @@
         for constraint in constraints:
             existing_map[constraint.id] = constraint
 
-        self._st_storages_constraints.setdefault(area_id, {})[storage_id] = list(existing_map.values())
-=======
-    def delete_storage(self, area_id: str, storage: STStorage) -> None:
-        del self._st_storages[cluster_key(area_id, storage.id)]
-
-    @override
-    def get_optimization_preferences(self) -> OptimizationPreferences:
-        return self._optimization_preferences
-
-    @override
-    def save_optimization_preferences(self, config: OptimizationPreferences) -> None:
-        self._optimization_preferences = config
->>>>>>> c5ed3e30
+        self._st_storages_constraints.setdefault(area_id, {})[storage_id] = list(existing_map.values())