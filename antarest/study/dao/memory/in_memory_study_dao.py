# Copyright (c) 2025, RTE (https://www.rte-france.com)
#
# See AUTHORS.txt
#
# This Source Code Form is subject to the terms of the Mozilla Public
# License, v. 2.0. If a copy of the MPL was not distributed with this
# file, You can obtain one at http://mozilla.org/MPL/2.0/.
#
# SPDX-License-Identifier: MPL-2.0
#
# This file is part of the Antares project.

from dataclasses import dataclass
from typing import Dict, Sequence

import pandas as pd
from antares.study.version import StudyVersion
from typing_extensions import override

from antarest.core.exceptions import LinkNotFound
from antarest.matrixstore.service import ISimpleMatrixService
from antarest.study.business.model.link_model import Link
<<<<<<< HEAD
from antarest.study.business.model.sts_model import STStorage
=======
from antarest.study.business.model.renewable_cluster_model import RenewableCluster
>>>>>>> 2a419807
from antarest.study.business.model.thermal_cluster_model import ThermalCluster
from antarest.study.dao.api.study_dao import StudyDao
from antarest.study.storage.rawstudy.model.filesystem.factory import FileStudy


@dataclass(frozen=True)
class LinkKey:
    area1_id: str
    area2_id: str


@dataclass(frozen=True)
class ClusterKey:
    area_id: str
    cluster_id: str


def link_key(area1_id: str, area2_id: str) -> LinkKey:
    area1_id, area2_id = sorted((area1_id, area2_id))
    return LinkKey(area1_id, area2_id)


def cluster_key(area_id: str, cluster_id: str) -> ClusterKey:
    return ClusterKey(area_id, cluster_id)


class InMemoryStudyDao(StudyDao):
    """
    In memory implementation of study DAO, mainly for testing purposes.
    TODO, warning: no version handling, no check on areas, no checks on matrices ...
    """

    def __init__(self, version: StudyVersion, matrix_service: ISimpleMatrixService) -> None:
        self._version = version
        self._matrix_service = matrix_service
        # Links
        self._links: Dict[LinkKey, Link] = {}
        self._link_capacities: Dict[LinkKey, str] = {}
        self._link_direct_capacities: Dict[LinkKey, str] = {}
        self._link_indirect_capacities: Dict[LinkKey, str] = {}
        # Thermals
        self._thermals: Dict[ClusterKey, ThermalCluster] = {}
        self._thermal_prepro: Dict[ClusterKey, str] = {}
        self._thermal_modulation: Dict[ClusterKey, str] = {}
        self._thermal_series: Dict[ClusterKey, str] = {}
        self._thermal_fuel_cost: Dict[ClusterKey, str] = {}
        self._thermal_co2_cost: Dict[ClusterKey, str] = {}
<<<<<<< HEAD
        # Short-term storages
        self._st_storages: Dict[ClusterKey, STStorage] = {}
        self._storage_pmax_injection: Dict[ClusterKey, str] = {}
        self._storage_pmax_withdrawal: Dict[ClusterKey, str] = {}
        self._storage_lower_rule_curve: Dict[ClusterKey, str] = {}
        self._storage_upper_rule_curve: Dict[ClusterKey, str] = {}
        self._storage_inflows: Dict[ClusterKey, str] = {}
        self._storage_cost_injection: Dict[ClusterKey, str] = {}
        self._storage_cost_withdrawal: Dict[ClusterKey, str] = {}
        self._storage_cost_level: Dict[ClusterKey, str] = {}
        self._storage_cost_variation_injection: Dict[ClusterKey, str] = {}
        self._storage_cost_variation_withdrawal: Dict[ClusterKey, str] = {}
=======
        # Renewables
        self._renewables: Dict[ClusterKey, RenewableCluster] = {}
        self._renewable_series: Dict[ClusterKey, str] = {}
>>>>>>> 2a419807

    @override
    def get_file_study(self) -> FileStudy:
        """
        To ease transition, to be removed when all goes through other methods
        """
        raise NotImplementedError()

    @override
    def get_version(self) -> StudyVersion:
        return self._version

    @override
    def get_links(self) -> Sequence[Link]:
        return list(self._links.values())

    @override
    def link_exists(self, area1_id: str, area2_id: str) -> bool:
        return link_key(area1_id, area2_id) in self._links

    @override
    def get_link(self, area1_id: str, area2_id: str) -> Link:
        try:
            return self._links[link_key(area1_id, area2_id)]
        except KeyError:
            raise LinkNotFound(f"The link {area1_id} -> {area2_id} is not present in the study")

    @override
    def save_link(self, link: Link) -> None:
        self._links[link_key(link.area1, link.area2)] = link

    @override
    def save_link_series(self, area_from: str, area_to: str, series_id: str) -> None:
        self._link_capacities[link_key(area_from, area_to)] = series_id

    @override
    def save_link_direct_capacities(self, area_from: str, area_to: str, series_id: str) -> None:
        self._link_direct_capacities[link_key(area_from, area_to)] = series_id

    @override
    def save_link_indirect_capacities(self, area_from: str, area_to: str, series_id: str) -> None:
        self._link_indirect_capacities[link_key(area_from, area_to)] = series_id

    @override
    def delete_link(self, link: Link) -> None:
        del self._links[link_key(link.area1, link.area2)]

    @override
    def get_all_thermals(self) -> dict[str, dict[str, ThermalCluster]]:
        all_thermals: dict[str, dict[str, ThermalCluster]] = {}
        for key, thermal_cluster in self._thermals.items():
            all_thermals.setdefault(key.area_id, {})[key.cluster_id] = thermal_cluster
        return all_thermals

    @override
    def get_all_thermals_for_area(self, area_id: str) -> Sequence[ThermalCluster]:
        return [thermal for key, thermal in self._thermals.items() if key.area_id == area_id]

    @override
    def get_thermal(self, area_id: str, thermal_id: str) -> ThermalCluster:
        return self._thermals[cluster_key(area_id, thermal_id)]

    @override
    def thermal_exists(self, area_id: str, thermal_id: str) -> bool:
        return cluster_key(area_id, thermal_id) in self._thermals

    @override
    def get_thermal_prepro(self, area_id: str, thermal_id: str) -> pd.DataFrame:
        matrix_id = self._thermal_prepro[cluster_key(area_id, thermal_id)]
        return self._matrix_service.get(matrix_id)

    @override
    def get_thermal_modulation(self, area_id: str, thermal_id: str) -> pd.DataFrame:
        matrix_id = self._thermal_modulation[cluster_key(area_id, thermal_id)]
        return self._matrix_service.get(matrix_id)

    @override
    def get_thermal_series(self, area_id: str, thermal_id: str) -> pd.DataFrame:
        matrix_id = self._thermal_series[cluster_key(area_id, thermal_id)]
        return self._matrix_service.get(matrix_id)

    @override
    def get_thermal_fuel_cost(self, area_id: str, thermal_id: str) -> pd.DataFrame:
        matrix_id = self._thermal_fuel_cost[cluster_key(area_id, thermal_id)]
        return self._matrix_service.get(matrix_id)

    @override
    def get_thermal_co2_cost(self, area_id: str, thermal_id: str) -> pd.DataFrame:
        matrix_id = self._thermal_co2_cost[cluster_key(area_id, thermal_id)]
        return self._matrix_service.get(matrix_id)

    @override
    def save_thermal(self, area_id: str, thermal: ThermalCluster) -> None:
        self._thermals[cluster_key(area_id, thermal.id)] = thermal

    @override
    def save_thermals(self, area_id: str, thermals: Sequence[ThermalCluster]) -> None:
        for thermal in thermals:
            self.save_thermal(area_id, thermal)

    @override
    def save_thermal_prepro(self, area_id: str, thermal_id: str, series_id: str) -> None:
        self._thermal_prepro[cluster_key(area_id, thermal_id)] = series_id

    @override
    def save_thermal_modulation(self, area_id: str, thermal_id: str, series_id: str) -> None:
        self._thermal_modulation[cluster_key(area_id, thermal_id)] = series_id

    @override
    def save_thermal_series(self, area_id: str, thermal_id: str, series_id: str) -> None:
        self._thermal_series[cluster_key(area_id, thermal_id)] = series_id

    @override
    def save_thermal_fuel_cost(self, area_id: str, thermal_id: str, series_id: str) -> None:
        self._thermal_fuel_cost[cluster_key(area_id, thermal_id)] = series_id

    @override
    def save_thermal_co2_cost(self, area_id: str, thermal_id: str, series_id: str) -> None:
        self._thermal_co2_cost[cluster_key(area_id, thermal_id)] = series_id

    @override
    def delete_thermal(self, area_id: str, thermal: ThermalCluster) -> None:
        del self._thermals[cluster_key(area_id, thermal.id)]

    @override
<<<<<<< HEAD
    def get_all_st_storages(self) -> dict[str, dict[str, STStorage]]:
        all_storages: dict[str, dict[str, STStorage]] = {}
        for key, storage in self._st_storages.items():
            all_storages.setdefault(key.area_id, {})[key.cluster_id] = storage
        return all_storages

    @override
    def get_all_st_storages_for_area(self, area_id: str) -> Sequence[STStorage]:
        return [storage for key, storage in self._st_storages.items() if key.area_id == area_id]

    @override
    def get_st_storage(self, area_id: str, storage_id: str) -> STStorage:
        return self._st_storages[cluster_key(area_id, storage_id)]

    @override
    def st_storage_exists(self, area_id: str, storage_id: str) -> bool:
        return cluster_key(area_id, storage_id) in self._st_storages

    @override
    def get_st_storage_pmax_injection(self, area_id: str, storage_id: str) -> pd.DataFrame:
        matrix_id = self._storage_pmax_injection[cluster_key(area_id, storage_id)]
        return self._matrix_service.get(matrix_id)

    @override
    def get_st_storage_pmax_withdrawal(self, area_id: str, storage_id: str) -> pd.DataFrame:
        matrix_id = self._storage_pmax_withdrawal[cluster_key(area_id, storage_id)]
        return self._matrix_service.get(matrix_id)

    @override
    def get_st_storage_lower_rule_curve(self, area_id: str, storage_id: str) -> pd.DataFrame:
        matrix_id = self._storage_lower_rule_curve[cluster_key(area_id, storage_id)]
        return self._matrix_service.get(matrix_id)

    @override
    def get_st_storage_upper_rule_curve(self, area_id: str, storage_id: str) -> pd.DataFrame:
        matrix_id = self._storage_upper_rule_curve[cluster_key(area_id, storage_id)]
        return self._matrix_service.get(matrix_id)

    @override
    def get_st_storage_inflows(self, area_id: str, storage_id: str) -> pd.DataFrame:
        matrix_id = self._storage_inflows[cluster_key(area_id, storage_id)]
        return self._matrix_service.get(matrix_id)

    @override
    def get_st_storage_cost_injection(self, area_id: str, storage_id: str) -> pd.DataFrame:
        matrix_id = self._storage_cost_injection[cluster_key(area_id, storage_id)]
        return self._matrix_service.get(matrix_id)

    @override
    def get_st_storage_cost_withdrawal(self, area_id: str, storage_id: str) -> pd.DataFrame:
        matrix_id = self._storage_cost_withdrawal[cluster_key(area_id, storage_id)]
        return self._matrix_service.get(matrix_id)

    @override
    def get_st_storage_cost_level(self, area_id: str, storage_id: str) -> pd.DataFrame:
        matrix_id = self._storage_cost_level[cluster_key(area_id, storage_id)]
        return self._matrix_service.get(matrix_id)

    @override
    def get_st_storage_cost_variation_injection(self, area_id: str, storage_id: str) -> pd.DataFrame:
        matrix_id = self._storage_cost_variation_injection[cluster_key(area_id, storage_id)]
        return self._matrix_service.get(matrix_id)

    @override
    def get_st_storage_cost_variation_withdrawal(self, area_id: str, storage_id: str) -> pd.DataFrame:
        matrix_id = self._storage_cost_variation_withdrawal[cluster_key(area_id, storage_id)]
        return self._matrix_service.get(matrix_id)

    @override
    def save_st_storage(self, area_id: str, st_storage: STStorage) -> None:
        self._st_storages[cluster_key(area_id, st_storage.id)] = st_storage

    @override
    def save_st_storages(self, area_id: str, storages: Sequence[STStorage]) -> None:
        for storage in storages:
            self.save_st_storage(area_id, storage)

    @override
    def save_st_storage_pmax_injection(self, area_id: str, storage_id: str, series_id: str) -> None:
        self._storage_pmax_injection[cluster_key(area_id, storage_id)] = series_id

    @override
    def save_st_storage_pmax_withdrawal(self, area_id: str, storage_id: str, series_id: str) -> None:
        self._storage_pmax_withdrawal[cluster_key(area_id, storage_id)] = series_id

    @override
    def save_st_storage_lower_rule_curve(self, area_id: str, storage_id: str, series_id: str) -> None:
        self._storage_lower_rule_curve[cluster_key(area_id, storage_id)] = series_id

    @override
    def save_st_storage_upper_rule_curve(self, area_id: str, storage_id: str, series_id: str) -> None:
        self._storage_upper_rule_curve[cluster_key(area_id, storage_id)] = series_id

    @override
    def save_st_storage_inflows(self, area_id: str, storage_id: str, series_id: str) -> None:
        self._storage_inflows[cluster_key(area_id, storage_id)] = series_id

    @override
    def save_st_storage_cost_injection(self, area_id: str, storage_id: str, series_id: str) -> None:
        self._storage_cost_injection[cluster_key(area_id, storage_id)] = series_id

    @override
    def save_st_storage_cost_withdrawal(self, area_id: str, storage_id: str, series_id: str) -> None:
        self._storage_cost_withdrawal[cluster_key(area_id, storage_id)] = series_id

    @override
    def save_st_storage_cost_level(self, area_id: str, storage_id: str, series_id: str) -> None:
        self._storage_cost_level[cluster_key(area_id, storage_id)] = series_id

    @override
    def save_st_storage_cost_variation_injection(self, area_id: str, storage_id: str, series_id: str) -> None:
        self._storage_cost_variation_injection[cluster_key(area_id, storage_id)] = series_id

    @override
    def save_st_storage_cost_variation_withdrawal(self, area_id: str, storage_id: str, series_id: str) -> None:
        self._storage_cost_variation_withdrawal[cluster_key(area_id, storage_id)] = series_id

    @override
    def delete_storage(self, area_id: str, storage: STStorage) -> None:
        del self._st_storages[cluster_key(area_id, storage.id)]
=======
    def get_all_renewables(self) -> dict[str, dict[str, RenewableCluster]]:
        all_renewables: dict[str, dict[str, RenewableCluster]] = {}
        for key, renewable_cluster in self._renewables.items():
            all_renewables.setdefault(key.area_id, {})[key.cluster_id] = renewable_cluster
        return all_renewables

    @override
    def get_all_renewables_for_area(self, area_id: str) -> Sequence[RenewableCluster]:
        return [renewable for key, renewable in self._renewables.items() if key.area_id == area_id]

    @override
    def get_renewable(self, area_id: str, renewable_id: str) -> RenewableCluster:
        return self._renewables[cluster_key(area_id, renewable_id)]

    @override
    def renewable_exists(self, area_id: str, renewable_id: str) -> bool:
        return cluster_key(area_id, renewable_id) in self._renewables

    @override
    def get_renewable_series(self, area_id: str, renewable_id: str) -> pd.DataFrame:
        matrix_id = self._renewable_series[cluster_key(area_id, renewable_id)]
        return self._matrix_service.get(matrix_id)

    @override
    def save_renewable(self, area_id: str, renewable: RenewableCluster) -> None:
        self._renewables[cluster_key(area_id, renewable.id)] = renewable

    @override
    def save_renewables(self, area_id: str, renewables: Sequence[RenewableCluster]) -> None:
        for renewable in renewables:
            self.save_renewable(area_id, renewable)

    @override
    def save_renewable_series(self, area_id: str, renewable_id: str, series_id: str) -> None:
        self._renewable_series[cluster_key(area_id, renewable_id)] = series_id

    @override
    def delete_renewable(self, area_id: str, renewable: RenewableCluster) -> None:
        del self._renewables[cluster_key(area_id, renewable.id)]
>>>>>>> 2a419807
<|MERGE_RESOLUTION|>--- conflicted
+++ resolved
@@ -20,11 +20,8 @@
 from antarest.core.exceptions import LinkNotFound
 from antarest.matrixstore.service import ISimpleMatrixService
 from antarest.study.business.model.link_model import Link
-<<<<<<< HEAD
+from antarest.study.business.model.renewable_cluster_model import RenewableCluster
 from antarest.study.business.model.sts_model import STStorage
-=======
-from antarest.study.business.model.renewable_cluster_model import RenewableCluster
->>>>>>> 2a419807
 from antarest.study.business.model.thermal_cluster_model import ThermalCluster
 from antarest.study.dao.api.study_dao import StudyDao
 from antarest.study.storage.rawstudy.model.filesystem.factory import FileStudy
@@ -72,7 +69,9 @@
         self._thermal_series: Dict[ClusterKey, str] = {}
         self._thermal_fuel_cost: Dict[ClusterKey, str] = {}
         self._thermal_co2_cost: Dict[ClusterKey, str] = {}
-<<<<<<< HEAD
+        # Renewables
+        self._renewables: Dict[ClusterKey, RenewableCluster] = {}
+        self._renewable_series: Dict[ClusterKey, str] = {}
         # Short-term storages
         self._st_storages: Dict[ClusterKey, STStorage] = {}
         self._storage_pmax_injection: Dict[ClusterKey, str] = {}
@@ -85,11 +84,6 @@
         self._storage_cost_level: Dict[ClusterKey, str] = {}
         self._storage_cost_variation_injection: Dict[ClusterKey, str] = {}
         self._storage_cost_variation_withdrawal: Dict[ClusterKey, str] = {}
-=======
-        # Renewables
-        self._renewables: Dict[ClusterKey, RenewableCluster] = {}
-        self._renewable_series: Dict[ClusterKey, str] = {}
->>>>>>> 2a419807
 
     @override
     def get_file_study(self) -> FileStudy:
@@ -215,7 +209,47 @@
         del self._thermals[cluster_key(area_id, thermal.id)]
 
     @override
-<<<<<<< HEAD
+    def get_all_renewables(self) -> dict[str, dict[str, RenewableCluster]]:
+        all_renewables: dict[str, dict[str, RenewableCluster]] = {}
+        for key, renewable_cluster in self._renewables.items():
+            all_renewables.setdefault(key.area_id, {})[key.cluster_id] = renewable_cluster
+        return all_renewables
+
+    @override
+    def get_all_renewables_for_area(self, area_id: str) -> Sequence[RenewableCluster]:
+        return [renewable for key, renewable in self._renewables.items() if key.area_id == area_id]
+
+    @override
+    def get_renewable(self, area_id: str, renewable_id: str) -> RenewableCluster:
+        return self._renewables[cluster_key(area_id, renewable_id)]
+
+    @override
+    def renewable_exists(self, area_id: str, renewable_id: str) -> bool:
+        return cluster_key(area_id, renewable_id) in self._renewables
+
+    @override
+    def get_renewable_series(self, area_id: str, renewable_id: str) -> pd.DataFrame:
+        matrix_id = self._renewable_series[cluster_key(area_id, renewable_id)]
+        return self._matrix_service.get(matrix_id)
+
+    @override
+    def save_renewable(self, area_id: str, renewable: RenewableCluster) -> None:
+        self._renewables[cluster_key(area_id, renewable.id)] = renewable
+
+    @override
+    def save_renewables(self, area_id: str, renewables: Sequence[RenewableCluster]) -> None:
+        for renewable in renewables:
+            self.save_renewable(area_id, renewable)
+
+    @override
+    def save_renewable_series(self, area_id: str, renewable_id: str, series_id: str) -> None:
+        self._renewable_series[cluster_key(area_id, renewable_id)] = series_id
+
+    @override
+    def delete_renewable(self, area_id: str, renewable: RenewableCluster) -> None:
+        del self._renewables[cluster_key(area_id, renewable.id)]
+
+    @override
     def get_all_st_storages(self) -> dict[str, dict[str, STStorage]]:
         all_storages: dict[str, dict[str, STStorage]] = {}
         for key, storage in self._st_storages.items():
@@ -335,45 +369,4 @@
 
     @override
     def delete_storage(self, area_id: str, storage: STStorage) -> None:
-        del self._st_storages[cluster_key(area_id, storage.id)]
-=======
-    def get_all_renewables(self) -> dict[str, dict[str, RenewableCluster]]:
-        all_renewables: dict[str, dict[str, RenewableCluster]] = {}
-        for key, renewable_cluster in self._renewables.items():
-            all_renewables.setdefault(key.area_id, {})[key.cluster_id] = renewable_cluster
-        return all_renewables
-
-    @override
-    def get_all_renewables_for_area(self, area_id: str) -> Sequence[RenewableCluster]:
-        return [renewable for key, renewable in self._renewables.items() if key.area_id == area_id]
-
-    @override
-    def get_renewable(self, area_id: str, renewable_id: str) -> RenewableCluster:
-        return self._renewables[cluster_key(area_id, renewable_id)]
-
-    @override
-    def renewable_exists(self, area_id: str, renewable_id: str) -> bool:
-        return cluster_key(area_id, renewable_id) in self._renewables
-
-    @override
-    def get_renewable_series(self, area_id: str, renewable_id: str) -> pd.DataFrame:
-        matrix_id = self._renewable_series[cluster_key(area_id, renewable_id)]
-        return self._matrix_service.get(matrix_id)
-
-    @override
-    def save_renewable(self, area_id: str, renewable: RenewableCluster) -> None:
-        self._renewables[cluster_key(area_id, renewable.id)] = renewable
-
-    @override
-    def save_renewables(self, area_id: str, renewables: Sequence[RenewableCluster]) -> None:
-        for renewable in renewables:
-            self.save_renewable(area_id, renewable)
-
-    @override
-    def save_renewable_series(self, area_id: str, renewable_id: str, series_id: str) -> None:
-        self._renewable_series[cluster_key(area_id, renewable_id)] = series_id
-
-    @override
-    def delete_renewable(self, area_id: str, renewable: RenewableCluster) -> None:
-        del self._renewables[cluster_key(area_id, renewable.id)]
->>>>>>> 2a419807
+        del self._st_storages[cluster_key(area_id, storage.id)]