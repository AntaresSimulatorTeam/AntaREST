--- conflicted
+++ resolved
@@ -502,14 +502,14 @@
         self._optimization_preferences = config
 
     @override
-<<<<<<< HEAD
     def get_advanced_parameters(self) -> AdvancedParameters:
         return self._advanced_parameters
 
     @override
     def save_advanced_parameters(self, parameters: AdvancedParameters) -> None:
         self._advanced_parameters = parameters
-=======
+
+    @override
     def get_all_st_storage_additional_constraints(self) -> STStorageAdditionalConstraintsMap:
         return self._st_storages_constraints
 
@@ -548,5 +548,4 @@
         for constraint in constraints:
             existing_map[constraint.id] = constraint
 
-        self._st_storages_constraints.setdefault(area_id, {})[storage_id] = list(existing_map.values())
->>>>>>> 964d87fa
+        self._st_storages_constraints.setdefault(area_id, {})[storage_id] = list(existing_map.values())