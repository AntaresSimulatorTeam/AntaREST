--- conflicted
+++ resolved
@@ -100,13 +100,10 @@
         self._constraints_less_term_matrix: dict[str, str] = {}
         self._constraints_greater_term_matrix: dict[str, str] = {}
         self._constraints_equal_term_matrix: dict[str, str] = {}
-<<<<<<< HEAD
+        # Optimization preferences config
+        self._optimization_preferences: OptimizationPreferences = OptimizationPreferences()
         # Xpansion
         self._xpansion_candidates: dict[str, XpansionCandidate] = {}
-=======
-        # Optimization preferences config
-        self._optimization_preferences: OptimizationPreferences = OptimizationPreferences()
->>>>>>> c5ed3e30
 
     @override
     def get_file_study(self) -> FileStudy:
@@ -469,7 +466,14 @@
         del self._st_storages[cluster_key(area_id, storage.id)]
 
     @override
-<<<<<<< HEAD
+    def get_optimization_preferences(self) -> OptimizationPreferences:
+        return self._optimization_preferences
+
+    @override
+    def save_optimization_preferences(self, config: OptimizationPreferences) -> None:
+        self._optimization_preferences = config
+
+    @override
     def get_all_xpansion_candidates(self) -> list[XpansionCandidate]:
         return list(self._xpansion_candidates.values())
 
@@ -493,12 +497,4 @@
 
     @override
     def checks_xpansion_candidate_can_be_deleted(self, candidate_name: str) -> None:
-        return
-=======
-    def get_optimization_preferences(self) -> OptimizationPreferences:
-        return self._optimization_preferences
-
-    @override
-    def save_optimization_preferences(self, config: OptimizationPreferences) -> None:
-        self._optimization_preferences = config
->>>>>>> c5ed3e30
+        return