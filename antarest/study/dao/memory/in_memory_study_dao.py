--- conflicted
+++ resolved
@@ -20,10 +20,7 @@
 from antarest.core.exceptions import LinkNotFound
 from antarest.matrixstore.service import ISimpleMatrixService
 from antarest.study.business.model.link_model import Link
-<<<<<<< HEAD
 from antarest.study.business.model.renewable_cluster_model import RenewableCluster
-=======
->>>>>>> 5120bb3c
 from antarest.study.business.model.thermal_cluster_model import ThermalCluster
 from antarest.study.dao.api.study_dao import StudyDao
 from antarest.study.storage.rawstudy.model.filesystem.factory import FileStudy
@@ -71,12 +68,9 @@
         self._thermal_series: Dict[ClusterKey, str] = {}
         self._thermal_fuel_cost: Dict[ClusterKey, str] = {}
         self._thermal_co2_cost: Dict[ClusterKey, str] = {}
-<<<<<<< HEAD
         # Renewables
         self._renewables: Dict[ClusterKey, RenewableCluster] = {}
         self._renewable_series: Dict[ClusterKey, str] = {}
-=======
->>>>>>> 5120bb3c
 
     @override
     def get_file_study(self) -> FileStudy:
@@ -133,11 +127,7 @@
 
     @override
     def get_all_thermals_for_area(self, area_id: str) -> Sequence[ThermalCluster]:
-<<<<<<< HEAD
-        return list(self._thermals.values())
-=======
         return [thermal for key, thermal in self._thermals.items() if key.area_id == area_id]
->>>>>>> 5120bb3c
 
     @override
     def get_thermal(self, area_id: str, thermal_id: str) -> ThermalCluster:
@@ -203,7 +193,6 @@
 
     @override
     def delete_thermal(self, area_id: str, thermal: ThermalCluster) -> None:
-<<<<<<< HEAD
         del self._thermals[cluster_key(area_id, thermal.id)]
 
     @override
@@ -215,7 +204,7 @@
 
     @override
     def get_all_renewables_for_area(self, area_id: str) -> Sequence[RenewableCluster]:
-        return list(self._renewables.values())
+        return [renewable for key, renewable in self._renewables.items() if key.area_id == area_id]
 
     @override
     def get_renewable(self, area_id: str, renewable_id: str) -> RenewableCluster:
@@ -245,7 +234,4 @@
 
     @override
     def delete_renewable(self, area_id: str, renewable: RenewableCluster) -> None:
-        del self._renewables[cluster_key(area_id, renewable.id)]
-=======
-        del self._thermals[cluster_key(area_id, thermal.id)]
->>>>>>> 5120bb3c
+        del self._renewables[cluster_key(area_id, renewable.id)]