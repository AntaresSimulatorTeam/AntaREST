--- conflicted
+++ resolved
@@ -39,22 +39,15 @@
     ReadOnlyRenewableDao,
     ReadOnlyConstraintDao,
     ReadOnlySTStorageDao,
-<<<<<<< HEAD
+    ReadOnlyHydroDao,
     ReadOnlyXpansionDao,
-=======
-    ReadOnlyHydroDao,
->>>>>>> 3704d90a
 ):
     @abstractmethod
     def get_version(self) -> StudyVersion:
         raise NotImplementedError()
 
 
-<<<<<<< HEAD
-class StudyDao(ReadOnlyStudyDao, LinkDao, ThermalDao, RenewableDao, ConstraintDao, STStorageDao, XpansionDao):
-=======
-class StudyDao(ReadOnlyStudyDao, LinkDao, ThermalDao, RenewableDao, ConstraintDao, STStorageDao, HydroDao):
->>>>>>> 3704d90a
+class StudyDao(ReadOnlyStudyDao, LinkDao, ThermalDao, RenewableDao, ConstraintDao, STStorageDao, HydroDao, XpansionDao):
     """
     Abstraction for access to study data. Handles all reading
     and writing from underlying storage format.
@@ -236,22 +229,21 @@
         return self._adaptee.get_st_storage_cost_variation_withdrawal(area_id, storage_id)
 
     @override
-<<<<<<< HEAD
+    def get_all_hydro_properties(self) -> Dict[str, HydroProperties]:
+        return self._adaptee.get_all_hydro_properties()
+
+    @override
+    def get_hydro_management(self, area_id: str) -> HydroManagement:
+        return self._adaptee.get_hydro_management(area_id)
+
+    @override
+    def get_inflow_structure(self, area_id: str) -> InflowStructure:
+        return self._adaptee.get_inflow_structure(area_id)
+
+    @override
     def get_all_xpansion_candidates(self) -> list[XpansionCandidate]:
         return self._adaptee.get_all_xpansion_candidates()
 
     @override
     def get_xpansion_candidate(self, candidate_id: str) -> XpansionCandidate:
-        return self._adaptee.get_xpansion_candidate(candidate_id)
-=======
-    def get_all_hydro_properties(self) -> Dict[str, HydroProperties]:
-        return self._adaptee.get_all_hydro_properties()
-
-    @override
-    def get_hydro_management(self, area_id: str) -> HydroManagement:
-        return self._adaptee.get_hydro_management(area_id)
-
-    @override
-    def get_inflow_structure(self, area_id: str) -> InflowStructure:
-        return self._adaptee.get_inflow_structure(area_id)
->>>>>>> 3704d90a
+        return self._adaptee.get_xpansion_candidate(candidate_id)