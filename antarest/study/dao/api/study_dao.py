--- conflicted
+++ resolved
@@ -17,11 +17,8 @@
 from typing_extensions import override
 
 from antarest.study.business.model.binding_constraint_model import BindingConstraint
-<<<<<<< HEAD
 from antarest.study.business.model.config.optimization_config import OptimizationPreferences
-=======
 from antarest.study.business.model.hydro_model import HydroManagement, HydroProperties, InflowStructure
->>>>>>> 828ffdfd
 from antarest.study.business.model.link_model import Link
 from antarest.study.business.model.renewable_cluster_model import RenewableCluster
 from antarest.study.business.model.sts_model import STStorage
@@ -45,24 +42,24 @@
     ReadOnlyRenewableDao,
     ReadOnlyConstraintDao,
     ReadOnlySTStorageDao,
-<<<<<<< HEAD
+    ReadOnlyHydroDao,
     ReadOnlyOptimizationPreferencesDao,
-=======
-    ReadOnlyHydroDao,
->>>>>>> 828ffdfd
 ):
     @abstractmethod
     def get_version(self) -> StudyVersion:
         raise NotImplementedError()
 
 
-<<<<<<< HEAD
 class StudyDao(
-    ReadOnlyStudyDao, LinkDao, ThermalDao, RenewableDao, ConstraintDao, STStorageDao, OptimizationPreferencesDao
+    ReadOnlyStudyDao,
+    LinkDao,
+    ThermalDao,
+    RenewableDao,
+    ConstraintDao,
+    STStorageDao,
+    HydroDao,
+    OptimizationPreferencesDao,
 ):
-=======
-class StudyDao(ReadOnlyStudyDao, LinkDao, ThermalDao, RenewableDao, ConstraintDao, STStorageDao, HydroDao):
->>>>>>> 828ffdfd
     """
     Abstraction for access to study data. Handles all reading
     and writing from underlying storage format.
@@ -244,10 +241,6 @@
         return self._adaptee.get_st_storage_cost_variation_withdrawal(area_id, storage_id)
 
     @override
-<<<<<<< HEAD
-    def get_optimization_preferences(self) -> OptimizationPreferences:
-        return self._adaptee.get_optimization_preferences()
-=======
     def get_all_hydro_properties(self) -> Dict[str, HydroProperties]:
         return self._adaptee.get_all_hydro_properties()
 
@@ -258,4 +251,7 @@
     @override
     def get_inflow_structure(self, area_id: str) -> InflowStructure:
         return self._adaptee.get_inflow_structure(area_id)
->>>>>>> 828ffdfd
+
+    @override
+    def get_optimization_preferences(self) -> OptimizationPreferences:
+        return self._adaptee.get_optimization_preferences()