--- conflicted
+++ resolved
@@ -257,7 +257,10 @@
         return self._adaptee.get_inflow_structure(area_id)
 
     @override
-<<<<<<< HEAD
+    def get_optimization_preferences(self) -> OptimizationPreferences:
+        return self._adaptee.get_optimization_preferences()
+
+    @override
     def get_all_st_storage_additional_constraints(self) -> STStorageAdditionalConstraintsMap:
         return self._adaptee.get_all_st_storage_additional_constraints()
 
@@ -265,8 +268,4 @@
     def get_st_storage_additional_constraints(
         self, area_id: str, storage_id: str
     ) -> list[STStorageAdditionalConstraint]:
-        return self._adaptee.get_st_storage_additional_constraints(area_id, storage_id)
-=======
-    def get_optimization_preferences(self) -> OptimizationPreferences:
-        return self._adaptee.get_optimization_preferences()
->>>>>>> c5ed3e30
+        return self._adaptee.get_st_storage_additional_constraints(area_id, storage_id)