# Copyright (c) 2025, RTE (https://www.rte-france.com)
#
# See AUTHORS.txt
#
# This Source Code Form is subject to the terms of the Mozilla Public
# License, v. 2.0. If a copy of the MPL was not distributed with this
# file, You can obtain one at http://mozilla.org/MPL/2.0/.
#
# SPDX-License-Identifier: MPL-2.0
#
# This file is part of the Antares project.
from abc import abstractmethod
from typing import Dict, Sequence

import pandas as pd
from antares.study.version import StudyVersion
from typing_extensions import override

from antarest.study.business.model.binding_constraint_model import BindingConstraint
from antarest.study.business.model.hydro_model import HydroManagement, HydroProperties, InflowStructure
from antarest.study.business.model.link_model import Link
from antarest.study.business.model.renewable_cluster_model import RenewableCluster
from antarest.study.business.model.sts_model import (
    STStorage,
    STStorageAdditionalConstraint,
    STStorageAdditionalConstraintsMap,
)
from antarest.study.business.model.thermal_cluster_model import ThermalCluster
from antarest.study.dao.api.binding_constraint_dao import ConstraintDao, ReadOnlyConstraintDao
from antarest.study.dao.api.hydro_dao import HydroDao, ReadOnlyHydroDao
from antarest.study.dao.api.link_dao import LinkDao, ReadOnlyLinkDao
from antarest.study.dao.api.renewable_dao import ReadOnlyRenewableDao, RenewableDao
from antarest.study.dao.api.st_storage_dao import ReadOnlySTStorageDao, STStorageDao
from antarest.study.dao.api.thermal_dao import ReadOnlyThermalDao, ThermalDao
from antarest.study.storage.rawstudy.model.filesystem.factory import FileStudy


class ReadOnlyStudyDao(
    ReadOnlyLinkDao,
    ReadOnlyThermalDao,
    ReadOnlyRenewableDao,
    ReadOnlyConstraintDao,
    ReadOnlySTStorageDao,
    ReadOnlyHydroDao,
):
    @abstractmethod
    def get_version(self) -> StudyVersion:
        raise NotImplementedError()


class StudyDao(ReadOnlyStudyDao, LinkDao, ThermalDao, RenewableDao, ConstraintDao, STStorageDao, HydroDao):
    """
    Abstraction for access to study data. Handles all reading
    and writing from underlying storage format.
    """

    def read_only(self) -> ReadOnlyStudyDao:
        """
        Returns a read only version of this DAO,
        to ensure it's not used for writing.
        """
        return ReadOnlyAdapter(self)

    @abstractmethod
    def get_file_study(self) -> FileStudy:
        """
        To ease transition, to be removed when all goes through other methods
        """
        raise NotImplementedError()


class ReadOnlyAdapter(ReadOnlyStudyDao):
    """
    Adapts a full DAO as a read only DAO without modification methods.
    """

    def __init__(self, adaptee: StudyDao):
        self._adaptee = adaptee

    @override
    def get_version(self) -> StudyVersion:
        return self._adaptee.get_version()

    @override
    def get_links(self) -> Sequence[Link]:
        return self._adaptee.get_links()

    @override
    def get_link(self, area1_id: str, area2_id: str) -> Link:
        return self._adaptee.get_link(area1_id, area2_id)

    @override
    def link_exists(self, area1_id: str, area2_id: str) -> bool:
        return self._adaptee.link_exists(area1_id, area2_id)

    @override
    def get_all_thermals(self) -> dict[str, dict[str, ThermalCluster]]:
        return self._adaptee.get_all_thermals()

    @override
    def get_all_thermals_for_area(self, area_id: str) -> Sequence[ThermalCluster]:
        return self._adaptee.get_all_thermals_for_area(area_id)

    @override
    def get_thermal(self, area_id: str, thermal_id: str) -> ThermalCluster:
        return self._adaptee.get_thermal(area_id, thermal_id)

    @override
    def thermal_exists(self, area_id: str, thermal_id: str) -> bool:
        return self._adaptee.thermal_exists(area_id, thermal_id)

    @override
    def get_thermal_prepro(self, area_id: str, thermal_id: str) -> pd.DataFrame:
        return self._adaptee.get_thermal_prepro(area_id, thermal_id)

    @override
    def get_thermal_modulation(self, area_id: str, thermal_id: str) -> pd.DataFrame:
        return self._adaptee.get_thermal_modulation(area_id, thermal_id)

    @override
    def get_thermal_series(self, area_id: str, thermal_id: str) -> pd.DataFrame:
        return self._adaptee.get_thermal_series(area_id, thermal_id)

    @override
    def get_thermal_fuel_cost(self, area_id: str, thermal_id: str) -> pd.DataFrame:
        return self._adaptee.get_thermal_fuel_cost(area_id, thermal_id)

    @override
    def get_thermal_co2_cost(self, area_id: str, thermal_id: str) -> pd.DataFrame:
        return self._adaptee.get_thermal_co2_cost(area_id, thermal_id)

    @override
    def get_all_renewables(self) -> dict[str, dict[str, RenewableCluster]]:
        return self._adaptee.get_all_renewables()

    @override
    def get_all_renewables_for_area(self, area_id: str) -> Sequence[RenewableCluster]:
        return self._adaptee.get_all_renewables_for_area(area_id)

    @override
    def get_renewable(self, area_id: str, renewable_id: str) -> RenewableCluster:
        return self._adaptee.get_renewable(area_id, renewable_id)

    @override
    def renewable_exists(self, area_id: str, renewable_id: str) -> bool:
        return self._adaptee.renewable_exists(area_id, renewable_id)

    @override
    def get_renewable_series(self, area_id: str, renewable_id: str) -> pd.DataFrame:
        return self._adaptee.get_renewable_series(area_id, renewable_id)

    @override
    def get_all_constraints(self) -> dict[str, BindingConstraint]:
        return self._adaptee.get_all_constraints()

    @override
    def get_constraint(self, constraint_id: str) -> BindingConstraint:
        return self._adaptee.get_constraint(constraint_id)

    @override
    def get_constraint_values_matrix(self, constraint_id: str) -> pd.DataFrame:
        return self._adaptee.get_constraint_values_matrix(constraint_id)

    @override
    def get_constraint_less_term_matrix(self, constraint_id: str) -> pd.DataFrame:
        return self._adaptee.get_constraint_less_term_matrix(constraint_id)

    @override
    def get_constraint_greater_term_matrix(self, constraint_id: str) -> pd.DataFrame:
        return self._adaptee.get_constraint_greater_term_matrix(constraint_id)

    @override
    def get_constraint_equal_term_matrix(self, constraint_id: str) -> pd.DataFrame:
        return self._adaptee.get_constraint_equal_term_matrix(constraint_id)

    @override
    def get_all_st_storages(self) -> dict[str, dict[str, STStorage]]:
        return self._adaptee.get_all_st_storages()

    @override
    def get_all_st_storages_for_area(self, area_id: str) -> Sequence[STStorage]:
        return self._adaptee.get_all_st_storages_for_area(area_id)

    @override
    def get_st_storage(self, area_id: str, storage_id: str) -> STStorage:
        return self._adaptee.get_st_storage(area_id, storage_id)

    @override
    def st_storage_exists(self, area_id: str, storage_id: str) -> bool:
        return self._adaptee.st_storage_exists(area_id, storage_id)

    @override
    def get_st_storage_pmax_injection(self, area_id: str, storage_id: str) -> pd.DataFrame:
        return self._adaptee.get_st_storage_pmax_injection(area_id, storage_id)

    @override
    def get_st_storage_pmax_withdrawal(self, area_id: str, storage_id: str) -> pd.DataFrame:
        return self._adaptee.get_st_storage_pmax_withdrawal(area_id, storage_id)

    @override
    def get_st_storage_lower_rule_curve(self, area_id: str, storage_id: str) -> pd.DataFrame:
        return self._adaptee.get_st_storage_lower_rule_curve(area_id, storage_id)

    @override
    def get_st_storage_upper_rule_curve(self, area_id: str, storage_id: str) -> pd.DataFrame:
        return self._adaptee.get_st_storage_upper_rule_curve(area_id, storage_id)

    @override
    def get_st_storage_inflows(self, area_id: str, storage_id: str) -> pd.DataFrame:
        return self._adaptee.get_st_storage_inflows(area_id, storage_id)

    @override
    def get_st_storage_cost_injection(self, area_id: str, storage_id: str) -> pd.DataFrame:
        return self._adaptee.get_st_storage_cost_injection(area_id, storage_id)

    @override
    def get_st_storage_cost_withdrawal(self, area_id: str, storage_id: str) -> pd.DataFrame:
        return self._adaptee.get_st_storage_cost_withdrawal(area_id, storage_id)

    @override
    def get_st_storage_cost_level(self, area_id: str, storage_id: str) -> pd.DataFrame:
        return self._adaptee.get_st_storage_cost_level(area_id, storage_id)

    @override
    def get_st_storage_cost_variation_injection(self, area_id: str, storage_id: str) -> pd.DataFrame:
        return self._adaptee.get_st_storage_cost_variation_injection(area_id, storage_id)

    @override
    def get_st_storage_cost_variation_withdrawal(self, area_id: str, storage_id: str) -> pd.DataFrame:
        return self._adaptee.get_st_storage_cost_variation_withdrawal(area_id, storage_id)

    @override
<<<<<<< HEAD
    def get_all_st_storage_additional_constraints(self) -> STStorageAdditionalConstraintsMap:
        return self._adaptee.get_all_st_storage_additional_constraints()

    @override
    def get_st_storage_additional_constraints_for_area(
        self, area_id: str
    ) -> dict[str, list[STStorageAdditionalConstraint]]:
        return self._adaptee.get_st_storage_additional_constraints_for_area(area_id)

    @override
    def get_st_storage_additional_constraints(
        self, area_id: str, storage_id: str
    ) -> list[STStorageAdditionalConstraint]:
        return self._adaptee.get_st_storage_additional_constraints(area_id, storage_id)
=======
    def get_all_hydro_properties(self) -> Dict[str, HydroProperties]:
        return self._adaptee.get_all_hydro_properties()

    @override
    def get_hydro_management(self, area_id: str) -> HydroManagement:
        return self._adaptee.get_hydro_management(area_id)

    @override
    def get_inflow_structure(self, area_id: str) -> InflowStructure:
        return self._adaptee.get_inflow_structure(area_id)
>>>>>>> 3704d90a
<|MERGE_RESOLUTION|>--- conflicted
+++ resolved
@@ -230,7 +230,18 @@
         return self._adaptee.get_st_storage_cost_variation_withdrawal(area_id, storage_id)
 
     @override
-<<<<<<< HEAD
+    def get_all_hydro_properties(self) -> Dict[str, HydroProperties]:
+        return self._adaptee.get_all_hydro_properties()
+
+    @override
+    def get_hydro_management(self, area_id: str) -> HydroManagement:
+        return self._adaptee.get_hydro_management(area_id)
+
+    @override
+    def get_inflow_structure(self, area_id: str) -> InflowStructure:
+        return self._adaptee.get_inflow_structure(area_id)
+
+    @override
     def get_all_st_storage_additional_constraints(self) -> STStorageAdditionalConstraintsMap:
         return self._adaptee.get_all_st_storage_additional_constraints()
 
@@ -244,16 +255,4 @@
     def get_st_storage_additional_constraints(
         self, area_id: str, storage_id: str
     ) -> list[STStorageAdditionalConstraint]:
-        return self._adaptee.get_st_storage_additional_constraints(area_id, storage_id)
-=======
-    def get_all_hydro_properties(self) -> Dict[str, HydroProperties]:
-        return self._adaptee.get_all_hydro_properties()
-
-    @override
-    def get_hydro_management(self, area_id: str) -> HydroManagement:
-        return self._adaptee.get_hydro_management(area_id)
-
-    @override
-    def get_inflow_structure(self, area_id: str) -> InflowStructure:
-        return self._adaptee.get_inflow_structure(area_id)
->>>>>>> 3704d90a
+        return self._adaptee.get_st_storage_additional_constraints(area_id, storage_id)