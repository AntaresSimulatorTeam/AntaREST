--- conflicted
+++ resolved
@@ -29,21 +29,15 @@
 from antarest.study.storage.rawstudy.model.filesystem.factory import FileStudy
 
 
-<<<<<<< HEAD
-class ReadOnlyStudyDao(ReadOnlyLinkDao, ReadOnlyThermalDao, ReadOnlyRenewableDao, ReadOnlySTStorageDao):
-=======
-class ReadOnlyStudyDao(ReadOnlyLinkDao, ReadOnlyThermalDao, ReadOnlyRenewableDao, ReadOnlyConstraintDao):
->>>>>>> 86fe2ce0
+class ReadOnlyStudyDao(
+    ReadOnlyLinkDao, ReadOnlyThermalDao, ReadOnlyRenewableDao, ReadOnlyConstraintDao, ReadOnlySTStorageDao
+):
     @abstractmethod
     def get_version(self) -> StudyVersion:
         raise NotImplementedError()
 
 
-<<<<<<< HEAD
-class StudyDao(ReadOnlyStudyDao, LinkDao, ThermalDao, RenewableDao, STStorageDao):
-=======
-class StudyDao(ReadOnlyStudyDao, LinkDao, ThermalDao, RenewableDao, ConstraintDao):
->>>>>>> 86fe2ce0
+class StudyDao(ReadOnlyStudyDao, LinkDao, ThermalDao, RenewableDao, ConstraintDao, STStorageDao):
     """
     Abstraction for access to study data. Handles all reading
     and writing from underlying storage format.
@@ -145,7 +139,30 @@
         return self._adaptee.get_renewable_series(area_id, renewable_id)
 
     @override
-<<<<<<< HEAD
+    def get_all_constraints(self) -> dict[str, BindingConstraint]:
+        return self._adaptee.get_all_constraints()
+
+    @override
+    def get_constraint(self, constraint_id: str) -> BindingConstraint:
+        return self._adaptee.get_constraint(constraint_id)
+
+    @override
+    def get_constraint_values_matrix(self, constraint_id: str) -> pd.DataFrame:
+        return self._adaptee.get_constraint_values_matrix(constraint_id)
+
+    @override
+    def get_constraint_less_term_matrix(self, constraint_id: str) -> pd.DataFrame:
+        return self._adaptee.get_constraint_less_term_matrix(constraint_id)
+
+    @override
+    def get_constraint_greater_term_matrix(self, constraint_id: str) -> pd.DataFrame:
+        return self._adaptee.get_constraint_greater_term_matrix(constraint_id)
+
+    @override
+    def get_constraint_equal_term_matrix(self, constraint_id: str) -> pd.DataFrame:
+        return self._adaptee.get_constraint_equal_term_matrix(constraint_id)
+
+    @override
     def get_all_st_storages(self) -> dict[str, dict[str, STStorage]]:
         return self._adaptee.get_all_st_storages()
 
@@ -199,28 +216,4 @@
 
     @override
     def get_st_storage_cost_variation_withdrawal(self, area_id: str, storage_id: str) -> pd.DataFrame:
-        return self._adaptee.get_st_storage_cost_variation_withdrawal(area_id, storage_id)
-=======
-    def get_all_constraints(self) -> dict[str, BindingConstraint]:
-        return self._adaptee.get_all_constraints()
-
-    @override
-    def get_constraint(self, constraint_id: str) -> BindingConstraint:
-        return self._adaptee.get_constraint(constraint_id)
-
-    @override
-    def get_constraint_values_matrix(self, constraint_id: str) -> pd.DataFrame:
-        return self._adaptee.get_constraint_values_matrix(constraint_id)
-
-    @override
-    def get_constraint_less_term_matrix(self, constraint_id: str) -> pd.DataFrame:
-        return self._adaptee.get_constraint_less_term_matrix(constraint_id)
-
-    @override
-    def get_constraint_greater_term_matrix(self, constraint_id: str) -> pd.DataFrame:
-        return self._adaptee.get_constraint_greater_term_matrix(constraint_id)
-
-    @override
-    def get_constraint_equal_term_matrix(self, constraint_id: str) -> pd.DataFrame:
-        return self._adaptee.get_constraint_equal_term_matrix(constraint_id)
->>>>>>> 86fe2ce0
+        return self._adaptee.get_st_storage_cost_variation_withdrawal(area_id, storage_id)