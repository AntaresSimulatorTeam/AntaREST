--- conflicted
+++ resolved
@@ -29,11 +29,8 @@
     STStorageAdditionalConstraintsMap,
 )
 from antarest.study.business.model.thermal_cluster_model import ThermalCluster
-<<<<<<< HEAD
 from antarest.study.business.model.xpansion_model import XpansionCandidate
-=======
 from antarest.study.dao.api.advanced_parameters_dao import AdvancedParametersDao, ReadOnlyAdvancedParametersDao
->>>>>>> a23ab5ad
 from antarest.study.dao.api.binding_constraint_dao import ConstraintDao, ReadOnlyConstraintDao
 from antarest.study.dao.api.general_config_dao import GeneralConfigDao, ReadOnlyGeneralConfigDao
 from antarest.study.dao.api.hydro_dao import HydroDao, ReadOnlyHydroDao
@@ -58,11 +55,8 @@
     ReadOnlyHydroDao,
     ReadOnlyGeneralConfigDao,
     ReadOnlyOptimizationPreferencesDao,
-<<<<<<< HEAD
+    ReadOnlyAdvancedParametersDao,
     ReadOnlyXpansionDao,
-=======
-    ReadOnlyAdvancedParametersDao,
->>>>>>> a23ab5ad
 ):
     @abstractmethod
     def get_version(self) -> StudyVersion:
@@ -79,11 +73,8 @@
     HydroDao,
     GeneralConfigDao,
     OptimizationPreferencesDao,
-<<<<<<< HEAD
+    AdvancedParametersDao,
     XpansionDao,
-=======
-    AdvancedParametersDao,
->>>>>>> a23ab5ad
 ):
     """
     Abstraction for access to study data. Handles all reading
@@ -286,22 +277,6 @@
         return self._adaptee.get_optimization_preferences()
 
     @override
-<<<<<<< HEAD
-    def get_all_xpansion_candidates(self) -> list[XpansionCandidate]:
-        return self._adaptee.get_all_xpansion_candidates()
-
-    @override
-    def get_xpansion_candidate(self, candidate_id: str) -> XpansionCandidate:
-        return self._adaptee.get_xpansion_candidate(candidate_id)
-
-    @override
-    def checks_xpansion_candidate_coherence(self, candidate: XpansionCandidate) -> None:
-        return self._adaptee.checks_xpansion_candidate_coherence(candidate)
-
-    @override
-    def checks_xpansion_candidate_can_be_deleted(self, candidate_name: str) -> None:
-        return self._adaptee.checks_xpansion_candidate_can_be_deleted(candidate_name)
-=======
     def get_advanced_parameters(self) -> AdvancedParameters:
         return self._adaptee.get_advanced_parameters()
 
@@ -314,4 +289,19 @@
         self, area_id: str, storage_id: str
     ) -> list[STStorageAdditionalConstraint]:
         return self._adaptee.get_st_storage_additional_constraints(area_id, storage_id)
->>>>>>> a23ab5ad
+
+    @override
+    def get_all_xpansion_candidates(self) -> list[XpansionCandidate]:
+        return self._adaptee.get_all_xpansion_candidates()
+
+    @override
+    def get_xpansion_candidate(self, candidate_id: str) -> XpansionCandidate:
+        return self._adaptee.get_xpansion_candidate(candidate_id)
+
+    @override
+    def checks_xpansion_candidate_coherence(self, candidate: XpansionCandidate) -> None:
+        return self._adaptee.checks_xpansion_candidate_coherence(candidate)
+
+    @override
+    def checks_xpansion_candidate_can_be_deleted(self, candidate_name: str) -> None:
+        return self._adaptee.checks_xpansion_candidate_can_be_deleted(candidate_name)