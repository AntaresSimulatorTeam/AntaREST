# Copyright (c) 2025, RTE (https://www.rte-france.com)
#
# See AUTHORS.txt
#
# This Source Code Form is subject to the terms of the Mozilla Public
# License, v. 2.0. If a copy of the MPL was not distributed with this
# file, You can obtain one at http://mozilla.org/MPL/2.0/.
#
# SPDX-License-Identifier: MPL-2.0
#
# This file is part of the Antares project.
from abc import abstractmethod
from typing import Dict, Sequence

import pandas as pd
from antares.study.version import StudyVersion
from typing_extensions import override

from antarest.study.business.model.binding_constraint_model import BindingConstraint
<<<<<<< HEAD
from antarest.study.business.model.config.adequacy_patch_model import AdequacyPatchParameters
=======
from antarest.study.business.model.config.advanced_parameters_model import AdvancedParameters
>>>>>>> 911be370
from antarest.study.business.model.config.general_model import GeneralConfig
from antarest.study.business.model.config.optimization_config_model import OptimizationPreferences
from antarest.study.business.model.hydro_model import HydroManagement, HydroProperties, InflowStructure
from antarest.study.business.model.link_model import Link
from antarest.study.business.model.renewable_cluster_model import RenewableCluster
from antarest.study.business.model.sts_model import (
    STStorage,
    STStorageAdditionalConstraint,
    STStorageAdditionalConstraintsMap,
)
from antarest.study.business.model.thermal_cluster_model import ThermalCluster
<<<<<<< HEAD
from antarest.study.dao.api.adequacy_patch_parameters_dao import (
    AdequacyPatchParametersDao,
    ReadOnlyAdequacyPatchParametersDao,
)
=======
from antarest.study.business.model.xpansion_model import XpansionCandidate
from antarest.study.dao.api.advanced_parameters_dao import AdvancedParametersDao, ReadOnlyAdvancedParametersDao
>>>>>>> 911be370
from antarest.study.dao.api.binding_constraint_dao import ConstraintDao, ReadOnlyConstraintDao
from antarest.study.dao.api.general_config_dao import GeneralConfigDao, ReadOnlyGeneralConfigDao
from antarest.study.dao.api.hydro_dao import HydroDao, ReadOnlyHydroDao
from antarest.study.dao.api.link_dao import LinkDao, ReadOnlyLinkDao
from antarest.study.dao.api.optimization_preferences_dao import (
    OptimizationPreferencesDao,
    ReadOnlyOptimizationPreferencesDao,
)
from antarest.study.dao.api.renewable_dao import ReadOnlyRenewableDao, RenewableDao
from antarest.study.dao.api.st_storage_dao import ReadOnlySTStorageDao, STStorageDao
from antarest.study.dao.api.thermal_dao import ReadOnlyThermalDao, ThermalDao
from antarest.study.dao.api.xpansion_dao import ReadOnlyXpansionDao, XpansionDao
from antarest.study.storage.rawstudy.model.filesystem.factory import FileStudy


class ReadOnlyStudyDao(
    ReadOnlyLinkDao,
    ReadOnlyThermalDao,
    ReadOnlyRenewableDao,
    ReadOnlyConstraintDao,
    ReadOnlySTStorageDao,
    ReadOnlyHydroDao,
    ReadOnlyGeneralConfigDao,
    ReadOnlyOptimizationPreferencesDao,
<<<<<<< HEAD
    ReadOnlyAdequacyPatchParametersDao,
=======
    ReadOnlyAdvancedParametersDao,
    ReadOnlyXpansionDao,
>>>>>>> 911be370
):
    @abstractmethod
    def get_version(self) -> StudyVersion:
        raise NotImplementedError()


class StudyDao(
    ReadOnlyStudyDao,
    LinkDao,
    ThermalDao,
    RenewableDao,
    ConstraintDao,
    STStorageDao,
    HydroDao,
    GeneralConfigDao,
    OptimizationPreferencesDao,
<<<<<<< HEAD
    AdequacyPatchParametersDao,
=======
    AdvancedParametersDao,
    XpansionDao,
>>>>>>> 911be370
):
    """
    Abstraction for access to study data. Handles all reading
    and writing from underlying storage format.
    """

    def read_only(self) -> ReadOnlyStudyDao:
        """
        Returns a read only version of this DAO,
        to ensure it's not used for writing.
        """
        return ReadOnlyAdapter(self)

    @abstractmethod
    def get_file_study(self) -> FileStudy:
        """
        To ease transition, to be removed when all goes through other methods
        """
        raise NotImplementedError()


class ReadOnlyAdapter(ReadOnlyStudyDao):
    """
    Adapts a full DAO as a read only DAO without modification methods.
    """

    def __init__(self, adaptee: StudyDao):
        self._adaptee = adaptee

    @override
    def get_version(self) -> StudyVersion:
        return self._adaptee.get_version()

    @override
    def get_links(self) -> Sequence[Link]:
        return self._adaptee.get_links()

    @override
    def get_link(self, area1_id: str, area2_id: str) -> Link:
        return self._adaptee.get_link(area1_id, area2_id)

    @override
    def link_exists(self, area1_id: str, area2_id: str) -> bool:
        return self._adaptee.link_exists(area1_id, area2_id)

    @override
    def get_all_thermals(self) -> dict[str, dict[str, ThermalCluster]]:
        return self._adaptee.get_all_thermals()

    @override
    def get_all_thermals_for_area(self, area_id: str) -> Sequence[ThermalCluster]:
        return self._adaptee.get_all_thermals_for_area(area_id)

    @override
    def get_thermal(self, area_id: str, thermal_id: str) -> ThermalCluster:
        return self._adaptee.get_thermal(area_id, thermal_id)

    @override
    def thermal_exists(self, area_id: str, thermal_id: str) -> bool:
        return self._adaptee.thermal_exists(area_id, thermal_id)

    @override
    def get_thermal_prepro(self, area_id: str, thermal_id: str) -> pd.DataFrame:
        return self._adaptee.get_thermal_prepro(area_id, thermal_id)

    @override
    def get_thermal_modulation(self, area_id: str, thermal_id: str) -> pd.DataFrame:
        return self._adaptee.get_thermal_modulation(area_id, thermal_id)

    @override
    def get_thermal_series(self, area_id: str, thermal_id: str) -> pd.DataFrame:
        return self._adaptee.get_thermal_series(area_id, thermal_id)

    @override
    def get_thermal_fuel_cost(self, area_id: str, thermal_id: str) -> pd.DataFrame:
        return self._adaptee.get_thermal_fuel_cost(area_id, thermal_id)

    @override
    def get_thermal_co2_cost(self, area_id: str, thermal_id: str) -> pd.DataFrame:
        return self._adaptee.get_thermal_co2_cost(area_id, thermal_id)

    @override
    def get_all_renewables(self) -> dict[str, dict[str, RenewableCluster]]:
        return self._adaptee.get_all_renewables()

    @override
    def get_all_renewables_for_area(self, area_id: str) -> Sequence[RenewableCluster]:
        return self._adaptee.get_all_renewables_for_area(area_id)

    @override
    def get_renewable(self, area_id: str, renewable_id: str) -> RenewableCluster:
        return self._adaptee.get_renewable(area_id, renewable_id)

    @override
    def renewable_exists(self, area_id: str, renewable_id: str) -> bool:
        return self._adaptee.renewable_exists(area_id, renewable_id)

    @override
    def get_renewable_series(self, area_id: str, renewable_id: str) -> pd.DataFrame:
        return self._adaptee.get_renewable_series(area_id, renewable_id)

    @override
    def get_all_constraints(self) -> dict[str, BindingConstraint]:
        return self._adaptee.get_all_constraints()

    @override
    def get_constraint(self, constraint_id: str) -> BindingConstraint:
        return self._adaptee.get_constraint(constraint_id)

    @override
    def get_constraint_values_matrix(self, constraint_id: str) -> pd.DataFrame:
        return self._adaptee.get_constraint_values_matrix(constraint_id)

    @override
    def get_constraint_less_term_matrix(self, constraint_id: str) -> pd.DataFrame:
        return self._adaptee.get_constraint_less_term_matrix(constraint_id)

    @override
    def get_constraint_greater_term_matrix(self, constraint_id: str) -> pd.DataFrame:
        return self._adaptee.get_constraint_greater_term_matrix(constraint_id)

    @override
    def get_constraint_equal_term_matrix(self, constraint_id: str) -> pd.DataFrame:
        return self._adaptee.get_constraint_equal_term_matrix(constraint_id)

    @override
    def get_all_st_storages(self) -> dict[str, dict[str, STStorage]]:
        return self._adaptee.get_all_st_storages()

    @override
    def get_all_st_storages_for_area(self, area_id: str) -> Sequence[STStorage]:
        return self._adaptee.get_all_st_storages_for_area(area_id)

    @override
    def get_st_storage(self, area_id: str, storage_id: str) -> STStorage:
        return self._adaptee.get_st_storage(area_id, storage_id)

    @override
    def st_storage_exists(self, area_id: str, storage_id: str) -> bool:
        return self._adaptee.st_storage_exists(area_id, storage_id)

    @override
    def get_st_storage_pmax_injection(self, area_id: str, storage_id: str) -> pd.DataFrame:
        return self._adaptee.get_st_storage_pmax_injection(area_id, storage_id)

    @override
    def get_st_storage_pmax_withdrawal(self, area_id: str, storage_id: str) -> pd.DataFrame:
        return self._adaptee.get_st_storage_pmax_withdrawal(area_id, storage_id)

    @override
    def get_st_storage_lower_rule_curve(self, area_id: str, storage_id: str) -> pd.DataFrame:
        return self._adaptee.get_st_storage_lower_rule_curve(area_id, storage_id)

    @override
    def get_st_storage_upper_rule_curve(self, area_id: str, storage_id: str) -> pd.DataFrame:
        return self._adaptee.get_st_storage_upper_rule_curve(area_id, storage_id)

    @override
    def get_st_storage_inflows(self, area_id: str, storage_id: str) -> pd.DataFrame:
        return self._adaptee.get_st_storage_inflows(area_id, storage_id)

    @override
    def get_st_storage_cost_injection(self, area_id: str, storage_id: str) -> pd.DataFrame:
        return self._adaptee.get_st_storage_cost_injection(area_id, storage_id)

    @override
    def get_st_storage_cost_withdrawal(self, area_id: str, storage_id: str) -> pd.DataFrame:
        return self._adaptee.get_st_storage_cost_withdrawal(area_id, storage_id)

    @override
    def get_st_storage_cost_level(self, area_id: str, storage_id: str) -> pd.DataFrame:
        return self._adaptee.get_st_storage_cost_level(area_id, storage_id)

    @override
    def get_st_storage_cost_variation_injection(self, area_id: str, storage_id: str) -> pd.DataFrame:
        return self._adaptee.get_st_storage_cost_variation_injection(area_id, storage_id)

    @override
    def get_st_storage_cost_variation_withdrawal(self, area_id: str, storage_id: str) -> pd.DataFrame:
        return self._adaptee.get_st_storage_cost_variation_withdrawal(area_id, storage_id)

    @override
    def get_all_hydro_properties(self) -> Dict[str, HydroProperties]:
        return self._adaptee.get_all_hydro_properties()

    @override
    def get_hydro_management(self, area_id: str) -> HydroManagement:
        return self._adaptee.get_hydro_management(area_id)

    @override
    def get_inflow_structure(self, area_id: str) -> InflowStructure:
        return self._adaptee.get_inflow_structure(area_id)

    @override
    def get_general_config(self) -> GeneralConfig:
        return self._adaptee.get_general_config()

    @override
    def get_optimization_preferences(self) -> OptimizationPreferences:
        return self._adaptee.get_optimization_preferences()

    @override
<<<<<<< HEAD
    def get_adequacy_patch_parameters(self) -> AdequacyPatchParameters:
        return self._adaptee.get_adequacy_patch_parameters()
=======
    def get_advanced_parameters(self) -> AdvancedParameters:
        return self._adaptee.get_advanced_parameters()

    @override
    def get_all_st_storage_additional_constraints(self) -> STStorageAdditionalConstraintsMap:
        return self._adaptee.get_all_st_storage_additional_constraints()

    @override
    def get_st_storage_additional_constraints(
        self, area_id: str, storage_id: str
    ) -> list[STStorageAdditionalConstraint]:
        return self._adaptee.get_st_storage_additional_constraints(area_id, storage_id)

    @override
    def get_all_xpansion_candidates(self) -> list[XpansionCandidate]:
        return self._adaptee.get_all_xpansion_candidates()

    @override
    def get_xpansion_candidate(self, candidate_id: str) -> XpansionCandidate:
        return self._adaptee.get_xpansion_candidate(candidate_id)

    @override
    def checks_xpansion_candidate_coherence(self, candidate: XpansionCandidate) -> None:
        return self._adaptee.checks_xpansion_candidate_coherence(candidate)

    @override
    def checks_xpansion_candidate_can_be_deleted(self, candidate_name: str) -> None:
        return self._adaptee.checks_xpansion_candidate_can_be_deleted(candidate_name)
>>>>>>> 911be370
<|MERGE_RESOLUTION|>--- conflicted
+++ resolved
@@ -17,11 +17,8 @@
 from typing_extensions import override
 
 from antarest.study.business.model.binding_constraint_model import BindingConstraint
-<<<<<<< HEAD
 from antarest.study.business.model.config.adequacy_patch_model import AdequacyPatchParameters
-=======
 from antarest.study.business.model.config.advanced_parameters_model import AdvancedParameters
->>>>>>> 911be370
 from antarest.study.business.model.config.general_model import GeneralConfig
 from antarest.study.business.model.config.optimization_config_model import OptimizationPreferences
 from antarest.study.business.model.hydro_model import HydroManagement, HydroProperties, InflowStructure
@@ -33,15 +30,12 @@
     STStorageAdditionalConstraintsMap,
 )
 from antarest.study.business.model.thermal_cluster_model import ThermalCluster
-<<<<<<< HEAD
+from antarest.study.business.model.xpansion_model import XpansionCandidate
 from antarest.study.dao.api.adequacy_patch_parameters_dao import (
     AdequacyPatchParametersDao,
     ReadOnlyAdequacyPatchParametersDao,
 )
-=======
-from antarest.study.business.model.xpansion_model import XpansionCandidate
 from antarest.study.dao.api.advanced_parameters_dao import AdvancedParametersDao, ReadOnlyAdvancedParametersDao
->>>>>>> 911be370
 from antarest.study.dao.api.binding_constraint_dao import ConstraintDao, ReadOnlyConstraintDao
 from antarest.study.dao.api.general_config_dao import GeneralConfigDao, ReadOnlyGeneralConfigDao
 from antarest.study.dao.api.hydro_dao import HydroDao, ReadOnlyHydroDao
@@ -66,12 +60,9 @@
     ReadOnlyHydroDao,
     ReadOnlyGeneralConfigDao,
     ReadOnlyOptimizationPreferencesDao,
-<<<<<<< HEAD
-    ReadOnlyAdequacyPatchParametersDao,
-=======
     ReadOnlyAdvancedParametersDao,
     ReadOnlyXpansionDao,
->>>>>>> 911be370
+    ReadOnlyAdequacyPatchParametersDao,
 ):
     @abstractmethod
     def get_version(self) -> StudyVersion:
@@ -88,12 +79,9 @@
     HydroDao,
     GeneralConfigDao,
     OptimizationPreferencesDao,
-<<<<<<< HEAD
-    AdequacyPatchParametersDao,
-=======
     AdvancedParametersDao,
     XpansionDao,
->>>>>>> 911be370
+    AdequacyPatchParametersDao,
 ):
     """
     Abstraction for access to study data. Handles all reading
@@ -296,10 +284,6 @@
         return self._adaptee.get_optimization_preferences()
 
     @override
-<<<<<<< HEAD
-    def get_adequacy_patch_parameters(self) -> AdequacyPatchParameters:
-        return self._adaptee.get_adequacy_patch_parameters()
-=======
     def get_advanced_parameters(self) -> AdvancedParameters:
         return self._adaptee.get_advanced_parameters()
 
@@ -328,4 +312,7 @@
     @override
     def checks_xpansion_candidate_can_be_deleted(self, candidate_name: str) -> None:
         return self._adaptee.checks_xpansion_candidate_can_be_deleted(candidate_name)
->>>>>>> 911be370
+
+    @override
+    def get_adequacy_patch_parameters(self) -> AdequacyPatchParameters:
+        return self._adaptee.get_adequacy_patch_parameters()