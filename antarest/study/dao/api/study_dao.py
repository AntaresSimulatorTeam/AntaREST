# Copyright (c) 2025, RTE (https://www.rte-france.com)
#
# See AUTHORS.txt
#
# This Source Code Form is subject to the terms of the Mozilla Public
# License, v. 2.0. If a copy of the MPL was not distributed with this
# file, You can obtain one at http://mozilla.org/MPL/2.0/.
#
# SPDX-License-Identifier: MPL-2.0
#
# This file is part of the Antares project.
from abc import abstractmethod
from typing import Dict, Sequence

import pandas as pd
from antares.study.version import StudyVersion
from typing_extensions import override

from antarest.study.business.model.binding_constraint_model import BindingConstraint
from antarest.study.business.model.config.optimization_config import OptimizationPreferences
from antarest.study.business.model.hydro_model import HydroManagement, HydroProperties, InflowStructure
from antarest.study.business.model.link_model import Link
from antarest.study.business.model.renewable_cluster_model import RenewableCluster
from antarest.study.business.model.sts_model import STStorage
from antarest.study.business.model.thermal_cluster_model import ThermalCluster
from antarest.study.business.model.xpansion_model import XpansionCandidate
from antarest.study.dao.api.binding_constraint_dao import ConstraintDao, ReadOnlyConstraintDao
from antarest.study.dao.api.hydro_dao import HydroDao, ReadOnlyHydroDao
from antarest.study.dao.api.link_dao import LinkDao, ReadOnlyLinkDao
from antarest.study.dao.api.optimization_preferences_dao import (
    OptimizationPreferencesDao,
    ReadOnlyOptimizationPreferencesDao,
)
from antarest.study.dao.api.renewable_dao import ReadOnlyRenewableDao, RenewableDao
from antarest.study.dao.api.st_storage_dao import ReadOnlySTStorageDao, STStorageDao
from antarest.study.dao.api.thermal_dao import ReadOnlyThermalDao, ThermalDao
from antarest.study.dao.api.xpansion_dao import ReadOnlyXpansionDao, XpansionDao
from antarest.study.storage.rawstudy.model.filesystem.factory import FileStudy


class ReadOnlyStudyDao(
    ReadOnlyLinkDao,
    ReadOnlyThermalDao,
    ReadOnlyRenewableDao,
    ReadOnlyConstraintDao,
    ReadOnlySTStorageDao,
    ReadOnlyHydroDao,
<<<<<<< HEAD
    ReadOnlyXpansionDao,
=======
    ReadOnlyOptimizationPreferencesDao,
>>>>>>> c5ed3e30
):
    @abstractmethod
    def get_version(self) -> StudyVersion:
        raise NotImplementedError()


<<<<<<< HEAD
class StudyDao(ReadOnlyStudyDao, LinkDao, ThermalDao, RenewableDao, ConstraintDao, STStorageDao, HydroDao, XpansionDao):
=======
class StudyDao(
    ReadOnlyStudyDao,
    LinkDao,
    ThermalDao,
    RenewableDao,
    ConstraintDao,
    STStorageDao,
    HydroDao,
    OptimizationPreferencesDao,
):
>>>>>>> c5ed3e30
    """
    Abstraction for access to study data. Handles all reading
    and writing from underlying storage format.
    """

    def read_only(self) -> ReadOnlyStudyDao:
        """
        Returns a read only version of this DAO,
        to ensure it's not used for writing.
        """
        return ReadOnlyAdapter(self)

    @abstractmethod
    def get_file_study(self) -> FileStudy:
        """
        To ease transition, to be removed when all goes through other methods
        """
        raise NotImplementedError()


class ReadOnlyAdapter(ReadOnlyStudyDao):
    """
    Adapts a full DAO as a read only DAO without modification methods.
    """

    def __init__(self, adaptee: StudyDao):
        self._adaptee = adaptee

    @override
    def get_version(self) -> StudyVersion:
        return self._adaptee.get_version()

    @override
    def get_links(self) -> Sequence[Link]:
        return self._adaptee.get_links()

    @override
    def get_link(self, area1_id: str, area2_id: str) -> Link:
        return self._adaptee.get_link(area1_id, area2_id)

    @override
    def link_exists(self, area1_id: str, area2_id: str) -> bool:
        return self._adaptee.link_exists(area1_id, area2_id)

    @override
    def get_all_thermals(self) -> dict[str, dict[str, ThermalCluster]]:
        return self._adaptee.get_all_thermals()

    @override
    def get_all_thermals_for_area(self, area_id: str) -> Sequence[ThermalCluster]:
        return self._adaptee.get_all_thermals_for_area(area_id)

    @override
    def get_thermal(self, area_id: str, thermal_id: str) -> ThermalCluster:
        return self._adaptee.get_thermal(area_id, thermal_id)

    @override
    def thermal_exists(self, area_id: str, thermal_id: str) -> bool:
        return self._adaptee.thermal_exists(area_id, thermal_id)

    @override
    def get_thermal_prepro(self, area_id: str, thermal_id: str) -> pd.DataFrame:
        return self._adaptee.get_thermal_prepro(area_id, thermal_id)

    @override
    def get_thermal_modulation(self, area_id: str, thermal_id: str) -> pd.DataFrame:
        return self._adaptee.get_thermal_modulation(area_id, thermal_id)

    @override
    def get_thermal_series(self, area_id: str, thermal_id: str) -> pd.DataFrame:
        return self._adaptee.get_thermal_series(area_id, thermal_id)

    @override
    def get_thermal_fuel_cost(self, area_id: str, thermal_id: str) -> pd.DataFrame:
        return self._adaptee.get_thermal_fuel_cost(area_id, thermal_id)

    @override
    def get_thermal_co2_cost(self, area_id: str, thermal_id: str) -> pd.DataFrame:
        return self._adaptee.get_thermal_co2_cost(area_id, thermal_id)

    @override
    def get_all_renewables(self) -> dict[str, dict[str, RenewableCluster]]:
        return self._adaptee.get_all_renewables()

    @override
    def get_all_renewables_for_area(self, area_id: str) -> Sequence[RenewableCluster]:
        return self._adaptee.get_all_renewables_for_area(area_id)

    @override
    def get_renewable(self, area_id: str, renewable_id: str) -> RenewableCluster:
        return self._adaptee.get_renewable(area_id, renewable_id)

    @override
    def renewable_exists(self, area_id: str, renewable_id: str) -> bool:
        return self._adaptee.renewable_exists(area_id, renewable_id)

    @override
    def get_renewable_series(self, area_id: str, renewable_id: str) -> pd.DataFrame:
        return self._adaptee.get_renewable_series(area_id, renewable_id)

    @override
    def get_all_constraints(self) -> dict[str, BindingConstraint]:
        return self._adaptee.get_all_constraints()

    @override
    def get_constraint(self, constraint_id: str) -> BindingConstraint:
        return self._adaptee.get_constraint(constraint_id)

    @override
    def get_constraint_values_matrix(self, constraint_id: str) -> pd.DataFrame:
        return self._adaptee.get_constraint_values_matrix(constraint_id)

    @override
    def get_constraint_less_term_matrix(self, constraint_id: str) -> pd.DataFrame:
        return self._adaptee.get_constraint_less_term_matrix(constraint_id)

    @override
    def get_constraint_greater_term_matrix(self, constraint_id: str) -> pd.DataFrame:
        return self._adaptee.get_constraint_greater_term_matrix(constraint_id)

    @override
    def get_constraint_equal_term_matrix(self, constraint_id: str) -> pd.DataFrame:
        return self._adaptee.get_constraint_equal_term_matrix(constraint_id)

    @override
    def get_all_st_storages(self) -> dict[str, dict[str, STStorage]]:
        return self._adaptee.get_all_st_storages()

    @override
    def get_all_st_storages_for_area(self, area_id: str) -> Sequence[STStorage]:
        return self._adaptee.get_all_st_storages_for_area(area_id)

    @override
    def get_st_storage(self, area_id: str, storage_id: str) -> STStorage:
        return self._adaptee.get_st_storage(area_id, storage_id)

    @override
    def st_storage_exists(self, area_id: str, storage_id: str) -> bool:
        return self._adaptee.st_storage_exists(area_id, storage_id)

    @override
    def get_st_storage_pmax_injection(self, area_id: str, storage_id: str) -> pd.DataFrame:
        return self._adaptee.get_st_storage_pmax_injection(area_id, storage_id)

    @override
    def get_st_storage_pmax_withdrawal(self, area_id: str, storage_id: str) -> pd.DataFrame:
        return self._adaptee.get_st_storage_pmax_withdrawal(area_id, storage_id)

    @override
    def get_st_storage_lower_rule_curve(self, area_id: str, storage_id: str) -> pd.DataFrame:
        return self._adaptee.get_st_storage_lower_rule_curve(area_id, storage_id)

    @override
    def get_st_storage_upper_rule_curve(self, area_id: str, storage_id: str) -> pd.DataFrame:
        return self._adaptee.get_st_storage_upper_rule_curve(area_id, storage_id)

    @override
    def get_st_storage_inflows(self, area_id: str, storage_id: str) -> pd.DataFrame:
        return self._adaptee.get_st_storage_inflows(area_id, storage_id)

    @override
    def get_st_storage_cost_injection(self, area_id: str, storage_id: str) -> pd.DataFrame:
        return self._adaptee.get_st_storage_cost_injection(area_id, storage_id)

    @override
    def get_st_storage_cost_withdrawal(self, area_id: str, storage_id: str) -> pd.DataFrame:
        return self._adaptee.get_st_storage_cost_withdrawal(area_id, storage_id)

    @override
    def get_st_storage_cost_level(self, area_id: str, storage_id: str) -> pd.DataFrame:
        return self._adaptee.get_st_storage_cost_level(area_id, storage_id)

    @override
    def get_st_storage_cost_variation_injection(self, area_id: str, storage_id: str) -> pd.DataFrame:
        return self._adaptee.get_st_storage_cost_variation_injection(area_id, storage_id)

    @override
    def get_st_storage_cost_variation_withdrawal(self, area_id: str, storage_id: str) -> pd.DataFrame:
        return self._adaptee.get_st_storage_cost_variation_withdrawal(area_id, storage_id)

    @override
    def get_all_hydro_properties(self) -> Dict[str, HydroProperties]:
        return self._adaptee.get_all_hydro_properties()

    @override
    def get_hydro_management(self, area_id: str) -> HydroManagement:
        return self._adaptee.get_hydro_management(area_id)

    @override
    def get_inflow_structure(self, area_id: str) -> InflowStructure:
        return self._adaptee.get_inflow_structure(area_id)

    @override
<<<<<<< HEAD
    def get_all_xpansion_candidates(self) -> list[XpansionCandidate]:
        return self._adaptee.get_all_xpansion_candidates()

    @override
    def get_xpansion_candidate(self, candidate_id: str) -> XpansionCandidate:
        return self._adaptee.get_xpansion_candidate(candidate_id)

    @override
    def checks_xpansion_candidate_coherence(self, candidate: XpansionCandidate) -> None:
        return self._adaptee.checks_xpansion_candidate_coherence(candidate)

    @override
    def checks_xpansion_candidate_can_be_deleted(self, candidate_name: str) -> None:
        return self._adaptee.checks_xpansion_candidate_can_be_deleted(candidate_name)
=======
    def get_optimization_preferences(self) -> OptimizationPreferences:
        return self._adaptee.get_optimization_preferences()
>>>>>>> c5ed3e30
<|MERGE_RESOLUTION|>--- conflicted
+++ resolved
@@ -45,20 +45,14 @@
     ReadOnlyConstraintDao,
     ReadOnlySTStorageDao,
     ReadOnlyHydroDao,
-<<<<<<< HEAD
+    ReadOnlyOptimizationPreferencesDao,
     ReadOnlyXpansionDao,
-=======
-    ReadOnlyOptimizationPreferencesDao,
->>>>>>> c5ed3e30
 ):
     @abstractmethod
     def get_version(self) -> StudyVersion:
         raise NotImplementedError()
 
 
-<<<<<<< HEAD
-class StudyDao(ReadOnlyStudyDao, LinkDao, ThermalDao, RenewableDao, ConstraintDao, STStorageDao, HydroDao, XpansionDao):
-=======
 class StudyDao(
     ReadOnlyStudyDao,
     LinkDao,
@@ -68,8 +62,8 @@
     STStorageDao,
     HydroDao,
     OptimizationPreferencesDao,
+    XpansionDao,
 ):
->>>>>>> c5ed3e30
     """
     Abstraction for access to study data. Handles all reading
     and writing from underlying storage format.
@@ -263,7 +257,10 @@
         return self._adaptee.get_inflow_structure(area_id)
 
     @override
-<<<<<<< HEAD
+    def get_optimization_preferences(self) -> OptimizationPreferences:
+        return self._adaptee.get_optimization_preferences()
+
+    @override
     def get_all_xpansion_candidates(self) -> list[XpansionCandidate]:
         return self._adaptee.get_all_xpansion_candidates()
 
@@ -277,8 +274,4 @@
 
     @override
     def checks_xpansion_candidate_can_be_deleted(self, candidate_name: str) -> None:
-        return self._adaptee.checks_xpansion_candidate_can_be_deleted(candidate_name)
-=======
-    def get_optimization_preferences(self) -> OptimizationPreferences:
-        return self._adaptee.get_optimization_preferences()
->>>>>>> c5ed3e30
+        return self._adaptee.checks_xpansion_candidate_can_be_deleted(candidate_name)