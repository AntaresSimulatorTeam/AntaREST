--- conflicted
+++ resolved
@@ -273,10 +273,10 @@
         return self._adaptee.get_optimization_preferences()
 
     @override
-<<<<<<< HEAD
     def get_advanced_parameters(self) -> AdvancedParameters:
         return self._adaptee.get_advanced_parameters()
-=======
+
+    @override
     def get_all_st_storage_additional_constraints(self) -> STStorageAdditionalConstraintsMap:
         return self._adaptee.get_all_st_storage_additional_constraints()
 
@@ -284,5 +284,4 @@
     def get_st_storage_additional_constraints(
         self, area_id: str, storage_id: str
     ) -> list[STStorageAdditionalConstraint]:
-        return self._adaptee.get_st_storage_additional_constraints(area_id, storage_id)
->>>>>>> 964d87fa
+        return self._adaptee.get_st_storage_additional_constraints(area_id, storage_id)