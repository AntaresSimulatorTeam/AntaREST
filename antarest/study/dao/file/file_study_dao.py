# Copyright (c) 2025, RTE (https://www.rte-france.com)
#
# See AUTHORS.txt
#
# This Source Code Form is subject to the terms of the Mozilla Public
# License, v. 2.0. If a copy of the MPL was not distributed with this
# file, You can obtain one at http://mozilla.org/MPL/2.0/.
#
# SPDX-License-Identifier: MPL-2.0
#
# This file is part of the Antares project.

from antares.study.version import StudyVersion
from typing_extensions import override

from antarest.study.dao.api.study_dao import StudyDao
from antarest.study.dao.file.file_study_constraint_dao import FileStudyConstraintDao
from antarest.study.dao.file.file_study_general_config_dao import FileStudyGeneralConfigDao
from antarest.study.dao.file.file_study_hydro_dao import FileStudyHydroDao
from antarest.study.dao.file.file_study_link_dao import FileStudyLinkDao
from antarest.study.dao.file.file_study_optimization_preferences import FileStudyOptimizationPreferencesDao
from antarest.study.dao.file.file_study_renewable_dao import FileStudyRenewableDao
from antarest.study.dao.file.file_study_st_storage_dao import FileStudySTStorageDao
from antarest.study.dao.file.file_study_thermal_dao import FileStudyThermalDao
from antarest.study.storage.rawstudy.model.filesystem.factory import FileStudy


class FileStudyTreeDao(
    StudyDao,
    FileStudyLinkDao,
    FileStudyThermalDao,
    FileStudyRenewableDao,
    FileStudyConstraintDao,
    FileStudySTStorageDao,
    FileStudyHydroDao,
<<<<<<< HEAD
    FileStudyGeneralConfigDao,
=======
    FileStudyOptimizationPreferencesDao,
>>>>>>> c5ed3e30
):
    """
    Implementation of study DAO over the simulator input format.
    """

    def __init__(self, study: FileStudy) -> None:
        self._file_study = study

    @override
    def get_file_study(self) -> FileStudy:
        return self._file_study

    @override
    def get_version(self) -> StudyVersion:
        return self._file_study.config.version<|MERGE_RESOLUTION|>--- conflicted
+++ resolved
@@ -33,11 +33,8 @@
     FileStudyConstraintDao,
     FileStudySTStorageDao,
     FileStudyHydroDao,
-<<<<<<< HEAD
     FileStudyGeneralConfigDao,
-=======
     FileStudyOptimizationPreferencesDao,
->>>>>>> c5ed3e30
 ):
     """
     Implementation of study DAO over the simulator input format.
