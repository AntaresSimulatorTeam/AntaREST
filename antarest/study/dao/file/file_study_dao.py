# Copyright (c) 2025, RTE (https://www.rte-france.com)
#
# See AUTHORS.txt
#
# This Source Code Form is subject to the terms of the Mozilla Public
# License, v. 2.0. If a copy of the MPL was not distributed with this
# file, You can obtain one at http://mozilla.org/MPL/2.0/.
#
# SPDX-License-Identifier: MPL-2.0
#
# This file is part of the Antares project.

from antares.study.version import StudyVersion
from typing_extensions import override

from antarest.study.dao.api.study_dao import StudyDao
from antarest.study.dao.file.file_study_constraint_dao import FileStudyConstraintDao
from antarest.study.dao.file.file_study_hydro_dao import FileStudyHydroDao
from antarest.study.dao.file.file_study_link_dao import FileStudyLinkDao
from antarest.study.dao.file.file_study_renewable_dao import FileStudyRenewableDao
from antarest.study.dao.file.file_study_st_storage_dao import FileStudySTStorageDao
from antarest.study.dao.file.file_study_thermal_dao import FileStudyThermalDao
from antarest.study.dao.file.file_study_xpansion_dao import FileStudyXpansionDao
from antarest.study.storage.rawstudy.model.filesystem.factory import FileStudy


class FileStudyTreeDao(
    StudyDao,
    FileStudyLinkDao,
    FileStudyThermalDao,
    FileStudyRenewableDao,
    FileStudyConstraintDao,
    FileStudySTStorageDao,
<<<<<<< HEAD
    FileStudyXpansionDao,
=======
    FileStudyHydroDao,
>>>>>>> 3704d90a
):
    """
    Implementation of study DAO over the simulator input format.
    """

    def __init__(self, study: FileStudy) -> None:
        self._file_study = study

    @override
    def get_file_study(self) -> FileStudy:
        return self._file_study

    @override
    def get_version(self) -> StudyVersion:
        return self._file_study.config.version<|MERGE_RESOLUTION|>--- conflicted
+++ resolved
@@ -31,11 +31,8 @@
     FileStudyRenewableDao,
     FileStudyConstraintDao,
     FileStudySTStorageDao,
-<<<<<<< HEAD
     FileStudyXpansionDao,
-=======
     FileStudyHydroDao,
->>>>>>> 3704d90a
 ):
     """
     Implementation of study DAO over the simulator input format.
