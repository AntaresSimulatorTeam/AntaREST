--- conflicted
+++ resolved
@@ -31,11 +31,8 @@
     FileStudyRenewableDao,
     FileStudyConstraintDao,
     FileStudySTStorageDao,
-<<<<<<< HEAD
+    FileStudyHydroDao,
     FileStudyOptimizationPreferencesDao,
-=======
-    FileStudyHydroDao,
->>>>>>> 828ffdfd
 ):
     """
     Implementation of study DAO over the simulator input format.
