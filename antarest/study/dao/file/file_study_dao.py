# Copyright (c) 2025, RTE (https://www.rte-france.com)
#
# See AUTHORS.txt
#
# This Source Code Form is subject to the terms of the Mozilla Public
# License, v. 2.0. If a copy of the MPL was not distributed with this
# file, You can obtain one at http://mozilla.org/MPL/2.0/.
#
# SPDX-License-Identifier: MPL-2.0
#
# This file is part of the Antares project.

from antares.study.version import StudyVersion
from typing_extensions import override

from antarest.study.dao.api.study_dao import StudyDao
from antarest.study.dao.file.file_study_constraint_dao import FileStudyConstraintDao
from antarest.study.dao.file.file_study_link_dao import FileStudyLinkDao
from antarest.study.dao.file.file_study_renewable_dao import FileStudyRenewableDao
from antarest.study.dao.file.file_study_st_storage_dao import FileStudySTStorageDao
from antarest.study.dao.file.file_study_thermal_dao import FileStudyThermalDao
from antarest.study.storage.rawstudy.model.filesystem.factory import FileStudy


<<<<<<< HEAD
class FileStudyTreeDao(StudyDao, FileStudyLinkDao, FileStudyThermalDao, FileStudyRenewableDao, FileStudySTStorageDao):
=======
class FileStudyTreeDao(StudyDao, FileStudyLinkDao, FileStudyThermalDao, FileStudyRenewableDao, FileStudyConstraintDao):
>>>>>>> 86fe2ce0
    """
    Implementation of study DAO over the simulator input format.
    """

    def __init__(self, study: FileStudy) -> None:
        self._file_study = study

    @override
    def get_file_study(self) -> FileStudy:
        return self._file_study

    @override
    def get_version(self) -> StudyVersion:
        return self._file_study.config.version<|MERGE_RESOLUTION|>--- conflicted
+++ resolved
@@ -22,11 +22,14 @@
 from antarest.study.storage.rawstudy.model.filesystem.factory import FileStudy
 
 
-<<<<<<< HEAD
-class FileStudyTreeDao(StudyDao, FileStudyLinkDao, FileStudyThermalDao, FileStudyRenewableDao, FileStudySTStorageDao):
-=======
-class FileStudyTreeDao(StudyDao, FileStudyLinkDao, FileStudyThermalDao, FileStudyRenewableDao, FileStudyConstraintDao):
->>>>>>> 86fe2ce0
+class FileStudyTreeDao(
+    StudyDao,
+    FileStudyLinkDao,
+    FileStudyThermalDao,
+    FileStudyRenewableDao,
+    FileStudyConstraintDao,
+    FileStudySTStorageDao,
+):
     """
     Implementation of study DAO over the simulator input format.
     """
