# Copyright (c) 2025, RTE (https://www.rte-france.com)
#
# See AUTHORS.txt
#
# This Source Code Form is subject to the terms of the Mozilla Public
# License, v. 2.0. If a copy of the MPL was not distributed with this
# file, You can obtain one at http://mozilla.org/MPL/2.0/.
#
# SPDX-License-Identifier: MPL-2.0
#
# This file is part of the Antares project.

from antares.study.version import StudyVersion
from typing_extensions import override

from antarest.study.dao.api.study_dao import StudyDao
from antarest.study.dao.file.file_study_constraint_dao import FileStudyConstraintDao
<<<<<<< HEAD
from antarest.study.dao.file.file_study_general_config_dao import FileStudyGeneralConfigDao
=======
from antarest.study.dao.file.file_study_hydro_dao import FileStudyHydroDao
>>>>>>> 3704d90a
from antarest.study.dao.file.file_study_link_dao import FileStudyLinkDao
from antarest.study.dao.file.file_study_renewable_dao import FileStudyRenewableDao
from antarest.study.dao.file.file_study_st_storage_dao import FileStudySTStorageDao
from antarest.study.dao.file.file_study_thermal_dao import FileStudyThermalDao
from antarest.study.storage.rawstudy.model.filesystem.factory import FileStudy


class FileStudyTreeDao(
    StudyDao,
    FileStudyLinkDao,
    FileStudyThermalDao,
    FileStudyRenewableDao,
    FileStudyConstraintDao,
    FileStudySTStorageDao,
<<<<<<< HEAD
    FileStudyGeneralConfigDao,
=======
    FileStudyHydroDao,
>>>>>>> 3704d90a
):
    """
    Implementation of study DAO over the simulator input format.
    """

    def __init__(self, study: FileStudy) -> None:
        self._file_study = study

    @override
    def get_file_study(self) -> FileStudy:
        return self._file_study

    @override
    def get_version(self) -> StudyVersion:
        return self._file_study.config.version<|MERGE_RESOLUTION|>--- conflicted
+++ resolved
@@ -15,11 +15,8 @@
 
 from antarest.study.dao.api.study_dao import StudyDao
 from antarest.study.dao.file.file_study_constraint_dao import FileStudyConstraintDao
-<<<<<<< HEAD
 from antarest.study.dao.file.file_study_general_config_dao import FileStudyGeneralConfigDao
-=======
 from antarest.study.dao.file.file_study_hydro_dao import FileStudyHydroDao
->>>>>>> 3704d90a
 from antarest.study.dao.file.file_study_link_dao import FileStudyLinkDao
 from antarest.study.dao.file.file_study_renewable_dao import FileStudyRenewableDao
 from antarest.study.dao.file.file_study_st_storage_dao import FileStudySTStorageDao
@@ -34,11 +31,8 @@
     FileStudyRenewableDao,
     FileStudyConstraintDao,
     FileStudySTStorageDao,
-<<<<<<< HEAD
+    FileStudyHydroDao,
     FileStudyGeneralConfigDao,
-=======
-    FileStudyHydroDao,
->>>>>>> 3704d90a
 ):
     """
     Implementation of study DAO over the simulator input format.
