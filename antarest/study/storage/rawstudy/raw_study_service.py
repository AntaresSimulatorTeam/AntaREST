--- conflicted
+++ resolved
@@ -235,11 +235,7 @@
         """
         self._check_study_exists(src_meta)
 
-<<<<<<< HEAD
-        dest_study = self.build_raw_study(dest_name, groups, src_meta, destination_path)
-=======
         dest_study = self.build_raw_study(dest_name, groups, src_meta)
->>>>>>> 88e222b1
 
         src_path = self.get_study_path(src_meta)
         dest_path = self.get_study_path(dest_study)
@@ -255,13 +251,7 @@
 
         return dest_study
 
-<<<<<<< HEAD
-    def build_raw_study(
-        self, dest_name: str, groups: Sequence[str], src_study: Study, destination_path: str = ""
-    ) -> RawStudy:
-=======
     def build_raw_study(self, dest_name: str, groups: Sequence[str], src_study: Study) -> RawStudy:
->>>>>>> 88e222b1
         if src_study.additional_data is None:
             additional_data = StudyAdditionalData()
         else:
