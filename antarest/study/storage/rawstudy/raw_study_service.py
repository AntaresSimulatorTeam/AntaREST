# Copyright (c) 2025, RTE (https://www.rte-france.com)
#
# See AUTHORS.txt
#
# This Source Code Form is subject to the terms of the Mozilla Public
# License, v. 2.0. If a copy of the MPL was not distributed with this
# file, You can obtain one at http://mozilla.org/MPL/2.0/.
#
# SPDX-License-Identifier: MPL-2.0
#
# This file is part of the Antares project.

import logging
import shutil
import time
from datetime import datetime
from pathlib import Path, PurePosixPath
from threading import Thread
from typing import BinaryIO, List, Optional, Sequence
from uuid import uuid4

from antares.study.version import StudyVersion
from typing_extensions import override

from antarest.core.config import Config
from antarest.core.exceptions import StudyDeletionNotAllowed
from antarest.core.interfaces.cache import ICache
from antarest.core.model import PublicMode
from antarest.core.requests import RequestParameters
from antarest.core.utils.archives import ArchiveFormat, extract_archive
from antarest.study.model import DEFAULT_WORKSPACE_NAME, Patch, RawStudy, Study, StudyAdditionalData
from antarest.study.storage.abstract_storage_service import AbstractStorageService
from antarest.study.storage.rawstudy.model.filesystem.config.model import FileStudyTreeConfig, FileStudyTreeConfigDTO
from antarest.study.storage.rawstudy.model.filesystem.factory import FileStudy, StudyFactory
from antarest.study.storage.rawstudy.model.filesystem.lazy_node import LazyNode
from antarest.study.storage.utils import (
    create_new_empty_study,
    export_study_flat,
    fix_study_root,
    is_managed,
    remove_from_cache,
    update_antares_info,
)

logger = logging.getLogger(__name__)


def copy_output_folders(src_output_path: Path,
                        dest_output_path: Path,
                        allowed_outputs: List[str]
                        ):
    for folder_name in allowed_outputs:
        src_folder = src_output_path / folder_name
        dest_folder = dest_output_path / folder_name

        if src_folder.exists() and src_folder.is_dir():
            shutil.copytree(src_folder, dest_folder)
        else:
            print(f"Le dossier {folder_name} n'existe pas dans {src_output_path}, il sera ignoré.")


class RawStudyService(AbstractStorageService[RawStudy]):
    """
    Manage set of raw studies stored in the workspaces.
    Instantiate and manage tree struct for each request

    """

    def __init__(
        self,
        config: Config,
        study_factory: StudyFactory,
        cache: ICache,
    ):
        super().__init__(
            config=config,
            study_factory=study_factory,
            cache=cache,
        )
        self.cleanup_thread = Thread(
            target=RawStudyService.cleanup_lazynode_zipfilelist_cache,
            name=f"{self.__class__.__name__}-Cleaner",
            daemon=True,
        )
        self.cleanup_thread.start()

    def update_from_raw_meta(
        self, metadata: RawStudy, fallback_on_default: Optional[bool] = False, study_path: Optional[Path] = None
    ) -> None:
        """
        Update metadata from study raw metadata
        Args:
            metadata: study
            fallback_on_default: use default values in case of failure
            study_path: optional study path
        """
        path = study_path or self.get_study_path(metadata)
        study = self.study_factory.create_from_fs(path, study_id="")
        try:
            raw_meta = study.tree.get(["study", "antares"])
            metadata.name = raw_meta["caption"]
            metadata.version = raw_meta["version"]
            metadata.created_at = datetime.utcfromtimestamp(raw_meta["created"])
            metadata.updated_at = datetime.utcfromtimestamp(raw_meta["lastsave"])

            metadata.additional_data = self._read_additional_data_from_files(study)

        except Exception as e:
            logger.error(
                "Failed to fetch study %s raw metadata!",
                str(metadata.path),
                exc_info=e,
            )
            if fallback_on_default is not None:
                metadata.name = metadata.name or "unnamed"
                metadata.version = metadata.version or 0
                metadata.created_at = metadata.created_at or datetime.utcnow()
                metadata.updated_at = metadata.updated_at or datetime.utcnow()
                if metadata.additional_data is None:
                    metadata.additional_data = StudyAdditionalData()
                metadata.additional_data.patch = metadata.additional_data.patch or Patch().model_dump_json()
                metadata.additional_data.author = metadata.additional_data.author or "Unknown"

            else:
                raise e

    def update_name_and_version_from_raw_meta(self, metadata: RawStudy) -> bool:
        """
        Update name from study raw metadata
        Args:
            metadata: study
        Returns: a boolean indicating if the name or version has changed
        """
        path = self.get_study_path(metadata)
        try:
            study = self.study_factory.create_from_fs(path, study_id="")
            raw_meta = study.tree.get(["study", "antares"])
            version_as_string = str(raw_meta["version"])
            if metadata.name != raw_meta["caption"] or metadata.version != version_as_string:
                logger.info(
                    f"Updating name/version for study {metadata.id} ({metadata.name}) to {raw_meta['caption']}/{version_as_string}"
                )
                metadata.name = raw_meta["caption"]
                metadata.version = version_as_string
                return True
            return False
        except Exception as e:
            logger.error(
                "Failed to update study %s name and version from raw metadata!",
                str(metadata.path),
                exc_info=e,
            )
            return False

    @override
    def exists(self, study: RawStudy) -> bool:
        """
        Check if the study exists in the filesystem.

        Args:
            study: The study to check.

        Returns: true if study presents in disk, false else.
        """
        if study.archived:
            archive_path = self.find_archive_path(study)
            return archive_path.is_file()

        path = self.get_study_path(study)
        return path.joinpath("study.antares").is_file()

    @override
    def get_raw(
        self,
        metadata: RawStudy,
        use_cache: bool = True,
        output_dir: Optional[Path] = None,
    ) -> FileStudy:
        """
        Fetch a study object and its config
        Args:
            metadata: study
            use_cache: use cache
            output_dir: optional output dir override
        Returns: the config and study tree object

        """
        self._check_study_exists(metadata)
        study_path = self.get_study_path(metadata)
        return self.study_factory.create_from_fs(study_path, metadata.id, output_dir, use_cache=use_cache)

    @override
    def get_synthesis(self, metadata: RawStudy, params: Optional[RequestParameters] = None) -> FileStudyTreeConfigDTO:
        self._check_study_exists(metadata)
        study_path = self.get_study_path(metadata)
        study = self.study_factory.create_from_fs(study_path, metadata.id)
        return FileStudyTreeConfigDTO.from_build_config(study.config)

    @override
    def create(self, metadata: RawStudy) -> RawStudy:
        """
        Create a new empty study based on the given metadata.

        Args:
            metadata: An instance containing study information, eg.:

                - id: The study UUID.
                - name: The name of the study.
                - version: The version of the study template to be used.
                - path: The full path of the study directory in the "default" workspace.
                - author: The author's name (if provided) or "Unknown" if missing.
                - ...

        Returns:
            An updated `RawStudy` instance with the path to the newly created study.
        """
        path_study = Path(metadata.path)

        create_new_empty_study(version=StudyVersion.parse(metadata.version), path_study=path_study)

        study = self.study_factory.create_from_fs(path_study, metadata.id)
        update_antares_info(metadata, study.tree, update_author=True)

        metadata.path = str(path_study)

        return metadata

    @override
    def copy(
        self,
        src_meta: RawStudy,
        dest_name: str,
        groups: Sequence[str],
<<<<<<< HEAD
        destination_folder: str,
        allowed_outputs: List[str],
=======
        destination_folder: PurePosixPath,
>>>>>>> 6a5fff6c
        with_outputs: bool = False,
    ) -> RawStudy:
        """
        Create a new RAW study by copying a reference study.

        Args:
            src_meta: The source study that you want to copy.
            dest_name: The name for the destination study.
            groups: A list of groups to assign to the destination study.
            destination_folder: The path for the destination study. If not provided, the destination study will be created in the same directory as the source study.
            allowed_outputs: A list of output names that you want to include in the destination study.
            with_outputs: Indicates whether to copy the outputs as well.

        Returns:
            The newly created study.
        """
        self._check_study_exists(src_meta)

        dest_study = self.build_raw_study(dest_name, groups, src_meta, destination_folder)

        src_path = self.get_study_path(src_meta)
        dest_path = self.get_study_path(dest_study)

        shutil.copytree(src_path, dest_path, ignore=shutil.ignore_patterns("output"))

        if with_outputs:
            src_output_path = src_path / "output"
            dest_output_path = dest_path / "output"

            copy_output_folders(src_output_path, dest_output_path, allowed_outputs)

        study = self.study_factory.create_from_fs(dest_path, study_id=dest_study.id)
        update_antares_info(dest_study, study.tree, update_author=False)

        return dest_study

    def build_raw_study(
        self, dest_name: str, groups: Sequence[str], src_study: Study, destination_folder: PurePosixPath
    ) -> RawStudy:
        if src_study.additional_data is None:
            additional_data = StudyAdditionalData()
        else:
            additional_data = StudyAdditionalData(
                horizon=src_study.additional_data.horizon,
                author=src_study.additional_data.author,
                patch=src_study.additional_data.patch,
            )
        dest_id = str(uuid4())
        dest_study = RawStudy(
            id=dest_id,
            name=dest_name,
            workspace=DEFAULT_WORKSPACE_NAME,
            path=str(self.config.get_workspace_path() / dest_id),
            created_at=datetime.utcnow(),
            updated_at=datetime.utcnow(),
            version=src_study.version,
            additional_data=additional_data,
            public_mode=PublicMode.NONE if groups else PublicMode.READ,
            groups=groups,
            folder=str(destination_folder / dest_id),
        )
        return dest_study


    @override
    def delete(self, metadata: RawStudy) -> None:
        """
        Delete study
        Args:
            metadata: study

        Returns:

        """
        self._check_study_exists(metadata)
        if self.config.storage.allow_deletion or is_managed(metadata):
            study_path = self.get_study_path(metadata)
            shutil.rmtree(study_path, ignore_errors=True)
            remove_from_cache(self.cache, metadata.id)
        else:
            raise StudyDeletionNotAllowed(metadata.id)

    @override
    def delete_output(self, metadata: RawStudy, output_name: str) -> None:
        """
        Delete output folder
        Args:
            metadata: study
            output_name: output simulation

        Returns:

        """
        study_path = self.get_study_path(metadata)
        output_path = study_path / "output" / output_name
        if output_path.exists() and output_path.is_dir():
            shutil.rmtree(output_path, ignore_errors=True)
        else:
            output_path = output_path.parent / f"{output_name}.zip"
            output_path.unlink(missing_ok=True)
        remove_from_cache(self.cache, metadata.id)

    def import_study(self, metadata: RawStudy, stream: BinaryIO) -> Study:
        """
        Import study in the directory of the study.

        Args:
            metadata: study information.
            stream: binary content of the study compressed in ZIP or 7z format.

        Returns:
            Updated study information.

        Raises:
            BadArchiveContent: If the archive is corrupted or in an unknown format.
        """
        study_path = Path(metadata.path)
        study_path.mkdir()

        try:
            extract_archive(stream, study_path)
            fix_study_root(study_path)
            self.update_from_raw_meta(metadata, study_path=study_path)

        except Exception:
            shutil.rmtree(study_path)
            raise

        metadata.path = str(study_path)
        return metadata

    @override
    def export_study_flat(
        self,
        metadata: RawStudy,
        dst_path: Path,
        outputs: bool = True,
        output_list_filter: Optional[List[str]] = None,
        denormalize: bool = True,
    ) -> None:
        try:
            if metadata.archived:
                self.unarchive(metadata)  # may raise BadArchiveContent

            export_study_flat(
                Path(metadata.path),
                dst_path,
                self.study_factory,
                outputs,
                output_list_filter,
                denormalize,
            )

        finally:
            if metadata.archived:
                shutil.rmtree(metadata.path, ignore_errors=True)

    def check_errors(
        self,
        metadata: RawStudy,
    ) -> List[str]:
        """
        Check study antares data integrity
        Args:
            metadata: study

        Returns: list of non integrity inside study

        """
        path = self.get_study_path(metadata)
        study = self.study_factory.create_from_fs(path, metadata.id)
        return study.tree.check_errors(study.tree.get())

    def archive(self, study: RawStudy) -> Path:
        archive_path = self.config.storage.archive_dir.joinpath(f"{study.id}{ArchiveFormat.SEVEN_ZIP}")
        new_study_path = self.export_study(study, archive_path)
        shutil.rmtree(study.path)
        remove_from_cache(cache=self.cache, root_id=study.id)
        self.cache.invalidate(study.id)
        return new_study_path

    # noinspection SpellCheckingInspection
    def unarchive(self, study: RawStudy) -> None:
        """
        Extract the archive of a study.

        Args:
            study: The study to be unarchived.

        Raises:
            BadArchiveContent: If the archive is corrupted or in an unknown format.
        """
        with open(self.find_archive_path(study), mode="rb") as fh:
            self.import_study(study, fh)

    def find_archive_path(self, study: RawStudy) -> Path:
        """
        Fetch for archive path of a study if it exists else raise an incorrectly archived study.

        Args:
            study: The study to get the archive path for.

        Returns:
            The full path of the archive file (zip or 7z).
        """
        archive_dir: Path = self.config.storage.archive_dir
        for suffix in list(ArchiveFormat):
            path = archive_dir.joinpath(f"{study.id}{suffix}")
            if path.is_file():
                return path
        raise FileNotFoundError(f"Study {study.id} archiving process is corrupted (no archive file found).")

    @override
    def get_study_path(self, metadata: Study) -> Path:
        """
        Get study path
        Args:
            metadata: study information

        Returns: study path

        """
        if metadata.archived:
            return self.find_archive_path(metadata)
        return Path(metadata.path)

    @override
    def initialize_additional_data(self, raw_study: RawStudy) -> bool:
        try:
            study = self.study_factory.create_from_fs(
                self.get_study_path(raw_study),
                study_id=raw_study.id,
            )
            raw_study.additional_data = self._read_additional_data_from_files(study)
            return True
        except Exception as e:
            logger.error(
                f"Error while reading additional data for study {raw_study.id}",
                exc_info=e,
            )
            return False

    def check_and_update_study_version_in_database(self, study: RawStudy) -> None:
        try:
            study_path = self.get_study_path(study)
            if study_path:
                config = FileStudyTreeConfig(
                    study_path=study_path,
                    path=study_path,
                    study_id="",
                    version=StudyVersion.parse(0),
                )
                raw_study = self.study_factory.create_from_config(config)
                file_metadata = raw_study.get(url=["study", "antares"])
                study_version = str(file_metadata.get("version", study.version))
                if study_version != study.version:
                    logger.warning(
                        f"Study version in file ({study_version}) is different from the one stored in db ({study.version}), returning file version"
                    )
                    study.version = study_version
        except Exception as e:
            logger.error(
                "Failed to check and/or update study version in database for study %s",
                study.id,
                exc_info=e,
            )

    @staticmethod
    def cleanup_lazynode_zipfilelist_cache() -> None:
        while True:
            logger.info(f"Cleaning lazy node zipfilelist cache ({len(LazyNode.ZIP_FILELIST_CACHE)} items)")
            LazyNode.ZIP_FILELIST_CACHE = {
                key: LazyNode.ZIP_FILELIST_CACHE[key]
                for key in LazyNode.ZIP_FILELIST_CACHE
                if LazyNode.ZIP_FILELIST_CACHE[key].expiration_date < datetime.utcnow()
            }
            logger.info(f"Cleaned lazy node zipfilelist cache ({len(LazyNode.ZIP_FILELIST_CACHE)} items)")
            time.sleep(600)<|MERGE_RESOLUTION|>--- conflicted
+++ resolved
@@ -231,12 +231,8 @@
         src_meta: RawStudy,
         dest_name: str,
         groups: Sequence[str],
-<<<<<<< HEAD
-        destination_folder: str,
+        destination_folder: PurePosixPath,
         allowed_outputs: List[str],
-=======
-        destination_folder: PurePosixPath,
->>>>>>> 6a5fff6c
         with_outputs: bool = False,
     ) -> RawStudy:
         """
