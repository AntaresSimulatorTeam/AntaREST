import shutil
import typing as t
from abc import ABC, abstractmethod
from dataclasses import dataclass
from datetime import datetime, timedelta
from pathlib import Path
from zipfile import ZipFile

from antarest.core.exceptions import ChildNotFoundError
from antarest.study.storage.rawstudy.model.filesystem.config.model import FileStudyTreeConfig
from antarest.study.storage.rawstudy.model.filesystem.context import ContextServer
from antarest.study.storage.rawstudy.model.filesystem.inode import G, INode, S, V


@dataclass
class SimpleCache:
    value: t.Any
    expiration_date: datetime


class LazyNode(INode, ABC, t.Generic[G, S, V]):  # type: ignore
    """
    Abstract left with implemented a lazy loading for its daughter implementation.
    """

    ZIP_FILELIST_CACHE: t.Dict[str, SimpleCache] = {}

    def __init__(
        self,
        context: ContextServer,
        config: FileStudyTreeConfig,
    ) -> None:
        self.context = context
        super().__init__(config)

    def _get_real_file_path(
        self,
    ) -> t.Tuple[Path, t.Any]:
        tmp_dir = None
        if self.config.zip_path:
            path, tmp_dir = self._extract_file_to_tmp_dir()
        else:
            path = self.config.path
        return path, tmp_dir

    def file_exists(self) -> bool:
        if self.config.zip_path:
            str_zipped_path = str(self.config.zip_path)
            inside_zip_path = str(self.config.path)[len(str_zipped_path[:-4]) + 1 :]
            str_inside_zip_path = str(inside_zip_path).replace("\\", "/")
            if str_zipped_path not in LazyNode.ZIP_FILELIST_CACHE:
                with ZipFile(file=self.config.zip_path) as zip_file:
                    LazyNode.ZIP_FILELIST_CACHE[str_zipped_path] = SimpleCache(
                        value=zip_file.namelist(),
                        expiration_date=datetime.utcnow() + timedelta(hours=2),
                    )
            return str_inside_zip_path in LazyNode.ZIP_FILELIST_CACHE[str_zipped_path].value
        else:
            return self.config.path.exists()

    def _get(
        self,
        url: t.Optional[t.List[str]] = None,
        depth: int = -1,
        expanded: bool = False,
        format: Optional[str] = None,
        get_node: bool = False,
    ) -> t.Union[t.Union[str, G], INode[G, S, V]]:
        self._assert_url_end(url)

        if get_node:
            return self

        if self.get_link_path().exists():
            link = self.get_link_path().read_text()
            if expanded:
                return link
            else:
<<<<<<< HEAD
                return cast(G, self.context.resolver.resolve(link, format))
=======
                return t.cast(G, self.context.resolver.resolve(link, formatted))
>>>>>>> 2870247f

        if expanded:
            return self.get_lazy_content()
        else:
            return self.load(url, depth, expanded, format)

    def get(
<<<<<<< HEAD
        self, url: Optional[List[str]] = None, depth: int = -1, expanded: bool = False, format: Optional[str] = None
    ) -> Union[str, G]:
        output = self._get(url, depth, expanded, format, get_node=False)
=======
        self,
        url: t.Optional[t.List[str]] = None,
        depth: int = -1,
        expanded: bool = False,
        formatted: bool = True,
    ) -> t.Union[str, G]:
        output = self._get(url, depth, expanded, formatted, get_node=False)
>>>>>>> 2870247f
        assert not isinstance(output, INode)
        return output

    def get_node(
        self,
        url: t.Optional[t.List[str]] = None,
    ) -> INode[G, S, V]:
        output = self._get(url, get_node=True)
        assert isinstance(output, INode)
        return output

    def delete(self, url: t.Optional[t.List[str]] = None) -> None:
        self._assert_url_end(url)
        if self.get_link_path().exists():
            self.get_link_path().unlink()
        elif self.config.path.exists():
            self.config.path.unlink()

    def _infer_path(self) -> Path:
        if self.get_link_path().exists():
            return self.get_link_path()
        elif self.config.path.exists():
            return self.config.path
        else:
            raise ChildNotFoundError(
                f"Neither link file {self.get_link_path} nor matrix file {self.config.path} exists"
            )

    def _infer_target_path(self, is_link: bool) -> Path:
        if is_link:
            return self.get_link_path()
        else:
            return self.config.path

    def get_link_path(self) -> Path:
        path = self.config.path.parent / (self.config.path.name + ".link")
        return path

    def save(self, data: t.Union[str, bytes, S], url: t.Optional[t.List[str]] = None) -> None:
        self._assert_not_in_zipped_file()
        self._assert_url_end(url)

        if isinstance(data, str) and self.context.resolver.resolve(data, format="json"):
            self.get_link_path().write_text(data)
            if self.config.path.exists():
                self.config.path.unlink()
            return None

        self.dump(t.cast(S, data), url)
        if self.get_link_path().exists():
            self.get_link_path().unlink()
        return None

    def rename_file(self, target: "LazyNode[t.Any, t.Any, t.Any]") -> None:
        target_path = target._infer_target_path(self.get_link_path().exists())
        target_path.unlink(missing_ok=True)
        self._infer_path().rename(target_path)

    def copy_file(self, target: "LazyNode[t.Any, t.Any, t.Any]") -> None:
        target_path = target._infer_target_path(self.get_link_path().exists())
        target_path.unlink(missing_ok=True)
        shutil.copy(self._infer_path(), target_path)

    def get_lazy_content(
        self,
        url: t.Optional[t.List[str]] = None,
        depth: int = -1,
        expanded: bool = False,
    ) -> str:
        return f"file://{self.config.path.name}"

    @abstractmethod
    def load(
        self,
        url: t.Optional[t.List[str]] = None,
        depth: int = -1,
        expanded: bool = False,
        format: Optional[str] = None,
    ) -> G:
        """
        Fetch data on disk.

        Args:
            url: data path to retrieve
            depth: after url is reached, node expand tree until matches depth asked
<<<<<<< HEAD
            expanded: context parameter to determine if current node become from a expansion
            format: ask for raw file transformation
=======
            expanded: context parameter to determine if current node comes from an expansion
            formatted: ask for raw file transformation
>>>>>>> 2870247f

        Returns:

        """
        raise NotImplementedError()

    @abstractmethod
    def dump(self, data: S, url: t.Optional[t.List[str]] = None) -> None:
        """
        Store data on tree.

        Args:
            data: new data to save
            url: data path to change

        Returns:

        """
        raise NotImplementedError()<|MERGE_RESOLUTION|>--- conflicted
+++ resolved
@@ -63,7 +63,7 @@
         url: t.Optional[t.List[str]] = None,
         depth: int = -1,
         expanded: bool = False,
-        format: Optional[str] = None,
+        format: t.Optional[str] = None,
         get_node: bool = False,
     ) -> t.Union[t.Union[str, G], INode[G, S, V]]:
         self._assert_url_end(url)
@@ -76,11 +76,7 @@
             if expanded:
                 return link
             else:
-<<<<<<< HEAD
-                return cast(G, self.context.resolver.resolve(link, format))
-=======
-                return t.cast(G, self.context.resolver.resolve(link, formatted))
->>>>>>> 2870247f
+                return t.cast(G, self.context.resolver.resolve(link, format))
 
         if expanded:
             return self.get_lazy_content()
@@ -88,19 +84,9 @@
             return self.load(url, depth, expanded, format)
 
     def get(
-<<<<<<< HEAD
-        self, url: Optional[List[str]] = None, depth: int = -1, expanded: bool = False, format: Optional[str] = None
-    ) -> Union[str, G]:
+        self, url: t.Optional[t.List[str]] = None, depth: int = -1, expanded: bool = False, format: t.Optional[str] = None
+    ) -> t.Union[str, G]:
         output = self._get(url, depth, expanded, format, get_node=False)
-=======
-        self,
-        url: t.Optional[t.List[str]] = None,
-        depth: int = -1,
-        expanded: bool = False,
-        formatted: bool = True,
-    ) -> t.Union[str, G]:
-        output = self._get(url, depth, expanded, formatted, get_node=False)
->>>>>>> 2870247f
         assert not isinstance(output, INode)
         return output
 
@@ -186,13 +172,8 @@
         Args:
             url: data path to retrieve
             depth: after url is reached, node expand tree until matches depth asked
-<<<<<<< HEAD
-            expanded: context parameter to determine if current node become from a expansion
+            expanded: context parameter to determine if current node comes from an expansion
             format: ask for raw file transformation
-=======
-            expanded: context parameter to determine if current node comes from an expansion
-            formatted: ask for raw file transformation
->>>>>>> 2870247f
 
         Returns:
 
