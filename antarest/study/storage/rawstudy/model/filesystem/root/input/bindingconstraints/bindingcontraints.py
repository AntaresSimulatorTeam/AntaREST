--- conflicted
+++ resolved
@@ -24,13 +24,9 @@
             binding.id: InputSeriesMatrix(
                 self.context,
                 self.config.next_file(f"{binding.id}.txt"),
-<<<<<<< HEAD
-                MatrixFrequency(binding.time_step.value),
-=======
                 freq=MatrixFrequency(binding.time_step),
                 nb_columns=3,
                 default_empty=default_matrices[binding.time_step],
->>>>>>> b7ba8b49
             )
             for binding in self.config.bindings
         }
