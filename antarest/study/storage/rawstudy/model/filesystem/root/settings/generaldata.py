<<<<<<< HEAD
from copy import deepcopy
from typing import Dict, Any

from antarest.study.storage.rawstudy.io.reader import SetsIniReader
=======
from antarest.study.storage.rawstudy.io.reader import MultipleSameKeysIniReader
from antarest.study.storage.rawstudy.io.writer.ini_writer import (
    IniWriter,
)
>>>>>>> f2a8fbb5
from antarest.study.storage.rawstudy.model.filesystem.config.model import (
    FileStudyTreeConfig,
)
from antarest.study.storage.rawstudy.model.filesystem.context import (
    ContextServer,
)
from antarest.study.storage.rawstudy.model.filesystem.ini_file_node import (
    IniFileNode,
)


class GeneralData(IniFileNode):
    TYPES: Dict[str, Dict[str, Any]] = {
        "general": {
            "mode": str,
            "horizon": (int, str),
            "nbyears": int,
            "simulation.start": int,
            "simulation.end": int,
            "january.1st": str,
            "first-month-in-year": str,
            "first.weekday": str,
            "leapyear": bool,
            "year-by-year": bool,
            "derated": bool,
            "custom-ts-numbers": bool,
            "user-playlist": bool,
            "filtering": bool,
            "active-rules-scenario": str,
            "generate": str,
            "nbtimeseriesload": int,
            "nbtimeserieshydro": int,
            "nbtimeserieswind": int,
            "nbtimeseriesthermal": int,
            "nbtimeseriessolar": int,
            "refreshtimeseries": str,
            "intra-modal": str,
            "inter-modal": str,
            "refreshintervalload": int,
            "refreshintervalhydro": int,
            "refreshintervalwind": int,
            "refreshintervalthermal": int,
            "refreshintervalsolar": int,
            "readonly": bool,
        },
        "input": {"import": str},
        "output": {
            "synthesis": bool,
            "storenewset": bool,
            "archives": str,
        },
        "optimization": {
            "simplex-range": str,
            "transmission-capacities": bool,
            "include-constraints": bool,
            "include-hurdlecosts": bool,
            "include-tc-minstablepower": bool,
            "include-tc-min-ud-time": bool,
            "include-dayahead": bool,
            "include-strategicreserve": bool,
            "include-spinningreserve": bool,
            "include-primaryreserve": bool,
            "include-exportmps": bool,
        },
        "other preferences": {
            "power-fluctuations": str,
            "shedding-strategy": str,
            "shedding-policy": str,
            "unit-commitment-mode": str,
            "number-of-cores-mode": str,
            "day-ahead-reserve-management": str,
        },
        "advanced parameters": {
            "accuracy-on-correlation": str,
            "adequacy-block-size": int,
        },
        "seeds - Mersenne Twister": {
            "seed-tsgen-wind": int,
            "seed-tsgen-load": int,
            "seed-tsgen-hydro": int,
            "seed-tsgen-thermal": int,
            "seed-tsgen-solar": int,
            "seed-tsnumbers": int,
            "seed-unsupplied-energy-costs": int,
            "seed-spilled-energy-costs": int,
            "seed-thermal-costs": int,
            "seed-hydro-costs": int,
            "seed-initial-reservoir-levels": int,
        },
    }

    def __init__(self, context: ContextServer, config: FileStudyTreeConfig):
        types = deepcopy(GeneralData.TYPES)
        if config.version >= 650:
            types["other preferences"]["initial-reservoir-levels"] = str
        if config.version >= 700:
            types["optimization"]["link-type"] = str
        if config.version >= 710:
            types["general"]["thematic-trimming"] = bool
            types["general"]["geographic-trimming"] = bool
            del types["general"]["filtering"]
        if config.version >= 720:
            types["other preferences"]["hydro-pricing-mode"] = str
        if config.version >= 800:
            types["other preferences"]["hydro-heuristic-policy"] = str
            types["optimization"]["include-exportstructure"] = bool
            types["optimization"]["include-unfeasible-problem-behavior"] = str
            types["general"]["custom-scenario"] = bool
            del types["general"]["custom-ts-numbers"]
        if config.version >= 810:
            types["other preferences"]["renewable-generation-modelling"] = str

        IniFileNode.__init__(
            self,
            context,
            config,
<<<<<<< HEAD
            types=types,
            reader=SetsIniReader(),
=======
            types=GeneralData.TYPES,
            reader=MultipleSameKeysIniReader(),
            writer=IniWriter(special_keys=["playlist_year_weight"]),
>>>>>>> f2a8fbb5
        )<|MERGE_RESOLUTION|>--- conflicted
+++ resolved
@@ -1,14 +1,10 @@
-<<<<<<< HEAD
 from copy import deepcopy
 from typing import Dict, Any
 
-from antarest.study.storage.rawstudy.io.reader import SetsIniReader
-=======
 from antarest.study.storage.rawstudy.io.reader import MultipleSameKeysIniReader
 from antarest.study.storage.rawstudy.io.writer.ini_writer import (
     IniWriter,
 )
->>>>>>> f2a8fbb5
 from antarest.study.storage.rawstudy.model.filesystem.config.model import (
     FileStudyTreeConfig,
 )
@@ -125,12 +121,7 @@
             self,
             context,
             config,
-<<<<<<< HEAD
             types=types,
-            reader=SetsIniReader(),
-=======
-            types=GeneralData.TYPES,
             reader=MultipleSameKeysIniReader(),
             writer=IniWriter(special_keys=["playlist_year_weight"]),
->>>>>>> f2a8fbb5
         )