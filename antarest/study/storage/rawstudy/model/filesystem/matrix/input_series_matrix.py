# Copyright (c) 2025, RTE (https://www.rte-france.com)
#
# See AUTHORS.txt
#
# This Source Code Form is subject to the terms of the Mozilla Public
# License, v. 2.0. If a copy of the MPL was not distributed with this
# file, You can obtain one at http://mozilla.org/MPL/2.0/.
#
# SPDX-License-Identifier: MPL-2.0
#
# This file is part of the Antares project.
import io
import logging
import shutil
from pathlib import Path
from typing import List, Optional, cast

import numpy as np
import pandas as pd
from numpy import typing as npt
from pandas.errors import EmptyDataError
from typing_extensions import override

from antarest.core.exceptions import ChildNotFoundError
from antarest.core.model import JSON
from antarest.core.utils.archives import read_original_file_in_archive
from antarest.core.utils.utils import StopWatch
from antarest.study.storage.rawstudy.model.filesystem.config.model import FileStudyTreeConfig
from antarest.study.storage.rawstudy.model.filesystem.context import ContextServer
from antarest.study.storage.rawstudy.model.filesystem.inode import OriginalFile
from antarest.study.storage.rawstudy.model.filesystem.matrix.matrix import MatrixFrequency, MatrixNode, dump_dataframe

logger = logging.getLogger(__name__)


class InputSeriesMatrix(MatrixNode):
    """
    Generic node to handle input matrix behavior
    """

    def __init__(
        self,
        context: ContextServer,
        config: FileStudyTreeConfig,
        freq: MatrixFrequency = MatrixFrequency.HOURLY,
<<<<<<< HEAD
        nb_columns: t.Optional[int] = None,
        default_empty: t.Optional[npt.NDArray[np.float64]] = None,  # optional only for the capacity matrix in Xpansion
=======
        nb_columns: Optional[int] = None,
        default_empty: Optional[npt.NDArray[np.float64]] = None,
>>>>>>> 1f78ca72
    ):
        super().__init__(context=context, config=config, freq=freq)
        self.nb_columns = nb_columns
        if default_empty is None:
            self.default_empty = None
        else:
            # Clone the template value and make it writable
            self.default_empty = np.copy(default_empty)
            self.default_empty.flags.writeable = True

<<<<<<< HEAD
    @override
    def parse_as_dataframe(self, file_path: t.Optional[Path] = None) -> pd.DataFrame:
=======
    def parse_as_dataframe(self, file_path: Optional[Path] = None) -> pd.DataFrame:
>>>>>>> 1f78ca72
        file_path = file_path or self.config.path
        try:
            stopwatch = StopWatch()
            link_path = self.get_link_path()
            if link_path.exists():
                link = link_path.read_text()
                matrix_json = self.context.resolver.resolve(link)
                matrix_json = cast(JSON, matrix_json)
                matrix: pd.DataFrame = pd.DataFrame(**matrix_json)
            else:
                try:
                    matrix = pd.read_csv(
                        file_path,
                        sep="\t",
                        dtype=float,
                        header=None,
                        float_precision="legacy",
                    )
                except FileNotFoundError as e:
                    # Raise 404 'Not Found' if the TSV file is not found
                    logger.warning(f"Matrix file'{file_path}' not found")
                    study_id = self.config.study_id
                    relpath = file_path.relative_to(self.config.study_path).as_posix()
                    raise ChildNotFoundError(f"File '{relpath}' not found in the study '{study_id}'") from e
            stopwatch.log_elapsed(lambda x: logger.info(f"Matrix parsed in {x}s"))
            final_matrix = matrix.dropna(how="any", axis=1)
            if final_matrix.empty:
                raise EmptyDataError
            return final_matrix
        except EmptyDataError:
            logger.warning(f"Empty file found when parsing {file_path}")
            final_matrix = pd.DataFrame()
            if self.default_empty is not None:
                final_matrix = pd.DataFrame(self.default_empty)
            return final_matrix

    @override
<<<<<<< HEAD
=======
    def parse_as_json(self, file_path: Optional[Path] = None) -> JSON:
        df = self.parse_as_dataframe(file_path)
        stopwatch = StopWatch()
        data = cast(JSON, df.to_dict(orient="split"))
        stopwatch.log_elapsed(lambda x: logger.info(f"Matrix to dict in {x}s"))
        return data

    @override
>>>>>>> 1f78ca72
    def check_errors(
        self,
        data: JSON,
        url: Optional[List[str]] = None,
        raising: bool = False,
    ) -> List[str]:
        self._assert_url_end(url)

        errors = []
        if not self.config.path.exists():
            errors.append(f"Input Series Matrix f{self.config.path} not exists")
        if self.nb_columns and len(data) != self.nb_columns:
            errors.append(f"{self.config.path}: Data was wrong size. expected {self.nb_columns} get {len(data)}")
        return errors

    def _infer_path(self) -> Path:
        if self.get_link_path().exists():
            return self.get_link_path()
        elif self.config.path.exists():
            return self.config.path
        raise ChildNotFoundError(f"Neither link file {self.get_link_path()} nor matrix file {self.config.path} exists")

    def rename_file(self, target: str) -> None:
        target_path = self.config.path.parent.joinpath(f"{target}{''.join(self._infer_path().suffixes)}")
        target_path.unlink(missing_ok=True)
        self._infer_path().rename(target_path)

    def copy_file(self, target: str) -> None:
        target_path = self.config.path.parent.joinpath(f"{target}{''.join(self._infer_path().suffixes)}")
        target_path.unlink(missing_ok=True)
        shutil.copy(self._infer_path(), target_path)

    @override
    def get_file_content(self) -> OriginalFile:
        suffix = self.config.path.suffix
        filename = self.config.path.name
        if self.config.archive_path:
            content = read_original_file_in_archive(
                self.config.archive_path, self.get_relative_path_inside_archive(self.config.archive_path)
            )
        elif self.get_link_path().is_file():
            target_path = self.config.path.with_suffix(".txt")
            buffer = io.BytesIO()
            df = self.parse_as_dataframe()
            dump_dataframe(df, buffer, None)
            content = buffer.getvalue()
            suffix = target_path.suffix
            filename = target_path.name
        else:
            content = self.config.path.read_bytes()
<<<<<<< HEAD
        return OriginalFile(content=content, suffix=suffix, filename=filename)
=======
        return OriginalFile(content=content, suffix=suffix, filename=filename)

    @override
    def get_default_empty_matrix(self) -> Optional[npt.NDArray[np.float64]]:
        return self.default_empty
>>>>>>> 1f78ca72
<|MERGE_RESOLUTION|>--- conflicted
+++ resolved
@@ -43,13 +43,8 @@
         context: ContextServer,
         config: FileStudyTreeConfig,
         freq: MatrixFrequency = MatrixFrequency.HOURLY,
-<<<<<<< HEAD
-        nb_columns: t.Optional[int] = None,
-        default_empty: t.Optional[npt.NDArray[np.float64]] = None,  # optional only for the capacity matrix in Xpansion
-=======
         nb_columns: Optional[int] = None,
-        default_empty: Optional[npt.NDArray[np.float64]] = None,
->>>>>>> 1f78ca72
+        default_empty: Optional[npt.NDArray[np.float64]] = None,  # optional only for the capacity matrix in Xpansion
     ):
         super().__init__(context=context, config=config, freq=freq)
         self.nb_columns = nb_columns
@@ -60,12 +55,8 @@
             self.default_empty = np.copy(default_empty)
             self.default_empty.flags.writeable = True
 
-<<<<<<< HEAD
     @override
-    def parse_as_dataframe(self, file_path: t.Optional[Path] = None) -> pd.DataFrame:
-=======
     def parse_as_dataframe(self, file_path: Optional[Path] = None) -> pd.DataFrame:
->>>>>>> 1f78ca72
         file_path = file_path or self.config.path
         try:
             stopwatch = StopWatch()
@@ -103,17 +94,6 @@
             return final_matrix
 
     @override
-<<<<<<< HEAD
-=======
-    def parse_as_json(self, file_path: Optional[Path] = None) -> JSON:
-        df = self.parse_as_dataframe(file_path)
-        stopwatch = StopWatch()
-        data = cast(JSON, df.to_dict(orient="split"))
-        stopwatch.log_elapsed(lambda x: logger.info(f"Matrix to dict in {x}s"))
-        return data
-
-    @override
->>>>>>> 1f78ca72
     def check_errors(
         self,
         data: JSON,
@@ -164,12 +144,4 @@
             filename = target_path.name
         else:
             content = self.config.path.read_bytes()
-<<<<<<< HEAD
-        return OriginalFile(content=content, suffix=suffix, filename=filename)
-=======
-        return OriginalFile(content=content, suffix=suffix, filename=filename)
-
-    @override
-    def get_default_empty_matrix(self) -> Optional[npt.NDArray[np.float64]]:
-        return self.default_empty
->>>>>>> 1f78ca72
+        return OriginalFile(content=content, suffix=suffix, filename=filename)