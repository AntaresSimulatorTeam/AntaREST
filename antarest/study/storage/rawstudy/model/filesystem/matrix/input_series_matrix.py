import logging
from pathlib import Path
from typing import Any, List, Optional, Union, cast

import numpy as np
import pandas as pd
from antarest.core.model import JSON
from antarest.core.utils.utils import StopWatch
from antarest.study.storage.rawstudy.model.filesystem.config.model import (
    FileStudyTreeConfig,
)
from antarest.study.storage.rawstudy.model.filesystem.context import (
    ContextServer,
)
from antarest.study.storage.rawstudy.model.filesystem.matrix.matrix import (
    MatrixFrequency,
    MatrixNode,
)
<<<<<<< HEAD
from numpy import typing as npt
=======
>>>>>>> b090f44a
from pandas.errors import EmptyDataError

logger = logging.getLogger(__name__)


class InputSeriesMatrix(MatrixNode):
    """
    Generic node to handle input matrix behavior
    """

    def __init__(
        self,
        context: ContextServer,
        config: FileStudyTreeConfig,
        freq: MatrixFrequency = MatrixFrequency.HOURLY,
        nb_columns: Optional[int] = None,
        default_empty: Optional[npt.NDArray[np.float64]] = None,
    ):
        super().__init__(context=context, config=config, freq=freq)
        self.nb_columns = nb_columns
        if default_empty is None:
            # Ensure that the matrix is a 2D matrix
            self.default_empty = np.empty((1, 0), dtype=np.float64)
        else:
            # Clone the template value and make it writable
            self.default_empty = np.copy(default_empty)
            self.default_empty.flags.writeable = True

    def parse(
        self,
        file_path: Optional[Path] = None,
        tmp_dir: Any = None,
        return_dataframe: bool = False,
    ) -> Union[JSON, pd.DataFrame]:
        file_path = file_path or self.config.path
        try:
            # sourcery skip: extract-method
            stopwatch = StopWatch()
            if self.get_link_path().exists():
                link = self.get_link_path().read_text()
                matrix_json = self.context.resolver.resolve(link)
                matrix_json = cast(JSON, matrix_json)
                matrix: pd.DataFrame = pd.DataFrame(
                    data=matrix_json["data"],
                    columns=matrix_json["columns"],
                    index=matrix_json["index"],
                )
            else:
                matrix = pd.read_csv(
                    file_path,
                    sep="\t",
                    dtype=float,
                    header=None,
                    float_precision="legacy",
                )
            stopwatch.log_elapsed(
                lambda x: logger.info(f"Matrix parsed in {x}s")
            )
            matrix.dropna(how="any", axis=1, inplace=True)
            if return_dataframe:
                return matrix

            data = cast(JSON, matrix.to_dict(orient="split"))
            stopwatch.log_elapsed(
                lambda x: logger.info(f"Matrix to dict in {x}s")
            )

<<<<<<< HEAD
            return data
        except EmptyDataError:
            logger.warning(f"Empty file found when parsing {file_path}")
            matrix = pd.DataFrame(self.default_empty)
            return (
                matrix
                if return_dataframe
                else cast(JSON, matrix.to_dict(orient="split"))
            )
=======
        data = cast(JSON, matrix.to_dict(orient="split"))
        stopwatch.log_elapsed(lambda x: logger.info(f"Matrix to dict in {x}s"))
        return data
>>>>>>> b090f44a

    def check_errors(
        self,
        data: JSON,
        url: Optional[List[str]] = None,
        raising: bool = False,
    ) -> List[str]:
        self._assert_url_end(url)

        errors = []
        if not self.config.path.exists():
            errors.append(
                f"Input Series Matrix f{self.config.path} not exists"
            )
        if self.nb_columns and len(data) != self.nb_columns:
            errors.append(
                f"{self.config.path}: Data was wrong size. expected {self.nb_columns} get {len(data)}"
            )
        return errors<|MERGE_RESOLUTION|>--- conflicted
+++ resolved
@@ -4,6 +4,7 @@
 
 import numpy as np
 import pandas as pd
+
 from antarest.core.model import JSON
 from antarest.core.utils.utils import StopWatch
 from antarest.study.storage.rawstudy.model.filesystem.config.model import (
@@ -16,10 +17,7 @@
     MatrixFrequency,
     MatrixNode,
 )
-<<<<<<< HEAD
 from numpy import typing as npt
-=======
->>>>>>> b090f44a
 from pandas.errors import EmptyDataError
 
 logger = logging.getLogger(__name__)
@@ -87,7 +85,6 @@
                 lambda x: logger.info(f"Matrix to dict in {x}s")
             )
 
-<<<<<<< HEAD
             return data
         except EmptyDataError:
             logger.warning(f"Empty file found when parsing {file_path}")
@@ -97,11 +94,6 @@
                 if return_dataframe
                 else cast(JSON, matrix.to_dict(orient="split"))
             )
-=======
-        data = cast(JSON, matrix.to_dict(orient="split"))
-        stopwatch.log_elapsed(lambda x: logger.info(f"Matrix to dict in {x}s"))
-        return data
->>>>>>> b090f44a
 
     def check_errors(
         self,
