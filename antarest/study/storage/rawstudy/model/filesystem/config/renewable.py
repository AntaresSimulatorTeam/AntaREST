--- conflicted
+++ resolved
@@ -10,12 +10,7 @@
 #
 # This file is part of the Antares project.
 
-<<<<<<< HEAD
-import typing as t
-from typing import Any
-=======
 from typing import Any, Optional, Type, cast
->>>>>>> 1f78ca72
 
 from antares.study.version import StudyVersion
 from pydantic import Field
@@ -76,13 +71,8 @@
         if isinstance(value, str):
             # Check if any group value matches the input value ignoring case sensitivity.
             # noinspection PyUnresolvedReferences
-<<<<<<< HEAD
             if any(value.lower() == group.value for group in cls):
-                return t.cast(RenewableClusterGroup, super()._missing_(value))
-=======
-            if any(value.upper() == group.value.upper() for group in cls):
                 return cast(RenewableClusterGroup, super()._missing_(value))
->>>>>>> 1f78ca72
             # If a group is not found, return the default group ('OTHER1' by default).
             return cls.OTHER1
         return cast(Optional["RenewableClusterGroup"], super()._missing_(value))
@@ -149,7 +139,6 @@
     raise ValueError(f"Unsupported study version {study_version}, required 810 or above.")
 
 
-<<<<<<< HEAD
 def create_renewable_properties(study_version: StudyVersion, data: Any) -> RenewablePropertiesType:
     """
     Factory method to create renewable properties.
@@ -169,10 +158,7 @@
     raise ValueError(f"Unsupported study version {study_version}, required 810 or above.")
 
 
-def create_renewable_config(study_version: StudyVersion, **kwargs: t.Any) -> RenewableConfigType:
-=======
 def create_renewable_config(study_version: StudyVersion, **kwargs: Any) -> RenewableConfigType:
->>>>>>> 1f78ca72
     """
     Factory method to create a renewable configuration model.
 
