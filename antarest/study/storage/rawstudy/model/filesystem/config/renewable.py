--- conflicted
+++ resolved
@@ -24,10 +24,7 @@
     IgnoreCaseIdentifier,
     transform_name_to_id,
 )
-<<<<<<< HEAD
-=======
 from antarest.study.storage.rawstudy.model.filesystem.config.validation import extract_version, study_version_context
->>>>>>> 964c1d80
 
 
 class TimeSeriesInterpretation(EnumIgnoreCase):
@@ -77,11 +74,7 @@
             # Check if any group value matches the input value ignoring case sensitivity.
             # noinspection PyUnresolvedReferences
             if any(value.lower() == group.value for group in cls):
-<<<<<<< HEAD
-                return t.cast(RenewableClusterGroup, super()._missing_(value))
-=======
                 return cast(RenewableClusterGroup, super()._missing_(value))
->>>>>>> 964c1d80
             # If a group is not found, return the default group ('OTHER1' by default).
             return cls.OTHER1
         return cast(Optional["RenewableClusterGroup"], super()._missing_(value))
@@ -129,10 +122,6 @@
     """
 
 
-<<<<<<< HEAD
-RenewableConfigType = RenewableConfig
-RenewablePropertiesType = RenewableProperties
-=======
 def _validate_renewable_config(data: Any, info: ValidationInfo) -> Any:
     """
     When instantiating thermal cluster data from a dictionary, we need the study version
@@ -161,7 +150,6 @@
 
 _CONFIG_ADAPTER: TypeAdapter[RenewableConfigType] = TypeAdapter(RenewableConfigType)
 _PROPERTIES_ADAPTER: TypeAdapter[RenewablePropertiesType] = TypeAdapter(RenewablePropertiesType)
->>>>>>> 964c1d80
 
 
 def get_renewable_config_cls(study_version: StudyVersion) -> Type[RenewableConfig]:
@@ -179,11 +167,7 @@
     raise ValueError(f"Unsupported study version {study_version}, required 810 or above.")
 
 
-<<<<<<< HEAD
-def create_renewable_properties(study_version: StudyVersion, data: t.Any) -> RenewablePropertiesType:
-=======
 def create_renewable_properties(study_version: StudyVersion, data: Any) -> RenewablePropertiesType:
->>>>>>> 964c1d80
     """
     Factory method to create renewable properties.
 
@@ -197,19 +181,10 @@
     Raises:
         ValueError: If the study version is not supported.
     """
-<<<<<<< HEAD
-    if study_version >= STUDY_VERSION_8_1:
-        return RenewableProperties.model_validate(data)
-    raise ValueError(f"Unsupported study version {study_version}, required 810 or above.")
-
-
-def create_renewable_config(study_version: StudyVersion, **kwargs: t.Any) -> RenewableConfigType:
-=======
     return _PROPERTIES_ADAPTER.validate_strings(data, context=study_version_context(study_version))
 
 
 def create_renewable_config(study_version: StudyVersion, **kwargs: Any) -> RenewableConfigType:
->>>>>>> 964c1d80
     """
     Factory method to create a renewable configuration model.
 
