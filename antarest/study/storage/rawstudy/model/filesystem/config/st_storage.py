# Copyright (c) 2025, RTE (https://www.rte-france.com)
#
# See AUTHORS.txt
#
# This Source Code Form is subject to the terms of the Mozilla Public
# License, v. 2.0. If a copy of the MPL was not distributed with this
# file, You can obtain one at http://mozilla.org/MPL/2.0/.
#
# SPDX-License-Identifier: MPL-2.0
#
# This file is part of the Antares project.

<<<<<<< HEAD
from typing import Any, Dict, Type, TypeAlias
=======
from typing import Annotated, Any, Dict, Type
>>>>>>> 4fdf2956

from antares.study.version import StudyVersion
from pydantic import BeforeValidator, Field, TypeAdapter
from pydantic_core.core_schema import ValidationInfo

from antarest.study.business.enum_ignore_case import EnumIgnoreCase
from antarest.study.model import STUDY_VERSION_8_6, STUDY_VERSION_8_8
from antarest.study.storage.rawstudy.model.filesystem.config.cluster import ItemProperties
from antarest.study.storage.rawstudy.model.filesystem.config.identifier import LowerCaseIdentifier, transform_name_to_id
from antarest.study.storage.rawstudy.model.filesystem.config.validation import extract_version, study_version_context


class STStorageGroup(EnumIgnoreCase):
    """
    This class defines the specific energy storage systems.

    Enum values:

        - PSP_OPEN: Represents an open pumped storage plant.
        - PSP_CLOSED: Represents a closed pumped storage plant.
        - PONDAGE: Represents a pondage storage system (reservoir storage system).
        - BATTERY: Represents a battery storage system.
        - OTHER1...OTHER5: Represents other energy storage systems.
    """

    PSP_OPEN = "psp_open"
    PSP_CLOSED = "psp_closed"
    PONDAGE = "pondage"
    BATTERY = "battery"
    OTHER1 = "other1"
    OTHER2 = "other2"
    OTHER3 = "other3"
    OTHER4 = "other4"
    OTHER5 = "other5"


# noinspection SpellCheckingInspection
class STStorageProperties(ItemProperties):
    """
    Properties of a short-term storage system read from the configuration files.

    All aliases match the name of the corresponding field in the INI files.
    """

    def get_id(self) -> str:
        return transform_name_to_id(self.name)

    group: STStorageGroup = Field(
        STStorageGroup.OTHER1,
        description="Energy storage system group",
        title="Short-Term Storage Group",
    )
    injection_nominal_capacity: float = Field(
        0,
        description="Injection nominal capacity (MW)",
        ge=0,
        alias="injectionnominalcapacity",
        title="Injection Nominal Capacity",
    )
    withdrawal_nominal_capacity: float = Field(
        0,
        description="Withdrawal nominal capacity (MW)",
        ge=0,
        alias="withdrawalnominalcapacity",
        title="Withdrawal Nominal Capacity",
    )
    reservoir_capacity: float = Field(
        0,
        description="Reservoir capacity (MWh)",
        ge=0,
        alias="reservoircapacity",
        title="Reservoir Capacity",
    )
    efficiency: float = Field(
        1,
        description="Efficiency of the storage system (%)",
        ge=0,
        le=1,
        title="Efficiency",
    )
    # The `initial_level` value must be between 0 and 1, but the default value is 0.5
    initial_level: float = Field(
        0.5,
        description="Initial level of the storage system (%)",
        ge=0,
        le=1,
        alias="initiallevel",
        title="Initial Level",
    )
    initial_level_optim: bool = Field(
        False,
        description="Flag indicating if the initial level is optimized",
        alias="initialleveloptim",
        title="Initial Level Optimization",
    )


class STStorage880Properties(STStorageProperties):
    """
    Short term storage configuration model for 880 study.
    """

    # Activity status:
    # - True: the plant may generate.
    # - False: Ignored by the simulator.
    enabled: bool = Field(default=True, description="Activity status")


# noinspection SpellCheckingInspection
class STStorageConfig(STStorageProperties, LowerCaseIdentifier):
    """
    Manage the configuration files in the context of Short-Term Storage.
    It provides a convenient way to read and write configuration data from/to an INI file format.

    Usage:

    >>> from antarest.study.storage.rawstudy.model.filesystem.config.st_storage import STStorageConfig

    >>> st = STStorageConfig(name="Storage 1", group="battery", injection_nominal_capacity=1500)
    >>> st.id
    'storage 1'
    >>> st.group == STStorageGroup.BATTERY
    True
    >>> st.injection_nominal_capacity
    1500.0
    >>> st.injection_nominal_capacity = -897.32
    Traceback (most recent call last):
      ...
    pydantic.error_wrappers.ValidationError: 1 validation error for STStorageConfig
    injection_nominal_capacity
      ensure this value is greater than or equal to 0 (type=value_error.number.not_ge; limit_value=0)
    """


class STStorage880Config(STStorage880Properties, LowerCaseIdentifier):
    """
    Short Term Storage properties for study in version 8.8 or above.

    Usage:

    >>> from antarest.study.storage.rawstudy.model.filesystem.config.st_storage import STStorage880Config

    >>> st = STStorage880Config(name="Storage 1", group="battery", enabled=False)
    >>> st.id
    'storage 1'
    >>> st.group == STStorageGroup.BATTERY
    True
    >>> st.enabled
    False
    """


<<<<<<< HEAD
# NOTE: In the following Union, it is important to place the older version first,
# because otherwise, creating a short term storage always creates a v8.8 one.
STStorageConfigType: TypeAlias = STStorageConfig | STStorage880Config
STStoragePropertiesType: TypeAlias = STStorageProperties | STStorage880Properties
=======
def _validate_st_storage_config(data: Any, info: ValidationInfo) -> Any:
    """
    When instantiating thermal cluster data from a dictionary, we need the study version
    to choose which version of the config we need to create.
    """
    if not isinstance(data, dict):
        return data
    return get_st_storage_config_cls(extract_version(info)).model_validate(data)


def _validate_st_storage_properties(data: Any, info: ValidationInfo) -> Any:
    """
    When instantiating thermal cluster data from a dictionary, we need the study version
    to choose which version of the config we need to create.
    """
    if not isinstance(data, dict):
        return data
    study_version = extract_version(info)
    if study_version >= STUDY_VERSION_8_8:
        return STStorage880Properties.model_validate(data)
    elif study_version >= STUDY_VERSION_8_6:
        return STStorageProperties.model_validate(data)
    else:
        raise ValueError(f"Unsupported study version: {study_version}")


STStorageConfigType = Annotated[STStorageConfig | STStorage880Config, BeforeValidator(_validate_st_storage_config)]
STStoragePropertiesType = Annotated[
    STStorageProperties | STStorage880Properties, BeforeValidator(_validate_st_storage_properties)
]

_CONFIG_ADAPTER: TypeAdapter[STStorageConfigType] = TypeAdapter(STStorageConfigType)
_PROPERTIES_ADAPTER: TypeAdapter[STStoragePropertiesType] = TypeAdapter(STStoragePropertiesType)
>>>>>>> 4fdf2956


def create_st_storage_properties(study_version: StudyVersion, data: Dict[str, Any]) -> STStoragePropertiesType:
    """
    Factory method to create st_storage properties.

    Args:
        study_version: The version of the study.
        data: The dictionary of data to be used to initialize the model.

    Returns:
        The short term storage properties.

    Raises:
        ValueError: If the study version is not supported.
    """
    return _PROPERTIES_ADAPTER.validate_python(data, context=study_version_context(study_version))


def get_st_storage_config_cls(study_version: StudyVersion) -> Type[STStorageConfigType]:
    """
    Retrieves the short-term storage configuration class based on the study version.

    Args:
        study_version: The version of the study.

    Returns:
        The short-term storage configuration class.
    """
    if study_version >= STUDY_VERSION_8_8:
        return STStorage880Config
    elif study_version >= STUDY_VERSION_8_6:
        return STStorageConfig
    raise ValueError(f"Unsupported study version: {study_version}")


def create_st_storage_config(study_version: StudyVersion, **kwargs: Any) -> STStorageConfigType:
    """
    Factory method to create a short-term storage configuration model.

    Args:
        study_version: The version of the study.
        **kwargs: The properties to be used to initialize the model.

    Returns:
        The short-term storage configuration model.

    Raises:
        ValueError: If the study version is not supported.
    """
    return _CONFIG_ADAPTER.validate_strings(kwargs, context=study_version_context(study_version))<|MERGE_RESOLUTION|>--- conflicted
+++ resolved
@@ -10,11 +10,7 @@
 #
 # This file is part of the Antares project.
 
-<<<<<<< HEAD
-from typing import Any, Dict, Type, TypeAlias
-=======
-from typing import Annotated, Any, Dict, Type
->>>>>>> 4fdf2956
+from typing import Annotated, Any, Dict, Type, TypeAlias
 
 from antares.study.version import StudyVersion
 from pydantic import BeforeValidator, Field, TypeAdapter
@@ -167,12 +163,6 @@
     """
 
 
-<<<<<<< HEAD
-# NOTE: In the following Union, it is important to place the older version first,
-# because otherwise, creating a short term storage always creates a v8.8 one.
-STStorageConfigType: TypeAlias = STStorageConfig | STStorage880Config
-STStoragePropertiesType: TypeAlias = STStorageProperties | STStorage880Properties
-=======
 def _validate_st_storage_config(data: Any, info: ValidationInfo) -> Any:
     """
     When instantiating thermal cluster data from a dictionary, we need the study version
@@ -199,14 +189,15 @@
         raise ValueError(f"Unsupported study version: {study_version}")
 
 
-STStorageConfigType = Annotated[STStorageConfig | STStorage880Config, BeforeValidator(_validate_st_storage_config)]
-STStoragePropertiesType = Annotated[
+STStorageConfigType: TypeAlias = Annotated[
+    STStorageConfig | STStorage880Config, BeforeValidator(_validate_st_storage_config)
+]
+STStoragePropertiesType: TypeAlias = Annotated[
     STStorageProperties | STStorage880Properties, BeforeValidator(_validate_st_storage_properties)
 ]
 
 _CONFIG_ADAPTER: TypeAdapter[STStorageConfigType] = TypeAdapter(STStorageConfigType)
 _PROPERTIES_ADAPTER: TypeAdapter[STStoragePropertiesType] = TypeAdapter(STStoragePropertiesType)
->>>>>>> 4fdf2956
 
 
 def create_st_storage_properties(study_version: StudyVersion, data: Dict[str, Any]) -> STStoragePropertiesType:
