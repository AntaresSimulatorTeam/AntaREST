# Copyright (c) 2025, RTE (https://www.rte-france.com)
#
# See AUTHORS.txt
#
# This Source Code Form is subject to the terms of the Mozilla Public
# License, v. 2.0. If a copy of the MPL was not distributed with this
# file, You can obtain one at http://mozilla.org/MPL/2.0/.
#
# SPDX-License-Identifier: MPL-2.0
#
# This file is part of the Antares project.

from typing import Any, Dict, Iterable, List, Mapping, MutableMapping, Optional, Tuple, cast

import numpy as np
import pandas as pd
import typing_extensions as te
from typing_extensions import override

SCENARIO_TYPES = {
    "l": "load",
    "h": "hydro",
    "w": "wind",
    "s": "solar",
    "t": "thermal",
    "r": "renewable",
    "ntc": "link",
    "bc": "binding-constraints",
    "hl": "hydro-initial-levels",
    "hfl": "hydro-final-levels",
    "hgp": "hydro-generation-power",
}

_Value: te.TypeAlias = int | float
_SimpleScenario: te.TypeAlias = pd.DataFrame
_ClusterScenario: te.TypeAlias = MutableMapping[str, pd.DataFrame]
_Scenario: te.TypeAlias = _SimpleScenario | _ClusterScenario
_ScenarioMapping: te.TypeAlias = MutableMapping[str, _Scenario]

SimpleTableForm: te.TypeAlias = Dict[str, Dict[str, int | float | str | None]]
ClusterTableForm: te.TypeAlias = Dict[str, SimpleTableForm]
TableForm: te.TypeAlias = SimpleTableForm | ClusterTableForm

_AREA_RELATED_SYMBOLS = "l", "h", "w", "s", "hgp"
_BINDING_CONSTRAINTS_RELATED_SYMBOLS = ("bc",)
_LINK_RELATED_SYMBOLS = ("ntc",)
_HYDRO_LEVEL_RELATED_SYMBOLS = "hl", "hfl"
_CLUSTER_RELATED_SYMBOLS = "t", "r"


# ========================================
#  Formating functions for matrix indexes
# ========================================


def idx_area(area: str, /) -> str:
    return area


def idx_link(area1: str, area2: str, /) -> str:
    return f"{area1} / {area2}"


def idx_cluster(_: str, cluster: str, /) -> str:
    return cluster


def idx_group(group: str, /) -> str:
    return group


# ==========================
#  Scenario Builder Ruleset
# ==========================


class RulesetMatrices:
    """
    Scenario Builder Ruleset -- Manage rules of each scenario type as DataFrames.

    This class allows to manage the conversion of data from or to rules in INI format.
    It can also convert the data to a table form (a dictionary of dictionaries) for the frontend.
    """

    def __init__(
        self,
        *,
        nb_years: int,
        areas: Iterable[str],
        links: Iterable[Tuple[str, str]],
        thermals: Mapping[str, Iterable[str]],
        renewables: Mapping[str, Iterable[str]],
        groups: Iterable[str],
        scenario_types: Optional[Mapping[str, str]] = None,
    ):
        # List of Monte Carlo years
        self.columns = [str(i) for i in range(nb_years)]
        # Dictionaries used to manage case insensitivity
        self.areas = {a.lower(): a for a in areas}
        self.links = {(a1.lower(), a2.lower()): (a1, a2) for a1, a2 in links}
        self.thermals = {a.lower(): {cl.lower(): cl for cl in clusters} for a, clusters in thermals.items()}
        self.renewables = {a.lower(): {cl.lower(): cl for cl in clusters} for a, clusters in renewables.items()}
        self.clusters_by_symbols = {"t": self.thermals, "r": self.renewables}  # for easier access
        self.groups = {g.lower(): g for g in groups}
        # Dictionary used to convert symbols to scenario types
        self.scenario_types = scenario_types or SCENARIO_TYPES
        # Dictionary used to store the scenario matrices
        self.scenarios: _ScenarioMapping = {}
        self._setup()

    @override
    def __str__(self) -> str:
        lines = []
        for symbol, scenario_type in self.scenario_types.items():
            lines.append(f"# {scenario_type}")
            scenario = self.scenarios[scenario_type]
            if isinstance(scenario, pd.DataFrame):
                lines.append(scenario.to_string())
                lines.append("")
            else:
                for area, scenario in scenario.items():
                    lines.append(f"## {scenario_type} in {area}")
                    lines.append(scenario.to_string())
                    lines.append("")
        return "\n".join(lines)

    def get_area_index(self) -> List[str]:
        return [idx_area(area) for area in self.areas.values()]

    def get_link_index(self) -> List[str]:
        return [idx_link(a1, a2) for a1, a2 in self.links.values()]

    def get_cluster_index(self, symbol: str, area: str) -> List[str]:
        clusters = self.clusters_by_symbols[symbol][area.lower()]
        return [idx_cluster(area, cluster) for cluster in clusters.values()]

    def get_group_index(self) -> List[str]:
        return [idx_group(group) for group in self.groups.values()]

    def _setup(self) -> None:
        """
        Prepare the scenario matrices for each scenario type.
        """
        area_index = self.get_area_index()
        group_index = self.get_group_index()
        link_index = self.get_link_index()
        for symbol, scenario_type in self.scenario_types.items():
            # Note: all DataFrames are initialized with NaN values, so the dtype is `float`.
            if symbol in _AREA_RELATED_SYMBOLS:
                self.scenarios[scenario_type] = pd.DataFrame(index=area_index, columns=self.columns, dtype=float)
            elif symbol in _BINDING_CONSTRAINTS_RELATED_SYMBOLS:
                self.scenarios[scenario_type] = pd.DataFrame(index=group_index, columns=self.columns, dtype=float)
            elif symbol in _LINK_RELATED_SYMBOLS:
                self.scenarios[scenario_type] = pd.DataFrame(index=link_index, columns=self.columns, dtype=float)
            elif symbol in _HYDRO_LEVEL_RELATED_SYMBOLS:
                self.scenarios[scenario_type] = pd.DataFrame(index=area_index, columns=self.columns, dtype=float)
            elif symbol in _CLUSTER_RELATED_SYMBOLS:
                # We only take the areas that are defined in the thermals and renewables dictionaries
                # Keys are the names of the areas (and not the identifiers)
                self.scenarios[scenario_type] = {
                    self.areas[area_id]: pd.DataFrame(
                        index=self.get_cluster_index(symbol, self.areas[area_id]), columns=self.columns, dtype=float
                    )
                    for area_id, cluster in self.clusters_by_symbols[symbol].items()
                    if cluster
                }
            else:
                raise NotImplementedError(f"Unknown symbol {symbol}")

    def sort_scenarios(self) -> None:
        """
        Sort the indexes of the scenario matrices (case-insensitive).
        """
        for symbol, scenario_type in self.scenario_types.items():
            scenario = self.scenarios[scenario_type]
            if isinstance(scenario, pd.DataFrame):
                scenario = scenario.sort_index(key=lambda x: x.str.lower())
            else:
                scenario = {area: df.sort_index(key=lambda x: x.str.lower()) for area, df in scenario.items()}
            self.scenarios[scenario_type] = scenario

    def update_rules(self, rules: Mapping[str, _Value]) -> None:
        """
        Update the scenario matrices with the given rules read from an INI file.

        Args:
            rules: Dictionary of rules with the following format

                ::

                    {
                        "symbol,area_id,year": value,  # load, hydro, wind, solar...
                        "symbol,area1_id,area2_id,year": value,  # links
                        "symbol,area_id,cluster_id,year": value,  # thermal and renewable clusters
                        "symbol,group_id,year": value,  # binding constraints
                    }
        """
        for key, value in rules.items():
            symbol, *parts = key.split(",")
            scenario_type = self.scenario_types[symbol]
            # Common values
            area_id = parts[0].lower()  # or group_id for BC
            year = parts[2] if symbol in _LINK_RELATED_SYMBOLS else parts[1]
            if symbol in _AREA_RELATED_SYMBOLS:
                area = self.areas[area_id]
                scenario = cast(pd.DataFrame, self.scenarios[scenario_type])
                scenario.at[idx_area(area), str(year)] = value
            elif symbol in _LINK_RELATED_SYMBOLS:
                area1 = self.areas[area_id]
                area2 = self.areas[parts[1].lower()]
                scenario = cast(pd.DataFrame, self.scenarios[scenario_type])
                scenario.at[idx_link(area1, area2), str(year)] = value
            elif symbol in _HYDRO_LEVEL_RELATED_SYMBOLS:
                area = self.areas[area_id]
                scenario = cast(pd.DataFrame, self.scenarios[scenario_type])
                scenario.at[idx_area(area), str(year)] = value * 100
            elif symbol in _CLUSTER_RELATED_SYMBOLS:
                area = self.areas[area_id]
                clusters = self.clusters_by_symbols[symbol][area_id]
                cluster = clusters[parts[2].lower()]
                scenario = cast(pd.DataFrame, self.scenarios[scenario_type][area])
                scenario.at[idx_cluster(area, cluster), str(year)] = value
            elif symbol in _BINDING_CONSTRAINTS_RELATED_SYMBOLS:
                group = self.groups[area_id]
                scenario = cast(pd.DataFrame, self.scenarios[scenario_type])
                scenario.at[idx_group(group), str(year)] = value
            else:
                raise NotImplementedError(f"Unknown symbol {symbol}")

    def get_rules(self, *, allow_nan: bool = False) -> Dict[str, _Value]:
        """
        Get the rules from the scenario matrices in INI format.

        Args:
            allow_nan: Allow NaN values if True.

        Returns:
            Dictionary of rules with the following format

            ::

                {
                    "symbol,area_id,year": value,  # load, hydro, wind, solar...
                    "symbol,area1_id,area2_id,year": value,  # links
                    "symbol,area_id,cluster_id,year": value,  # thermal and renewable clusters
                    "symbol,group_id,year": value,  # binding constraints
                }
        """
        rules: Dict[str, _Value] = {}
        for symbol, scenario_type in self.scenario_types.items():
            scenario = self.scenarios[scenario_type]
            scenario_rules = self.get_scenario_rules(scenario, symbol, allow_nan=allow_nan)
            rules.update(scenario_rules)
        return rules

    def get_scenario_rules(self, scenario: _Scenario, symbol: str, *, allow_nan: bool = False) -> Dict[str, _Value]:
        """
        Get the rules for a specific scenario matrix and symbol.

        Args:
            scenario: Matrix or dictionary of matrices.
            symbol: Rule symbol.
            allow_nan: Allow NaN values if True.

        Returns:
            Dictionary of rules.
        """

        def to_ts_number(v: Any) -> _Value:
            """Convert value to TimeSeries number."""
            return np.nan if pd.isna(v) else int(v)

        def to_percent(v: Any) -> _Value:
            """Convert value to percentage in range [0, 100]."""
            return np.nan if pd.isna(v) else float(v) / 100

        if symbol in _AREA_RELATED_SYMBOLS:
            scenario_rules = {
                f"{symbol},{area_id},{year}": to_ts_number(value)
                for area_id, area in self.areas.items()
                for year, value in scenario.loc[idx_area(area)].items()  # type: ignore
                if allow_nan or not pd.isna(value)
            }
        elif symbol in _LINK_RELATED_SYMBOLS:
            scenario_rules = {
                f"{symbol},{area1_id},{area2_id},{year}": to_ts_number(value)
                for (area1_id, area2_id), (area1, area2) in self.links.items()
                for year, value in scenario.loc[idx_link(area1, area2)].items()  # type: ignore
                if allow_nan or not pd.isna(value)
            }
        elif symbol in _HYDRO_LEVEL_RELATED_SYMBOLS:
            scenario_rules = {
                f"{symbol},{area_id},{year}": to_percent(value)
                for area_id, area in self.areas.items()
                for year, value in scenario.loc[idx_area(area)].items()  # type: ignore
                if allow_nan or not pd.isna(value)
            }
        elif symbol in _CLUSTER_RELATED_SYMBOLS:
            clusters_mapping = self.clusters_by_symbols[symbol]
            scenario_rules = {
                f"{symbol},{area_id},{year},{cluster_id}": to_ts_number(value)
                for area_id, clusters in clusters_mapping.items()
                for cluster_id, cluster in clusters.items()
                for year, value in scenario[self.areas[area_id]].loc[idx_cluster(self.areas[area_id], cluster)].items()
                if allow_nan or not pd.isna(value)
            }
        elif symbol in _BINDING_CONSTRAINTS_RELATED_SYMBOLS:
            scenario_rules = {
                f"{symbol},{group_id},{year}": to_ts_number(value)
                for group_id, group in self.groups.items()
                for year, value in scenario.loc[idx_group(group)].items()  # type: ignore
                if allow_nan or not pd.isna(value)
            }
        else:
            raise NotImplementedError(f"Unknown symbol {symbol}")
        return scenario_rules

    def get_table_form(self, scenario_type: str, *, nan_value: str | None = "") -> TableForm:
        """
        Get the scenario matrices in table form for the frontend.

        Args:
            scenario_type: Scenario type.
            nan_value: Value to replace NaNs.

        Returns:
            Dictionary of dictionaries with the following format

            ::

                {
                    "area_id": {
                        "year": value,
                        ...
                    },
                    ...
                }

            For thermal and renewable clusters, the dictionary is nested:

            ::

                {
                    "area_id": {
                        "cluster_id": {
                            "year": value,
                            ...
                        },
                        ...
                    },
                    ...
                }
        """
        scenario = self.scenarios[scenario_type]
        if isinstance(scenario, pd.DataFrame):
            simple_scenario: _SimpleScenario = scenario.fillna(nan_value)
            simple_table_form = simple_scenario.to_dict(orient="index")
            return cast(SimpleTableForm, simple_table_form)
        else:
            cluster_scenario: _ClusterScenario = {area: df.fillna(nan_value) for area, df in scenario.items()}
            cluster_table_form = {area: df.to_dict(orient="index") for area, df in cluster_scenario.items()}
            return cast(ClusterTableForm, cluster_table_form)

    def set_table_form(
        self,
        table_form: TableForm,
        scenario_type: str,
        *,
        nan_value: str | None = "",
    ) -> None:
        """
        Set the scenario matrix from table form data, for a specific scenario type.

        Args:
            table_form: Simple or cluster table form data (see :meth:`get_table_form` for the format).
            scenario_type: Scenario type.
            nan_value: Value to replace NaNs.
        """
        actual_scenario = self.scenarios[scenario_type]
        if isinstance(actual_scenario, pd.DataFrame):
            scenario = pd.DataFrame.from_dict(table_form, orient="index")
            scenario = scenario.replace({None: np.nan, nan_value: np.nan})
            self.scenarios[scenario_type] = scenario
        else:
            self.scenarios[scenario_type] = {
                area: pd.DataFrame.from_dict(df, orient="index").replace({None: np.nan, nan_value: np.nan})
                for area, df in table_form.items()
            }

    def update_table_form(self, table_form: TableForm, scenario_type: str, *, nan_value: str = "") -> None:
        """
        Update the scenario matrices from table form data (partial update).

        Args:
            table_form: Simple or cluster table form data (see :meth:`get_table_form` for the format).
            scenario_type: Scenario type.
            nan_value: Value to replace NaNs. for instance: ``{"& psp x1": {"0": 10}}``.
        """
        scenario = self.scenarios[scenario_type]
        if isinstance(scenario, pd.DataFrame):
<<<<<<< HEAD
            simple_table_form = t.cast(SimpleTableForm, table_form)
=======
            simple_table_form = cast(SimpleTableForm, table_form)
>>>>>>> 964c1d80
            df = pd.DataFrame.from_dict(simple_table_form, orient="index").replace({None: np.nan, nan_value: np.nan})
            scenario.loc[df.index, df.columns] = df
        else:
            cluster_table_form = cast(ClusterTableForm, table_form)
            for area, simple_table_form in cluster_table_form.items():
<<<<<<< HEAD
                scenario = t.cast(pd.DataFrame, self.scenarios[scenario_type][area])
=======
                scenario = cast(pd.DataFrame, self.scenarios[scenario_type][area])
>>>>>>> 964c1d80
                df = pd.DataFrame(simple_table_form).transpose().replace({None: np.nan, nan_value: np.nan})
                scenario.loc[df.index, df.columns] = df<|MERGE_RESOLUTION|>--- conflicted
+++ resolved
@@ -398,20 +398,12 @@
         """
         scenario = self.scenarios[scenario_type]
         if isinstance(scenario, pd.DataFrame):
-<<<<<<< HEAD
-            simple_table_form = t.cast(SimpleTableForm, table_form)
-=======
             simple_table_form = cast(SimpleTableForm, table_form)
->>>>>>> 964c1d80
             df = pd.DataFrame.from_dict(simple_table_form, orient="index").replace({None: np.nan, nan_value: np.nan})
             scenario.loc[df.index, df.columns] = df
         else:
             cluster_table_form = cast(ClusterTableForm, table_form)
             for area, simple_table_form in cluster_table_form.items():
-<<<<<<< HEAD
-                scenario = t.cast(pd.DataFrame, self.scenarios[scenario_type][area])
-=======
                 scenario = cast(pd.DataFrame, self.scenarios[scenario_type][area])
->>>>>>> 964c1d80
                 df = pd.DataFrame(simple_table_form).transpose().replace({None: np.nan, nan_value: np.nan})
                 scenario.loc[df.index, df.columns] = df