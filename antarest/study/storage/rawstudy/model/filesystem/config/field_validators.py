# Copyright (c) 2025, RTE (https://www.rte-france.com)
#
# See AUTHORS.txt
#
# This Source Code Form is subject to the terms of the Mozilla Public
# License, v. 2.0. If a copy of the MPL was not distributed with this
# file, You can obtain one at http://mozilla.org/MPL/2.0/.
#
# SPDX-License-Identifier: MPL-2.0
#
# This file is part of the Antares project.
<<<<<<< HEAD
import typing as t
from typing import Annotated, Any, List
=======
from typing import Annotated, Any, List, Mapping, MutableMapping
>>>>>>> 9ce0647e

from pydantic import BeforeValidator, Field

from antarest.study.storage.rawstudy.model.filesystem.config.identifier import transform_name_to_id

_ALL_FILTERING = ["hourly", "daily", "weekly", "monthly", "annual"]


def _validate_item_name(name: Any) -> str:
    if isinstance(name, int):
        name = str(name)
    if not isinstance(name, str):
        raise ValueError(f"Invalid name '{name}'.")
    if not transform_name_to_id(name):
        raise ValueError(f"Invalid name '{name}'.")
    return name


# Type to be used for item names, will raise an error if name
# does not comply with antares-simulator limitations.
ItemName = Annotated[str, BeforeValidator(_validate_item_name)]

# Type to be used for area identifiers. An ID is valid if it contains
# only lower case alphanumeric characters, parenthesis, comma,
# ampersand, spaces, underscores, or dashes, as defined by
# antares-simulator.
AreaId = Annotated[str, Field(description="Area ID", pattern=r"^[a-z0-9_(),& -]+$")]


def extract_filtering(v: Any) -> List[str]:
    """
    Extract filtering values from a comma-separated list of values.
    """

    if v is None:
        values = set()
    elif isinstance(v, str):
        values = {x.strip() for x in v.lower().split(",")} if v else set()
    elif isinstance(v, (list, tuple)):
        values = set(x.strip().lower() for x in v)
    else:
        raise TypeError(f"Invalid type for filtering: {type(v)!r}")

    try:
        return sorted(values, key=lambda x: _ALL_FILTERING.index(x))
    except ValueError as e:
        raise ValueError(f"Invalid value for filtering: {e!s}") from None


def validate_filtering(v: Any) -> str:
    """
    Validate the filtering field and convert it to a comma separated string.
    """

    return ", ".join(extract_filtering(v))


# noinspection SpellCheckingInspection
def validate_colors(values: MutableMapping[str, Any]) -> Mapping[str, Any]:
    """
    Validate ``color_rgb``, ``color_r``, ``color_g``, ``color_b`` and convert them to ``color_rgb``.
    """

    def _pop_any(dictionary: MutableMapping[str, Any], *keys: str) -> Any:
        """Save as `pop` but for multiple keys. Return the first found value."""
        return next((dictionary.pop(key, None) for key in keys if key in dictionary), None)

    color_r = _pop_any(values, "color_r", "colorr")
    color_g = _pop_any(values, "color_g", "colorg")
    color_b = _pop_any(values, "color_b", "colorb")
    if color_r is not None and color_g is not None and color_b is not None:
        values["color_rgb"] = color_r, color_g, color_b
    return values


def validate_color_rgb(v: Any) -> str:
    """
    Validate RGB color field and convert it to color code.

    Accepts:
        - a string in the format "#RRGGBB"
        - a string in the format "rgb(R, G, B)"
        - a string in the format "R, G, B"
        - a list or tuple of 3 integers
    """

    if isinstance(v, str):
        if v.startswith("#"):
            r = int(v[1:3], 16)
            g = int(v[3:5], 16)
            b = int(v[5:7], 16)
        elif v.startswith("rgb("):
            r, g, b = [int(c) for c in v[4:-1].split(",")]
        else:
            r, g, b = [int(c) for c in v.split(",")]
    elif isinstance(v, (list, tuple)):
        r, g, b = map(int, v)
    else:
        raise TypeError(f"Invalid type for 'color_rgb': {type(v)}")

    return f"#{r:02X}{g:02X}{b:02X}"<|MERGE_RESOLUTION|>--- conflicted
+++ resolved
@@ -9,12 +9,7 @@
 # SPDX-License-Identifier: MPL-2.0
 #
 # This file is part of the Antares project.
-<<<<<<< HEAD
-import typing as t
-from typing import Annotated, Any, List
-=======
 from typing import Annotated, Any, List, Mapping, MutableMapping
->>>>>>> 9ce0647e
 
 from pydantic import BeforeValidator, Field
 
