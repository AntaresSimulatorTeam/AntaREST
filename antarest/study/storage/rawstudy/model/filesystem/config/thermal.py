--- conflicted
+++ resolved
@@ -9,12 +9,8 @@
 # SPDX-License-Identifier: MPL-2.0
 #
 # This file is part of the Antares project.
-<<<<<<< HEAD
-
-from typing import Any, Dict, Optional, Type, TypeAlias, cast
-=======
+
 from typing import Annotated, Any, Dict, Optional, Type, TypeAlias, cast
->>>>>>> 4fdf2956
 
 from antares.study.version import StudyVersion
 from pydantic import BeforeValidator, Field, TypeAdapter
@@ -416,12 +412,6 @@
     """
 
 
-<<<<<<< HEAD
-# NOTE: In the following Union, it is important to place the most specific type first,
-# because the type matching generally occurs sequentially from left to right within the union.
-ThermalConfigType: TypeAlias = Thermal870Config | Thermal860Config | ThermalConfig
-ThermalPropertiesType: TypeAlias = Thermal870Properties | Thermal860Properties | ThermalProperties
-=======
 def _validate_thermal_config(data: Any, info: ValidationInfo) -> Any:
     """
     When instantiating thermal cluster data from a dictionary, we need the study version
@@ -457,7 +447,6 @@
 
 _CONFIG_ADAPTER: TypeAdapter[ThermalConfigType] = TypeAdapter(ThermalConfigType)
 _PROPERTIES_ADAPTER: TypeAdapter[ThermalPropertiesType] = TypeAdapter(ThermalPropertiesType)
->>>>>>> 4fdf2956
 
 
 def get_thermal_config_cls(study_version: StudyVersion) -> Type[ThermalConfigType]:
