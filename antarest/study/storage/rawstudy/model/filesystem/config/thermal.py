--- conflicted
+++ resolved
@@ -9,118 +9,6 @@
 # SPDX-License-Identifier: MPL-2.0
 #
 # This file is part of the Antares project.
-<<<<<<< HEAD
-
-import typing as t
-from typing import Any, Dict
-
-from antares.study.version import StudyVersion
-from pydantic import Field
-from typing_extensions import override
-
-from antarest.study.business.enum_ignore_case import EnumIgnoreCase
-from antarest.study.storage.rawstudy.model.filesystem.config.cluster import ClusterProperties
-from antarest.study.storage.rawstudy.model.filesystem.config.identifier import (
-    IgnoreCaseIdentifier,
-    transform_name_to_id,
-)
-
-
-class LocalTSGenerationBehavior(EnumIgnoreCase):
-    """
-    Options related to time series generation.
-    The option `USE_GLOBAL` is used by default.
-
-    Attributes:
-        USE_GLOBAL: Use the global time series parameters.
-        FORCE_NO_GENERATION: Do not generate time series.
-        FORCE_GENERATION: Force the generation of time series.
-    """
-
-    USE_GLOBAL = "use global"
-    FORCE_NO_GENERATION = "force no generation"
-    FORCE_GENERATION = "force generation"
-
-    @override
-    def __repr__(self) -> str:  # pragma: no cover
-        return f"{self.__class__.__name__}.{self.name}"
-
-
-class LawOption(EnumIgnoreCase):
-    """
-    Law options used for series generation.
-    The UNIFORM `law` is used by default.
-    """
-
-    UNIFORM = "uniform"
-    GEOMETRIC = "geometric"
-
-    @override
-    def __repr__(self) -> str:  # pragma: no cover
-        return f"{self.__class__.__name__}.{self.name}"
-
-
-class ThermalClusterGroup(EnumIgnoreCase):
-    """
-    Thermal cluster groups.
-    The group `OTHER1` is used by default.
-    """
-
-    NUCLEAR = "nuclear"
-    LIGNITE = "lignite"
-    HARD_COAL = "hard coal"
-    GAS = "gas"
-    OIL = "oil"
-    MIXED_FUEL = "mixed fuel"
-    OTHER1 = "other 1"
-    OTHER2 = "other 2"
-    OTHER3 = "other 3"
-    OTHER4 = "other 4"
-
-    @override
-    def __repr__(self) -> str:  # pragma: no cover
-        return f"{self.__class__.__name__}.{self.name}"
-
-    @classmethod
-    @override
-    def _missing_(cls, value: object) -> t.Optional["ThermalClusterGroup"]:
-        """
-        Retrieves the default group or the matched group when an unknown value is encountered.
-        """
-        if isinstance(value, str):
-            # Check if any group value matches the input value ignoring case sensitivity.
-            # noinspection PyUnresolvedReferences
-            if any(value.lower() == group.value for group in cls):
-                return t.cast(ThermalClusterGroup, super()._missing_(value))
-            return cls.OTHER1
-        return t.cast(t.Optional["ThermalClusterGroup"], super()._missing_(value))
-
-
-class ThermalCostGeneration(EnumIgnoreCase):
-    """
-    Specifies how to generate thermal cluster cost.
-    The value `SetManually` is used by default.
-    """
-
-    SET_MANUALLY = "SetManually"
-    USE_COST_TIME_SERIES = "useCostTimeseries"
-
-
-class ThermalProperties(ClusterProperties):
-    """
-    Thermal cluster configuration model.
-    This model describes the configuration parameters for a thermal cluster.
-    """
-
-    def get_id(self) -> str:
-        return transform_name_to_id(self.name, lower=False)
-
-    group: ThermalClusterGroup = Field(
-        default=ThermalClusterGroup.OTHER1,
-        description="Thermal Cluster Group",
-        title="Thermal Cluster Group",
-    )
-=======
 from typing import Any, Optional
 
 from antares.study.version import StudyVersion
@@ -193,7 +81,6 @@
     @classmethod
     def from_model(cls, cluster: ThermalCluster) -> "ThermalClusterFileData":
         return cls.model_validate(cluster.model_dump(exclude={"id"}))
->>>>>>> 964c1d80
 
 
 def parse_thermal_cluster(study_version: StudyVersion, data: Any) -> ThermalCluster:
@@ -203,245 +90,6 @@
     return cluster
 
 
-<<<<<<< HEAD
-    nh3: float = Field(
-        default=0.0,
-        ge=0,
-        description="Emission rate of NH3 (t/MWh)",
-        title="Emission rate of NH3",
-    )
-    so2: float = Field(
-        default=0.0,
-        ge=0,
-        description="Emission rate of SO2 (t/MWh)",
-        title="Emission rate of SO2",
-    )
-    nox: float = Field(
-        default=0.0,
-        ge=0,
-        description="Emission rate of NOX (t/MWh)",
-        title="Emission rate of NOX",
-    )
-    pm2_5: float = Field(
-        default=0.0,
-        ge=0,
-        description="Emission rate of PM 2.5 (t/MWh)",
-        title="Emission rate of PM 2.5",
-        alias="pm2_5",
-    )
-    pm5: float = Field(
-        default=0.0,
-        ge=0,
-        description="Emission rate of PM 5 (t/MWh)",
-        title="Emission rate of PM 5",
-    )
-    pm10: float = Field(
-        default=0.0,
-        ge=0,
-        description="Emission rate of PM 10 (t/MWh)",
-        title="Emission rate of PM 10",
-    )
-    nmvoc: float = Field(
-        default=0.0,
-        ge=0,
-        description="Emission rate of NMVOC (t/MWh)",
-        title="Emission rate of NMVOC",
-    )
-    op1: float = Field(
-        default=0.0,
-        ge=0,
-        description="Emission rate of pollutant 1 (t/MWh)",
-        title="Emission rate of pollutant 1",
-    )
-    op2: float = Field(
-        default=0.0,
-        ge=0,
-        description="Emission rate of pollutant 2 (t/MWh)",
-        title="Emission rate of pollutant 2",
-    )
-    op3: float = Field(
-        default=0.0,
-        ge=0,
-        description="Emission rate of pollutant 3 (t/MWh)",
-        title="Emission rate of pollutant 3",
-    )
-    op4: float = Field(
-        default=0.0,
-        ge=0,
-        description="Emission rate of pollutant 4 (t/MWh)",
-        title="Emission rate of pollutant 4",
-    )
-    op5: float = Field(
-        default=0.0,
-        ge=0,
-        description="Emission rate of pollutant 5 (t/MWh)",
-        title="Emission rate of pollutant 5",
-    )
-
-
-# noinspection SpellCheckingInspection
-class Thermal870Properties(Thermal860Properties):
-    """
-    Thermal cluster configuration model for study in version 8.7 or above.
-    """
-
-    cost_generation: ThermalCostGeneration = Field(
-        default=ThermalCostGeneration.SET_MANUALLY,
-        alias="costgeneration",
-        description="Cost generation option",
-        title="Cost Generation",
-    )
-    efficiency: float = Field(
-        default=100.0,
-        ge=0,
-        le=100,
-        description="Efficiency (%)",
-        title="Efficiency",
-    )
-    # Even if `variableomcost` is a cost it could be negative.
-    variable_o_m_cost: float = Field(
-        default=0.0,
-        description="Operating and Maintenance Cost (€/MWh)",
-        alias="variableomcost",
-        title="Variable O&M Cost",
-    )
-
-
-class ThermalConfig(ThermalProperties, IgnoreCaseIdentifier):
-    """
-    Thermal properties with section ID.
-
-    Usage:
-
-    >>> from antarest.study.storage.rawstudy.model.filesystem.config.thermal import ThermalConfig
-
-    >>> cl = ThermalConfig(name="cluster 01!", group="Nuclear", co2=123)
-    >>> cl.id
-    'cluster 01'
-    >>> cl.group == ThermalClusterGroup.NUCLEAR
-    True
-    >>> cl.co2
-    123.0
-    >>> cl.nh3
-    Traceback (most recent call last):
-      ...
-    AttributeError: 'ThermalConfig' object has no attribute 'nh3'"""
-
-
-class Thermal860Config(Thermal860Properties, IgnoreCaseIdentifier):
-    """
-    Thermal properties for study in version 860
-
-    Usage:
-
-    >>> from antarest.study.storage.rawstudy.model.filesystem.config.thermal import Thermal860Config
-
-    >>> cl = Thermal860Config(name="cluster 01!", group="Nuclear", co2=123, nh3=456)
-    >>> cl.id
-    'cluster 01'
-    >>> cl.group == ThermalClusterGroup.NUCLEAR
-    True
-    >>> cl.co2
-    123.0
-    >>> cl.nh3
-    456.0
-    >>> cl.op1
-    0.0
-    """
-
-
-class Thermal870Config(Thermal870Properties, IgnoreCaseIdentifier):
-    """
-    Thermal properties for study in version 8.7 or above.
-
-    Usage:
-
-    >>> from antarest.study.storage.rawstudy.model.filesystem.config.thermal import Thermal870Config
-
-    >>> cl = Thermal870Config(name="cluster 01!", group="Nuclear", co2=123, nh3=456, efficiency=97)
-    >>> cl.id
-    'cluster 01'
-    >>> cl.group == ThermalClusterGroup.NUCLEAR
-    True
-    >>> cl.co2
-    123.0
-    >>> cl.nh3
-    456.0
-    >>> cl.op1
-    0.0
-    >>> cl.efficiency
-    97.0
-    >>> cl.variable_o_m_cost
-    0.0
-    >>> cl.cost_generation == ThermalCostGeneration.SET_MANUALLY
-    True
-    """
-
-
-# NOTE: In the following Union, it is important to place the most specific type first,
-# because the type matching generally occurs sequentially from left to right within the union.
-ThermalConfigType = Thermal870Config | Thermal860Config | ThermalConfig
-ThermalPropertiesType = Thermal870Properties | Thermal860Properties | ThermalProperties
-
-
-def get_thermal_config_cls(study_version: StudyVersion) -> t.Type[ThermalConfigType]:
-    """
-    Retrieves the thermal configuration class based on the study version.
-
-    Args:
-        study_version: The version of the study.
-
-    Returns:
-        The thermal configuration class.
-    """
-    if study_version >= 870:
-        return Thermal870Config
-    elif study_version == 860:
-        return Thermal860Config
-    else:
-        return ThermalConfig
-
-
-def create_thermal_properties(study_version: StudyVersion, data: Dict[str, Any]) -> ThermalPropertiesType:
-    """
-    Factory method to create thermal properties.
-
-    Args:
-        study_version: The version of the study.
-        data: The properties to be used to initialize the model.
-
-    Returns:
-        The thermal properties.
-
-    Raises:
-        ValueError: If the study version is not supported.
-    """
-    if study_version >= 870:
-        return Thermal870Properties.model_validate(data)
-    elif study_version == 860:
-        return Thermal860Properties.model_validate(data)
-    else:
-        return ThermalProperties.model_validate(data)
-
-
-def create_thermal_config(study_version: StudyVersion, **kwargs: Any) -> ThermalConfigType:
-    """
-    Factory method to create a thermal configuration model.
-
-    Args:
-        study_version: The version of the study.
-        **kwargs: The properties to be used to initialize the model.
-
-    Returns:
-        The thermal configuration model.
-
-    Raises:
-        ValueError: If the study version is not supported.
-    """
-    cls = get_thermal_config_cls(study_version)
-    return cls.model_validate(kwargs)
-=======
 def serialize_thermal_cluster(study_version: StudyVersion, cluster: ThermalCluster) -> dict[str, Any]:
     validate_thermal_cluster_against_version(study_version, cluster)
-    return ThermalClusterFileData.from_model(cluster).model_dump(by_alias=True, exclude_none=True)
->>>>>>> 964c1d80
+    return ThermalClusterFileData.from_model(cluster).model_dump(by_alias=True, exclude_none=True)