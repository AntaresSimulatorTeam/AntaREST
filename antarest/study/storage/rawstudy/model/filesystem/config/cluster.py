--- conflicted
+++ resolved
@@ -16,13 +16,6 @@
 In the near future, this set of classes may be used for solar, wind and hydro clusters.
 """
 
-<<<<<<< HEAD
-import functools
-import typing as t
-from typing import Any
-
-=======
->>>>>>> 9ce0647e
 from pydantic import Field
 
 from antarest.core.serde import AntaresBaseModel
