# Copyright (c) 2025, RTE (https://www.rte-france.com)
#
# See AUTHORS.txt
#
# This Source Code Form is subject to the terms of the Mozilla Public
# License, v. 2.0. If a copy of the MPL was not distributed with this
# file, You can obtain one at http://mozilla.org/MPL/2.0/.
#
# SPDX-License-Identifier: MPL-2.0
#
# This file is part of the Antares project.

"""
Common properties related to thermal and renewable clusters, and short-term storage.

In the near future, this set of classes may be used for solar, wind and hydro clusters.
"""

<<<<<<< HEAD
import functools
import typing as t
from typing import Any

from pydantic import Field

from antarest.core.serde import AntaresBaseModel
from antarest.study.storage.rawstudy.model.filesystem.config.field_validators import ItemName
=======
from pydantic import Field

from antarest.core.serde import AntaresBaseModel
from antarest.study.storage.rawstudy.model.filesystem.config.validation import ItemName
>>>>>>> 964c1d80


class ItemProperties(
    AntaresBaseModel,
    extra="forbid",
    validate_assignment=True,
    populate_by_name=True,
):
    """
    Common properties related to thermal and renewable clusters, and short-term storage.
    """

    name: ItemName


class ClusterProperties(ItemProperties):
    """
    Properties of a thermal or renewable cluster read from the configuration files.

    Usage:

    >>> from antarest.study.storage.rawstudy.model.filesystem.config.cluster import ClusterProperties

    >>> cl1 = ClusterProperties(name="cluster-01", group="group-A", enabled=True, unit_count=2, nominal_capacity=100)
    >>> (cl1.installed_capacity, cl1.enabled_capacity)
    (200.0, 200.0)

    >>> cl2 = ClusterProperties(name="cluster-01", group="group-A", enabled=False, unit_count=2, nominal_capacity=100)
    >>> (cl2.installed_capacity, cl2.enabled_capacity)
    (200.0, 0.0)
    """

    # Activity status:
    # - True: the plant may generate.
    # - False: not yet commissioned, moth-balled, etc.
    enabled: bool = Field(default=True, description="Activity status", title="Enabled")

    # noinspection SpellCheckingInspection
    unit_count: int = Field(
        default=1,
        ge=1,
        description="Unit count",
        alias="unitcount",
        title="Unit Count",
    )

    # noinspection SpellCheckingInspection
    nominal_capacity: float = Field(
        default=0.0,
        ge=0,
        description="Nominal capacity (MW per unit)",
        alias="nominalcapacity",
        title="Nominal Capacity",
    )

    @property
    def installed_capacity(self) -> float:
        # fields may contain `None` values if they are turned into `Optional` fields
        if self.unit_count is None or self.nominal_capacity is None:
            return 0.0
        return self.unit_count * self.nominal_capacity

    @property
    def enabled_capacity(self) -> float:
        # fields may contain `None` values if they are turned into `Optional` fields
        if self.enabled is None or self.installed_capacity is None:
            return 0.0
        return self.enabled * self.installed_capacity<|MERGE_RESOLUTION|>--- conflicted
+++ resolved
@@ -16,21 +16,10 @@
 In the near future, this set of classes may be used for solar, wind and hydro clusters.
 """
 
-<<<<<<< HEAD
-import functools
-import typing as t
-from typing import Any
-
-from pydantic import Field
-
-from antarest.core.serde import AntaresBaseModel
-from antarest.study.storage.rawstudy.model.filesystem.config.field_validators import ItemName
-=======
 from pydantic import Field
 
 from antarest.core.serde import AntaresBaseModel
 from antarest.study.storage.rawstudy.model.filesystem.config.validation import ItemName
->>>>>>> 964c1d80
 
 
 class ItemProperties(
