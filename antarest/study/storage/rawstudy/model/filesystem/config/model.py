--- conflicted
+++ resolved
@@ -14,12 +14,8 @@
 import typing as t
 from pathlib import Path
 
-<<<<<<< HEAD
 from antares.study.version import StudyVersion
-from pydantic import BaseModel, Field, field_serializer, field_validator, model_validator
-=======
-from pydantic import Field, model_validator
->>>>>>> 85bf8708
+from pydantic import Field, field_serializer, field_validator, model_validator
 
 from antarest.core.serialization import AntaresBaseModel
 from antarest.core.utils.utils import DTO
