--- conflicted
+++ resolved
@@ -26,21 +26,8 @@
 from antarest.study.business.model.renewable_cluster_model import RenewableCluster
 from antarest.study.business.model.sts_model import STStorage
 from antarest.study.business.model.thermal_cluster_model import ThermalCluster
-<<<<<<< HEAD
-from antarest.study.model import StudyVersionInt
-
-from .binding_constraint import (
-    DEFAULT_GROUP,
-    DEFAULT_OPERATOR,
-    DEFAULT_TIMESTEP,
-    BindingConstraintFrequency,
-    BindingConstraintOperator,
-)
-=======
 from antarest.study.model import STUDY_VERSION_8_7, StudyVersionInt
 
-from .st_storage import STStorageConfigType
->>>>>>> 86fe2ce0
 from .validation import extract_filtering, study_version_context
 
 
