--- conflicted
+++ resolved
@@ -10,10 +10,6 @@
 #
 # This file is part of the Antares project.
 
-<<<<<<< HEAD
-import typing as t
-=======
->>>>>>> 964c1d80
 from pathlib import Path
 from typing import Any, Dict, List, MutableMapping, Optional, Set
 
@@ -110,11 +106,7 @@
     filters_synthesis: List[str] = ALL
     filters_year: List[str] = ALL
 
-<<<<<<< HEAD
-    def get_areas(self, all_areas: t.List[str]) -> t.List[str]:
-=======
     def get_areas(self, all_areas: List[str]) -> List[str]:
->>>>>>> 964c1d80
         areas = self.areas or []
         if self.inverted_set:
             areas = list(set(all_areas).difference(set(areas)))
