--- conflicted
+++ resolved
@@ -11,11 +11,7 @@
 # This file is part of the Antares project.
 
 import re
-<<<<<<< HEAD
-import typing as t
-=======
 from typing import Any, Mapping, MutableMapping
->>>>>>> 964c1d80
 
 from pydantic import Field, model_validator
 from typing_extensions import override
