--- conflicted
+++ resolved
@@ -9,13 +9,8 @@
 # SPDX-License-Identifier: MPL-2.0
 #
 # This file is part of the Antares project.
-<<<<<<< HEAD
 import re
-import typing as t
-=======
-
 from typing import Any, Mapping, MutableMapping
->>>>>>> 1f78ca72
 
 from pydantic import Field, model_validator
 
