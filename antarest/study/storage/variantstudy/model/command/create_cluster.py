--- conflicted
+++ resolved
@@ -10,11 +10,7 @@
 #
 # This file is part of the Antares project.
 import typing as t
-<<<<<<< HEAD
-from typing import Any, Dict, Final, List
-=======
 from typing import Any, Dict, Final, List, Optional, Tuple
->>>>>>> 9ce0647e
 
 from pydantic import Field, model_validator
 from pydantic_core.core_schema import ValidationInfo
