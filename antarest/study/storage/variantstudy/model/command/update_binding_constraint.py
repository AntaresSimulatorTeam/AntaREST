--- conflicted
+++ resolved
@@ -156,13 +156,8 @@
         # rename matrices if the operator has changed for version >= 870
         if self.operator and study_data.config.version >= 870:
             existing_operator = BindingConstraintOperator(actual_cfg.get("operator"))
-<<<<<<< HEAD
-            new_operator = BindingConstraintOperator(self.operator)
+            new_operator = self.operator
             update_matrices_names(study_data, self.id, existing_operator, new_operator)
-=======
-            new_operator = self.operator
-            _update_matrices_names(study_data, self.id, existing_operator, new_operator)
->>>>>>> 66f7b317
 
         self._apply_config(study_data.config)
 
