--- conflicted
+++ resolved
@@ -60,17 +60,14 @@
     CREATE_USER_RESOURCE = "create_user_resource"
     REMOVE_USER_RESOURCE = "remove_user_resource"
     REMOVE_XPANSION_CONFIGURATION = "remove_xpansion_configuration"
-<<<<<<< HEAD
-    CREATE_XPANSION_CANDIDATE = "create_xpansion_candidate"
-    REMOVE_XPANSION_CANDIDATE = "remove_xpansion_candidate"
-    UPDATE_XPANSION_CANDIDATE = "update_xpansion_candidate"
-=======
     REMOVE_XPANSION_RESOURCE = "remove_xpansion_resource"
     CREATE_XPANSION_CONFIGURATION = "create_xpansion_configuration"
     CREATE_XPANSION_CAPACITY = "create_xpansion_capacity"
     CREATE_XPANSION_WEIGHT = "create_xpansion_weight"
     CREATE_XPANSION_CONSTRAINT = "create_xpansion_constraint"
->>>>>>> 239c2df5
+    CREATE_XPANSION_CANDIDATE = "create_xpansion_candidate"
+    REMOVE_XPANSION_CANDIDATE = "remove_xpansion_candidate"
+    UPDATE_XPANSION_CANDIDATE = "update_xpansion_candidate"
 
 
 def is_url_writeable(user_node: User, url: List[str]) -> bool:
