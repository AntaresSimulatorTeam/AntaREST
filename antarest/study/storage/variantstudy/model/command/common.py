# Copyright (c) 2025, RTE (https://www.rte-france.com)
#
# See AUTHORS.txt
#
# This Source Code Form is subject to the terms of the Mozilla Public
# License, v. 2.0. If a copy of the MPL was not distributed with this
# file, You can obtain one at http://mozilla.org/MPL/2.0/.
#
# SPDX-License-Identifier: MPL-2.0
#
# This file is part of the Antares project.

from dataclasses import dataclass
from enum import Enum
from typing import Any, Callable, Generic, List, TypeVar

from antares.study.version import StudyVersion

from antarest.study.storage.rawstudy.model.filesystem.config.identifier import transform_name_to_id
from antarest.study.storage.rawstudy.model.filesystem.root.user.user import User


@dataclass(frozen=True)
class CommandOutput:
    status: bool
    message: str
    # If the command cannot guarantee the study config is still valid after it was applied, this should be set to True.
    should_invalidate_cache: bool = False


def command_failed(message: str) -> CommandOutput:
    return CommandOutput(False, message)


def command_succeeded(message: str, should_invalidate_cache: bool = False) -> CommandOutput:
    return CommandOutput(True, message, should_invalidate_cache)


class FilteringOptions:
    FILTER_SYNTHESIS: str = "hourly, daily, weekly, monthly, annual"
    FILTER_YEAR_BY_YEAR: str = "hourly, daily, weekly, monthly, annual"


class CommandName(Enum):
    CREATE_AREA = "create_area"
    UPDATE_AREAS_PROPERTIES = "update_areas_properties"
    UPDATE_AREA_UI = "update_area_ui"
    REMOVE_AREA = "remove_area"
    CREATE_DISTRICT = "create_district"
    REMOVE_DISTRICT = "remove_district"
    CREATE_LINK = "create_link"
    UPDATE_LINK = "update_link"
    REMOVE_LINK = "remove_link"
    CREATE_BINDING_CONSTRAINT = "create_binding_constraint"
    UPDATE_BINDING_CONSTRAINT = "update_binding_constraint"
    REMOVE_BINDING_CONSTRAINT = "remove_binding_constraint"
    UPDATE_BINDING_CONSTRAINTS = "update_binding_constraints"
    REMOVE_MULTIPLE_BINDING_CONSTRAINTS = "remove_multiple_binding_constraints"
    CREATE_THERMAL_CLUSTER = "create_cluster"
    REMOVE_THERMAL_CLUSTER = "remove_cluster"
    UPDATE_THERMAL_CLUSTERS = "update_thermal_clusters"
    CREATE_RENEWABLES_CLUSTER = "create_renewables_cluster"
    REMOVE_RENEWABLES_CLUSTER = "remove_renewables_cluster"
    UPDATE_RENEWABLES_CLUSTERS = "update_renewables_clusters"
    CREATE_ST_STORAGE = "create_st_storage"
    CREATE_ST_STORAGE_ADDITIONAL_CONSTRAINTS = "create_st_storage_additional_constraints"
    REMOVE_ST_STORAGE = "remove_st_storage"
    REMOVE_MULTIPLE_ST_STORAGE_ADDITIONAL_CONSTRAINTS = "remove_st_storage_additional_constraints"
    UPDATE_ST_STORAGES = "update_st_storages"
    UPDATE_ST_STORAGE_ADDITIONAL_CONSTRAINTS = "update_st_storage_additional_constraints"
    UPDATE_HYDRO_PROPERTIES = "update_hydro_properties"
    UPDATE_INFLOW_STRUCTURE = "update_inflow_structure"
    REPLACE_MATRIX = "replace_matrix"
    UPDATE_CONFIG = "update_config"
    UPDATE_COMMENTS = "update_comments"
    UPDATE_FILE = "update_file"
    UPDATE_DISTRICT = "update_district"
    UPDATE_PLAYLIST = "update_playlist"
    UPDATE_SCENARIO_BUILDER = "update_scenario_builder"
    GENERATE_THERMAL_CLUSTER_TIMESERIES = "generate_thermal_cluster_timeseries"
    CREATE_USER_RESOURCE = "create_user_resource"
    REMOVE_USER_RESOURCE = "remove_user_resource"
    REMOVE_XPANSION_CONFIGURATION = "remove_xpansion_configuration"
    REMOVE_XPANSION_RESOURCE = "remove_xpansion_resource"
    CREATE_XPANSION_CONFIGURATION = "create_xpansion_configuration"
    CREATE_XPANSION_CAPACITY = "create_xpansion_capacity"
    CREATE_XPANSION_WEIGHT = "create_xpansion_weight"
    CREATE_XPANSION_CONSTRAINT = "create_xpansion_constraint"
    CREATE_XPANSION_CANDIDATE = "create_xpansion_candidate"
    REMOVE_XPANSION_CANDIDATE = "remove_xpansion_candidate"
    REPLACE_XPANSION_CANDIDATE = "replace_xpansion_candidate"
    UPDATE_XPANSION_SETTINGS = "update_xpansion_settings"
    UPDATE_GENERAL_CONFIG = "update_general_config"
    UPDATE_OPTIMIZATION_PREFERENCES = "update_optimization_preferences"
<<<<<<< HEAD
    UPDATE_ADEQUACY_PATCH_PARAMETERS = "update_adequacy_patch_parameters"
=======
    UPDATE_ADVANCED_PARAMETERS = "update_advanced_parameters"
>>>>>>> 911be370


def is_url_writeable(user_node: User, url: List[str]) -> bool:
    return url[0] not in [file.filename for file in user_node.registered_files]


T = TypeVar("T")


class IdMapping(Generic[T]):
    """
    This utility class performs several things:
        - It validates a file data: `data` via `func` and `study_version`
        - It constructs a mapping from the object id to the validated data
    """

    def __init__(
        self, func: Callable[[StudyVersion, Any], T], data: dict[str, dict[str, Any]], study_version: StudyVersion
    ) -> None:
        self.id_mapping: dict[str, tuple[str, T]] = {
            transform_name_to_id(k): (k, func(study_version, v)) for k, v in data.items()
        }

    def asserts_id_exists(self, id: str) -> bool:
        return id in self.id_mapping

    def get_key_and_properties(self, id: str) -> tuple[str, T]:
        return self.id_mapping[id]<|MERGE_RESOLUTION|>--- conflicted
+++ resolved
@@ -92,11 +92,8 @@
     UPDATE_XPANSION_SETTINGS = "update_xpansion_settings"
     UPDATE_GENERAL_CONFIG = "update_general_config"
     UPDATE_OPTIMIZATION_PREFERENCES = "update_optimization_preferences"
-<<<<<<< HEAD
+    UPDATE_ADVANCED_PARAMETERS = "update_advanced_parameters"
     UPDATE_ADEQUACY_PATCH_PARAMETERS = "update_adequacy_patch_parameters"
-=======
-    UPDATE_ADVANCED_PARAMETERS = "update_advanced_parameters"
->>>>>>> 911be370
 
 
 def is_url_writeable(user_node: User, url: List[str]) -> bool:
