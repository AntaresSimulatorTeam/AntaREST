# Copyright (c) 2025, RTE (https://www.rte-france.com)
#
# See AUTHORS.txt
#
# This Source Code Form is subject to the terms of the Mozilla Public
# License, v. 2.0. If a copy of the MPL was not distributed with this
# file, You can obtain one at http://mozilla.org/MPL/2.0/.
#
# SPDX-License-Identifier: MPL-2.0
#
# This file is part of the Antares project.

from dataclasses import dataclass
from enum import Enum
from typing import Any, Callable, Generic, List, TypeVar

from antares.study.version import StudyVersion

from antarest.study.storage.rawstudy.model.filesystem.config.identifier import transform_name_to_id
from antarest.study.storage.rawstudy.model.filesystem.root.user.user import User


@dataclass(frozen=True)
class CommandOutput:
    status: bool
    message: str
    # If the command cannot guarantee the study config is still valid after it was applied, this should be set to True.
    should_invalidate_cache: bool = False


def command_failed(message: str) -> CommandOutput:
    return CommandOutput(False, message)


def command_succeeded(message: str, should_invalidate_cache: bool = False) -> CommandOutput:
    return CommandOutput(True, message, should_invalidate_cache)


class FilteringOptions:
    FILTER_SYNTHESIS: str = "hourly, daily, weekly, monthly, annual"
    FILTER_YEAR_BY_YEAR: str = "hourly, daily, weekly, monthly, annual"


class CommandName(Enum):
    CREATE_AREA = "create_area"
    UPDATE_AREAS_PROPERTIES = "update_areas_properties"
    UPDATE_AREA_UI = "update_area_ui"
    REMOVE_AREA = "remove_area"
    CREATE_DISTRICT = "create_district"
    REMOVE_DISTRICT = "remove_district"
    CREATE_LINK = "create_link"
    UPDATE_LINK = "update_link"
    REMOVE_LINK = "remove_link"
    CREATE_BINDING_CONSTRAINT = "create_binding_constraint"
    UPDATE_BINDING_CONSTRAINT = "update_binding_constraint"
    REMOVE_BINDING_CONSTRAINT = "remove_binding_constraint"
    UPDATE_BINDING_CONSTRAINTS = "update_binding_constraints"
    REMOVE_MULTIPLE_BINDING_CONSTRAINTS = "remove_multiple_binding_constraints"
    CREATE_THERMAL_CLUSTER = "create_cluster"
    REMOVE_THERMAL_CLUSTER = "remove_cluster"
    UPDATE_THERMAL_CLUSTERS = "update_thermal_clusters"
    CREATE_RENEWABLES_CLUSTER = "create_renewables_cluster"
    REMOVE_RENEWABLES_CLUSTER = "remove_renewables_cluster"
    UPDATE_RENEWABLES_CLUSTERS = "update_renewables_clusters"
    CREATE_ST_STORAGE = "create_st_storage"
    REMOVE_ST_STORAGE = "remove_st_storage"
    UPDATE_ST_STORAGES = "update_st_storages"
    UPDATE_HYDRO_PROPERTIES = "update_hydro_properties"
    UPDATE_INFLOW_STRUCTURE = "update_inflow_structure"
    REPLACE_MATRIX = "replace_matrix"
    UPDATE_CONFIG = "update_config"
    UPDATE_COMMENTS = "update_comments"
    UPDATE_FILE = "update_file"
    UPDATE_DISTRICT = "update_district"
    UPDATE_PLAYLIST = "update_playlist"
    UPDATE_SCENARIO_BUILDER = "update_scenario_builder"
    GENERATE_THERMAL_CLUSTER_TIMESERIES = "generate_thermal_cluster_timeseries"
    CREATE_USER_RESOURCE = "create_user_resource"
    REMOVE_USER_RESOURCE = "remove_user_resource"
    REMOVE_XPANSION_CONFIGURATION = "remove_xpansion_configuration"
    REMOVE_XPANSION_RESOURCE = "remove_xpansion_resource"
    CREATE_XPANSION_CONFIGURATION = "create_xpansion_configuration"
    CREATE_XPANSION_CAPACITY = "create_xpansion_capacity"
    CREATE_XPANSION_WEIGHT = "create_xpansion_weight"
    CREATE_XPANSION_CONSTRAINT = "create_xpansion_constraint"
    CREATE_XPANSION_CANDIDATE = "create_xpansion_candidate"
    REMOVE_XPANSION_CANDIDATE = "remove_xpansion_candidate"
    REPLACE_XPANSION_CANDIDATE = "replace_xpansion_candidate"
    UPDATE_XPANSION_SETTINGS = "update_xpansion_settings"
<<<<<<< HEAD
    UPDATE_GENERAL_CONFIG = "update_general_config"
=======
    UPDATE_OPTIMIZATION_PREFERENCES = "update_optimization_preferences"
>>>>>>> c5ed3e30


def is_url_writeable(user_node: User, url: List[str]) -> bool:
    return url[0] not in [file.filename for file in user_node.registered_files]


T = TypeVar("T")


class IdMapping(Generic[T]):
    """
    This utility class performs several things:
        - It validates a file data: `data` via `func` and `study_version`
        - It constructs a mapping from the object id to the validated data
    """

    def __init__(
        self, func: Callable[[StudyVersion, Any], T], data: dict[str, dict[str, Any]], study_version: StudyVersion
    ) -> None:
        self.id_mapping: dict[str, tuple[str, T]] = {
            transform_name_to_id(k): (k, func(study_version, v)) for k, v in data.items()
        }

    def asserts_id_exists(self, id: str) -> bool:
        return id in self.id_mapping

    def get_key_and_properties(self, id: str) -> tuple[str, T]:
        return self.id_mapping[id]<|MERGE_RESOLUTION|>--- conflicted
+++ resolved
@@ -87,11 +87,8 @@
     REMOVE_XPANSION_CANDIDATE = "remove_xpansion_candidate"
     REPLACE_XPANSION_CANDIDATE = "replace_xpansion_candidate"
     UPDATE_XPANSION_SETTINGS = "update_xpansion_settings"
-<<<<<<< HEAD
     UPDATE_GENERAL_CONFIG = "update_general_config"
-=======
     UPDATE_OPTIMIZATION_PREFERENCES = "update_optimization_preferences"
->>>>>>> c5ed3e30
 
 
 def is_url_writeable(user_node: User, url: List[str]) -> bool:
