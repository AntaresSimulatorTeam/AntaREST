from typing import Any

from antarest.core.custom_types import JSON
from antarest.study.storage.rawstudy.model.filesystem.factory import FileStudy
from antarest.study.storage.variantstudy.model.command.common import (
    CommandOutput,
    CommandName,
)
from antarest.study.storage.variantstudy.model.command.icommand import ICommand


class RemoveArea(ICommand):
    id: str

    def __init__(self, **data: Any) -> None:
        super().__init__(
            command_name=CommandName.REMOVE_AREA, version=1, **data
        )
<<<<<<< HEAD

    def apply(
        self, study_data: FileStudy, command_context: CommandContext
    ) -> CommandOutput:

        study_data.tree.delete(["input", "areas", self.id])

        study_data.tree.delete(["input", "hydro", "allocation", self.id])
        study_data.tree.delete(
            ["input", "hydro", "common", "capacity", f"maxpower_{self.id}"]
        )
        study_data.tree.delete(
            ["input", "hydro", "common", "capacity", f"reservoir_{self.id}"]
        )
        study_data.tree.delete(["input", "hydro", "prepro", self.id])
        study_data.tree.delete(["input", "hydro", "series", self.id])
        study_data.tree.delete(
            ["input", "hydro", "hydro", "inter-daily-breakdown", self.id]
        )
        study_data.tree.delete(
            ["input", "hydro", "hydro", "intra-daily-modulation", self.id]
        )
        study_data.tree.delete(
            ["input", "hydro", "hydro", "inter-monthly-breakdown", self.id]
        )
        study_data.tree.delete(["input", "load", "prepro", self.id])
        study_data.tree.delete(["input", "load", "series", f"load_{self.id}"])
        study_data.tree.delete(["input", "misc-gen", f"miscgen-{self.id}"])
        study_data.tree.delete(["input", "reserves", self.id])
        study_data.tree.delete(["input", "solar", "prepro", self.id])
        study_data.tree.delete(
            ["input", "solar", "series", f"solar_{self.id}"]
        )
        study_data.tree.delete(["input", "thermal", "clusters", self.id])
        study_data.tree.delete(
            ["input", "thermal", "areas", "unserverdenergycost", self.id]
        )
        study_data.tree.delete(
            ["input", "thermal", "areas", "spilledenergycost", self.id]
        )
        study_data.tree.delete(["input", "wind", "prepro", self.id])
        study_data.tree.delete(["input", "wind", "series", f"wind_{self.id}"])
        study_data.tree.delete(["input", "links", self.id])

        if study_data.config.version > 650:
            study_data.tree.delete(
                [
                    "input",
                    "hydro",
                    "hydro",
                    "initialize reservoir date",
                    self.id,
                ]
            )
            study_data.tree.delete(
                [
                    "input",
                    "hydro",
                    "hydro",
                    "leeway low",
                    self.id,
                ]
            )
            study_data.tree.delete(
                [
                    "input",
                    "hydro",
                    "hydro",
                    "leeway up",
                    self.id,
                ]
            )
            study_data.tree.delete(
                [
                    "input",
                    "hydro",
                    "hydro",
                    "pumping efficiency",
                    self.id,
                ]
            )
            study_data.tree.delete(
                [
                    "input",
                    "hydro",
                    "common",
                    "capacity",
                    f"creditmodulations_{self.id}",
                ]
            )
            study_data.tree.delete(
                [
                    "input",
                    "hydro",
                    "common",
                    "capacity",
                    f"inflowPattern_{self.id}",
                ]
            )
            study_data.tree.delete(
                [
                    "input",
                    "hydro",
                    "common",
                    "capacity",
                    f"waterValues_{self.id}",
                ]
            )

        del study_data.config.areas[self.id]
        for area_name in study_data.config.areas.keys():
            study_data.tree.delete(["input", "links", area_name, self.id])

        new_area_data: JSON = {
            "input": {
                "areas": {
                    "list": study_data.config.areas.keys(),
                }
            }
        }
        study_data.tree.save(new_area_data)

=======

    def apply(self, study_data: FileStudy) -> CommandOutput:

        study_data.tree.delete(["input", "areas", self.id])

        study_data.tree.delete(["input", "hydro", "allocation", self.id])
        study_data.tree.delete(
            ["input", "hydro", "common", "capacity", f"maxpower_{self.id}"]
        )
        study_data.tree.delete(
            ["input", "hydro", "common", "capacity", f"reservoir_{self.id}"]
        )
        study_data.tree.delete(["input", "hydro", "prepro", self.id])
        study_data.tree.delete(["input", "hydro", "series", self.id])
        study_data.tree.delete(
            ["input", "hydro", "hydro", "inter-daily-breakdown", self.id]
        )
        study_data.tree.delete(
            ["input", "hydro", "hydro", "intra-daily-modulation", self.id]
        )
        study_data.tree.delete(
            ["input", "hydro", "hydro", "inter-monthly-breakdown", self.id]
        )
        study_data.tree.delete(["input", "load", "prepro", self.id])
        study_data.tree.delete(["input", "load", "series", f"load_{self.id}"])
        study_data.tree.delete(["input", "misc-gen", f"miscgen-{self.id}"])
        study_data.tree.delete(["input", "reserves", self.id])
        study_data.tree.delete(["input", "solar", "prepro", self.id])
        study_data.tree.delete(
            ["input", "solar", "series", f"solar_{self.id}"]
        )
        study_data.tree.delete(["input", "thermal", "clusters", self.id])
        study_data.tree.delete(
            ["input", "thermal", "areas", "unserverdenergycost", self.id]
        )
        study_data.tree.delete(
            ["input", "thermal", "areas", "spilledenergycost", self.id]
        )
        study_data.tree.delete(["input", "wind", "prepro", self.id])
        study_data.tree.delete(["input", "wind", "series", f"wind_{self.id}"])
        study_data.tree.delete(["input", "links", self.id])

        if study_data.config.version > 650:
            study_data.tree.delete(
                [
                    "input",
                    "hydro",
                    "hydro",
                    "initialize reservoir date",
                    self.id,
                ]
            )
            study_data.tree.delete(
                [
                    "input",
                    "hydro",
                    "hydro",
                    "leeway low",
                    self.id,
                ]
            )
            study_data.tree.delete(
                [
                    "input",
                    "hydro",
                    "hydro",
                    "leeway up",
                    self.id,
                ]
            )
            study_data.tree.delete(
                [
                    "input",
                    "hydro",
                    "hydro",
                    "pumping efficiency",
                    self.id,
                ]
            )
            study_data.tree.delete(
                [
                    "input",
                    "hydro",
                    "common",
                    "capacity",
                    f"creditmodulations_{self.id}",
                ]
            )
            study_data.tree.delete(
                [
                    "input",
                    "hydro",
                    "common",
                    "capacity",
                    f"inflowPattern_{self.id}",
                ]
            )
            study_data.tree.delete(
                [
                    "input",
                    "hydro",
                    "common",
                    "capacity",
                    f"waterValues_{self.id}",
                ]
            )

        del study_data.config.areas[self.id]
        for area_name in study_data.config.areas.keys():
            study_data.tree.delete(["input", "links", area_name, self.id])

        new_area_data: JSON = {
            "input": {
                "areas": {
                    "list": study_data.config.areas.keys(),
                }
            }
        }
        study_data.tree.save(new_area_data)

>>>>>>> f89f8e1d
        return CommandOutput(status=True, message=f"Area '{self.id}' deleted")

    def revert(self, study_data: FileStudy) -> CommandOutput:
        raise NotImplementedError()<|MERGE_RESOLUTION|>--- conflicted
+++ resolved
@@ -16,130 +16,6 @@
         super().__init__(
             command_name=CommandName.REMOVE_AREA, version=1, **data
         )
-<<<<<<< HEAD
-
-    def apply(
-        self, study_data: FileStudy, command_context: CommandContext
-    ) -> CommandOutput:
-
-        study_data.tree.delete(["input", "areas", self.id])
-
-        study_data.tree.delete(["input", "hydro", "allocation", self.id])
-        study_data.tree.delete(
-            ["input", "hydro", "common", "capacity", f"maxpower_{self.id}"]
-        )
-        study_data.tree.delete(
-            ["input", "hydro", "common", "capacity", f"reservoir_{self.id}"]
-        )
-        study_data.tree.delete(["input", "hydro", "prepro", self.id])
-        study_data.tree.delete(["input", "hydro", "series", self.id])
-        study_data.tree.delete(
-            ["input", "hydro", "hydro", "inter-daily-breakdown", self.id]
-        )
-        study_data.tree.delete(
-            ["input", "hydro", "hydro", "intra-daily-modulation", self.id]
-        )
-        study_data.tree.delete(
-            ["input", "hydro", "hydro", "inter-monthly-breakdown", self.id]
-        )
-        study_data.tree.delete(["input", "load", "prepro", self.id])
-        study_data.tree.delete(["input", "load", "series", f"load_{self.id}"])
-        study_data.tree.delete(["input", "misc-gen", f"miscgen-{self.id}"])
-        study_data.tree.delete(["input", "reserves", self.id])
-        study_data.tree.delete(["input", "solar", "prepro", self.id])
-        study_data.tree.delete(
-            ["input", "solar", "series", f"solar_{self.id}"]
-        )
-        study_data.tree.delete(["input", "thermal", "clusters", self.id])
-        study_data.tree.delete(
-            ["input", "thermal", "areas", "unserverdenergycost", self.id]
-        )
-        study_data.tree.delete(
-            ["input", "thermal", "areas", "spilledenergycost", self.id]
-        )
-        study_data.tree.delete(["input", "wind", "prepro", self.id])
-        study_data.tree.delete(["input", "wind", "series", f"wind_{self.id}"])
-        study_data.tree.delete(["input", "links", self.id])
-
-        if study_data.config.version > 650:
-            study_data.tree.delete(
-                [
-                    "input",
-                    "hydro",
-                    "hydro",
-                    "initialize reservoir date",
-                    self.id,
-                ]
-            )
-            study_data.tree.delete(
-                [
-                    "input",
-                    "hydro",
-                    "hydro",
-                    "leeway low",
-                    self.id,
-                ]
-            )
-            study_data.tree.delete(
-                [
-                    "input",
-                    "hydro",
-                    "hydro",
-                    "leeway up",
-                    self.id,
-                ]
-            )
-            study_data.tree.delete(
-                [
-                    "input",
-                    "hydro",
-                    "hydro",
-                    "pumping efficiency",
-                    self.id,
-                ]
-            )
-            study_data.tree.delete(
-                [
-                    "input",
-                    "hydro",
-                    "common",
-                    "capacity",
-                    f"creditmodulations_{self.id}",
-                ]
-            )
-            study_data.tree.delete(
-                [
-                    "input",
-                    "hydro",
-                    "common",
-                    "capacity",
-                    f"inflowPattern_{self.id}",
-                ]
-            )
-            study_data.tree.delete(
-                [
-                    "input",
-                    "hydro",
-                    "common",
-                    "capacity",
-                    f"waterValues_{self.id}",
-                ]
-            )
-
-        del study_data.config.areas[self.id]
-        for area_name in study_data.config.areas.keys():
-            study_data.tree.delete(["input", "links", area_name, self.id])
-
-        new_area_data: JSON = {
-            "input": {
-                "areas": {
-                    "list": study_data.config.areas.keys(),
-                }
-            }
-        }
-        study_data.tree.save(new_area_data)
-
-=======
 
     def apply(self, study_data: FileStudy) -> CommandOutput:
 
@@ -260,7 +136,6 @@
         }
         study_data.tree.save(new_area_data)
 
->>>>>>> f89f8e1d
         return CommandOutput(status=True, message=f"Area '{self.id}' deleted")
 
     def revert(self, study_data: FileStudy) -> CommandOutput:
