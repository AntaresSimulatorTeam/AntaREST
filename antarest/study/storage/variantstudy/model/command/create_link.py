# Copyright (c) 2024, RTE (https://www.rte-france.com)
#
# See AUTHORS.txt
#
# This Source Code Form is subject to the terms of the Mozilla Public
# License, v. 2.0. If a copy of the MPL was not distributed with this
# file, You can obtain one at http://mozilla.org/MPL/2.0/.
#
# SPDX-License-Identifier: MPL-2.0
#
# This file is part of the Antares project.
<<<<<<< HEAD
from abc import ABCMeta
=======
>>>>>>> 4a8f05b9
from typing import Any, Dict, List, Optional, Tuple, Union, cast

from antares.study.version import StudyVersion
from pydantic import ValidationInfo, field_validator, model_validator

from antarest.core.utils.utils import assert_this
from antarest.matrixstore.model import MatrixData
from antarest.study.business.model.link_model import LinkInternal
from antarest.study.model import STUDY_VERSION_8_2
from antarest.study.storage.rawstudy.model.filesystem.config.model import FileStudyTreeConfig, Link
from antarest.study.storage.rawstudy.model.filesystem.factory import FileStudy
from antarest.study.storage.variantstudy.business.utils import strip_matrix_protocol, validate_matrix
from antarest.study.storage.variantstudy.model.command.common import CommandName, CommandOutput, FilteringOptions
from antarest.study.storage.variantstudy.model.command.icommand import MATCH_SIGNATURE_SEPARATOR, ICommand
from antarest.study.storage.variantstudy.model.command.replace_matrix import ReplaceMatrix
from antarest.study.storage.variantstudy.model.command.update_config import UpdateConfig
from antarest.study.storage.variantstudy.model.command_listener.command_listener import ICommandListener
from antarest.study.storage.variantstudy.model.model import CommandDTO

MATRIX_ATTRIBUTES = ["series", "direct", "indirect"]

<<<<<<< HEAD
=======
class CreateLink(ICommand):
    """
    Command used to create a link between two areas.
    """

    # Overloaded metadata
    # ===================
>>>>>>> 4a8f05b9

class AbstractLinkCommand(ICommand, metaclass=ABCMeta):
    command_name: CommandName

    # Command parameters
    # ==================

    area1: str
    area2: str
    parameters: Optional[Dict[str, Any]] = None
    series: Optional[Union[List[List[MatrixData]], str]] = None
    direct: Optional[Union[List[List[MatrixData]], str]] = None
    indirect: Optional[Union[List[List[MatrixData]], str]] = None

    @field_validator("series", "direct", "indirect", mode="before")
    def validate_series(
        cls, v: Optional[Union[List[List[MatrixData]], str]], values: Union[Dict[str, Any], ValidationInfo]
    ) -> Optional[Union[List[List[MatrixData]], str]]:
        new_values = values if isinstance(values, dict) else values.data
        return validate_matrix(v, new_values) if v is not None else v

    @model_validator(mode="after")
    def validate_areas(self) -> "AbstractLinkCommand":
        if self.area1 == self.area2:
            raise ValueError("Cannot create link on same node")
        return self

    def to_dto(self) -> CommandDTO:
        args = {
            "area1": self.area1,
            "area2": self.area2,
            "parameters": self.parameters,
        }
        for attr in MATRIX_ATTRIBUTES:
            if value := getattr(self, attr, None):
                args[attr] = strip_matrix_protocol(value)
        return CommandDTO(
            action=self.command_name.value,
            args=args,
        )

    def match(self, other: ICommand, equal: bool = False) -> bool:
        if not isinstance(other, CreateLink):
            return False
        simple_match = self.area1 == other.area1 and self.area2 == other.area2
        if not equal:
            return simple_match
        return (
            simple_match
            and self.parameters == other.parameters
            and self.series == other.series
            and self.direct == other.direct
            and self.indirect == other.indirect
        )

    def _create_diff(self, other: "ICommand") -> List["ICommand"]:
        other = cast(CreateLink, other)
        from antarest.study.storage.variantstudy.model.command.replace_matrix import ReplaceMatrix
        from antarest.study.storage.variantstudy.model.command.update_config import UpdateConfig

        commands: List[ICommand] = []
        area_from, area_to = sorted([self.area1, self.area2])
        if self.parameters != other.parameters:
            properties = LinkInternal.model_validate(other.parameters or {}).model_dump(
                mode="json", by_alias=True, exclude_none=True, exclude={"area1", "area2"}
            )
            commands.append(
                UpdateConfig(
                    target=f"input/links/{area_from}/properties/{area_to}",
                    data=properties,
                    command_context=self.command_context,
                )
            )
        if self.series != other.series:
            commands.append(
                ReplaceMatrix(
                    target=f"@links_series/{area_from}/{area_to}",
                    matrix=strip_matrix_protocol(other.series),
                    command_context=self.command_context,
                )
            )
        return commands

    def get_inner_matrices(self) -> List[str]:
        list_matrices = []
        for attr in MATRIX_ATTRIBUTES:
            if value := getattr(self, attr, None):
                assert_this(isinstance(value, str))
                list_matrices.append(strip_matrix_protocol(value))
        return list_matrices

    def save_series(self, area_from: str, area_to: str, study_data: FileStudy, version: StudyVersion) -> None:
        self.series = self.series or (self.command_context.generator_matrix_constants.get_link(version=version))
        assert isinstance(self.series, str)
        if version < STUDY_VERSION_8_2:
            study_data.tree.save(self.series, ["input", "links", area_from, area_to])
        else:
            study_data.tree.save(
                self.series,
                ["input", "links", area_from, f"{area_to}_parameters"],
            )
            study_data.tree.save({}, ["input", "links", area_from, "capacities"])

    def save_direct(self, area_from: str, area_to: str, study_data: FileStudy, version: StudyVersion) -> None:
        self.direct = self.direct or (self.command_context.generator_matrix_constants.get_link_direct())
        assert isinstance(self.direct, str)
        if version >= STUDY_VERSION_8_2:
            study_data.tree.save({}, ["input", "links", area_from, "capacities"])
            study_data.tree.save(
                self.direct,
                [
                    "input",
                    "links",
                    area_from,
                    "capacities",
                    f"{area_to}_direct",
                ],
            )

    def save_indirect(self, area_from: str, area_to: str, study_data: FileStudy, version: StudyVersion) -> None:
        self.indirect = self.indirect or (self.command_context.generator_matrix_constants.get_link_indirect())
        assert isinstance(self.indirect, str)
        if version >= STUDY_VERSION_8_2:
            study_data.tree.save({}, ["input", "links", area_from, "capacities"])
            study_data.tree.save(
                self.indirect,
                [
                    "input",
                    "links",
                    area_from,
                    "capacities",
                    f"{area_to}_indirect",
                ],
            )


class CreateLink(AbstractLinkCommand):
    """
    Command used to create a link between two areas.
    """

    # Overloaded metadata
    # ===================

    command_name: CommandName = CommandName.CREATE_LINK
    version: int = 1

    def _create_link_in_config(self, area_from: str, area_to: str, study_data: FileStudyTreeConfig) -> None:
        self.parameters = self.parameters or {}
        study_data.areas[area_from].links[area_to] = Link(
            filters_synthesis=[
                step.strip()
                for step in self.parameters.get(
                    "filter-synthesis",
                    FilteringOptions.FILTER_SYNTHESIS,
                ).split(",")
            ],
            filters_year=[
                step.strip()
                for step in self.parameters.get(
                    "filter-year-by-year",
                    FilteringOptions.FILTER_YEAR_BY_YEAR,
                ).split(",")
            ],
        )

    def _apply_config(self, study_data: FileStudyTreeConfig) -> Tuple[CommandOutput, Dict[str, Any]]:
        if self.area1 not in study_data.areas:
            return (
                CommandOutput(
                    status=False,
                    message=f"The area '{self.area1}' does not exist",
                ),
                {},
            )
        if self.area2 not in study_data.areas:
            return (
                CommandOutput(
                    status=False,
                    message=f"The area '{self.area2}' does not exist",
                ),
                {},
            )

        # Link parameters between two areas are stored in only one of the two
        # areas in the "input/links" tree. One area acts as source (`area_from`)
        # and the other as target (`area_to`).
        # Parameters are stored in the target area (`area_to`).
        # The choice as to which area plays the role of source or target is made
        # arbitrarily by sorting the area IDs in lexicographic order.
        # The first will be the source and the second will be the target.
        area_from, area_to = sorted([self.area1, self.area2])
        if area_to in study_data.areas[area_from].links:
            return (
                CommandOutput(
                    status=False,
                    message=f"The link between {self.area1} and {self.area2} already exist.",
                ),
                {},
            )

        self._create_link_in_config(area_from, area_to, study_data)

        if (study_data.path / "input" / "links" / area_from / f"{area_to}.txt").exists():
            return (
                CommandOutput(
                    status=False,
                    message=f"The link between {self.area1} and {self.area2} already exist",
                ),
                {},
            )

        return (
            CommandOutput(
                status=True,
                message=f"Link between '{self.area1}' and '{self.area2}' created",
            ),
            {"area_from": area_from, "area_to": area_to},
        )

    def _apply(self, study_data: FileStudy, listener: Optional[ICommandListener] = None) -> CommandOutput:
        version = study_data.config.version
        output, data = self._apply_config(study_data.config)
        if not output.status:
            return output

        to_exclude = {"area1", "area2"}
        if version < STUDY_VERSION_8_2:
            to_exclude.update("filter-synthesis", "filter-year-by-year")

        validated_properties = LinkInternal.model_validate(self.parameters).model_dump(
            by_alias=True, exclude=to_exclude
        )

        area_from = data["area_from"]
        area_to = data["area_to"]

        study_data.tree.save(validated_properties, ["input", "links", area_from, "properties", area_to])

        self.series = self.series or (self.command_context.generator_matrix_constants.get_link(version=version))
        self.direct = self.direct or (self.command_context.generator_matrix_constants.get_link_direct())
        self.indirect = self.indirect or (self.command_context.generator_matrix_constants.get_link_indirect())

        self.save_series(area_from, area_to, study_data, version)
        self.save_direct(area_from, area_to, study_data, version)
        self.save_indirect(area_from, area_to, study_data, version)

        return output

    def to_dto(self) -> CommandDTO:
        return super().to_dto()

    def match_signature(self) -> str:
        return str(
            self.command_name.value + MATCH_SIGNATURE_SEPARATOR + self.area1 + MATCH_SIGNATURE_SEPARATOR + self.area2
        )

    def match(self, other: ICommand, equal: bool = False) -> bool:
        return super().match(other, equal)

    def _create_diff(self, other: "ICommand") -> List["ICommand"]:
<<<<<<< HEAD
        return super()._create_diff(other)
=======
        other = cast(CreateLink, other)

        commands: List[ICommand] = []
        area_from, area_to = sorted([self.area1, self.area2])
        if self.parameters != other.parameters:
            properties = LinkInternal.model_validate(other.parameters or {})
            link_property = properties.model_dump(
                mode="json", by_alias=True, exclude_none=True, exclude={"area1", "area2"}
            )
            commands.append(
                UpdateConfig(
                    target=f"input/links/{area_from}/properties/{area_to}",
                    data=link_property,
                    command_context=self.command_context,
                )
            )
        if self.series != other.series:
            commands.append(
                ReplaceMatrix(
                    target=f"@links_series/{area_from}/{area_to}",
                    matrix=strip_matrix_protocol(other.series),
                    command_context=self.command_context,
                )
            )
        return commands
>>>>>>> 4a8f05b9

    def get_inner_matrices(self) -> List[str]:
        return super().get_inner_matrices()<|MERGE_RESOLUTION|>--- conflicted
+++ resolved
@@ -9,10 +9,7 @@
 # SPDX-License-Identifier: MPL-2.0
 #
 # This file is part of the Antares project.
-<<<<<<< HEAD
 from abc import ABCMeta
-=======
->>>>>>> 4a8f05b9
 from typing import Any, Dict, List, Optional, Tuple, Union, cast
 
 from antares.study.version import StudyVersion
@@ -34,16 +31,6 @@
 
 MATRIX_ATTRIBUTES = ["series", "direct", "indirect"]
 
-<<<<<<< HEAD
-=======
-class CreateLink(ICommand):
-    """
-    Command used to create a link between two areas.
-    """
-
-    # Overloaded metadata
-    # ===================
->>>>>>> 4a8f05b9
 
 class AbstractLinkCommand(ICommand, metaclass=ABCMeta):
     command_name: CommandName
@@ -305,35 +292,7 @@
         return super().match(other, equal)
 
     def _create_diff(self, other: "ICommand") -> List["ICommand"]:
-<<<<<<< HEAD
         return super()._create_diff(other)
-=======
-        other = cast(CreateLink, other)
-
-        commands: List[ICommand] = []
-        area_from, area_to = sorted([self.area1, self.area2])
-        if self.parameters != other.parameters:
-            properties = LinkInternal.model_validate(other.parameters or {})
-            link_property = properties.model_dump(
-                mode="json", by_alias=True, exclude_none=True, exclude={"area1", "area2"}
-            )
-            commands.append(
-                UpdateConfig(
-                    target=f"input/links/{area_from}/properties/{area_to}",
-                    data=link_property,
-                    command_context=self.command_context,
-                )
-            )
-        if self.series != other.series:
-            commands.append(
-                ReplaceMatrix(
-                    target=f"@links_series/{area_from}/{area_to}",
-                    matrix=strip_matrix_protocol(other.series),
-                    command_context=self.command_context,
-                )
-            )
-        return commands
->>>>>>> 4a8f05b9
 
     def get_inner_matrices(self) -> List[str]:
         return super().get_inner_matrices()