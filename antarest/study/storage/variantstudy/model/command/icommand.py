# Copyright (c) 2025, RTE (https://www.rte-france.com)
#
# See AUTHORS.txt
#
# This Source Code Form is subject to the terms of the Mozilla Public
# License, v. 2.0. If a copy of the MPL was not distributed with this
# file, You can obtain one at http://mozilla.org/MPL/2.0/.
#
# SPDX-License-Identifier: MPL-2.0
#
# This file is part of the Antares project.

import logging
import uuid
from abc import ABC, abstractmethod
from typing import Any, Dict, List, Optional, Tuple

import typing_extensions as te

from antarest.core.serde import AntaresBaseModel
from antarest.study.dao.api.study_dao import StudyDao
from antarest.study.dao.file.file_study_dao import FileStudyTreeDao
from antarest.study.model import StudyVersionStr
<<<<<<< HEAD
from antarest.study.storage.rawstudy.model.filesystem.config.model import (
    FileStudyTreeConfig,
)
=======
>>>>>>> f1b8b0f2
from antarest.study.storage.rawstudy.model.filesystem.factory import FileStudy
from antarest.study.storage.variantstudy.model.command.common import (
    CommandName,
    CommandOutput,
)
from antarest.study.storage.variantstudy.model.command_context import CommandContext
from antarest.study.storage.variantstudy.model.command_listener.command_listener import (
    ICommandListener,
)
from antarest.study.storage.variantstudy.model.model import CommandDTO

MATCH_SIGNATURE_SEPARATOR = "%"
logger = logging.getLogger(__name__)

# note: we ought to use a named tuple here ;-)
OutputTuple: te.TypeAlias = Tuple[CommandOutput, Dict[str, Any]]


class ICommand(ABC, AntaresBaseModel, extra="forbid", arbitrary_types_allowed=True):
    """
    Interface for all commands that can be applied to a study.

    Attributes:
        command_id: The ID of the command extracted from the database, if any.
        command_name: The name of the command.
        command_context: The context of the command.
    """

    command_id: Optional[uuid.UUID] = None
    command_name: CommandName
    command_context: CommandContext
    study_version: StudyVersionStr

<<<<<<< HEAD
    def _apply_config_dao(self, study_dao: StudyDao) -> OutputTuple:
        """
        Applies configuration changes to the study data.

        Returns:
            A tuple containing the command output and a dictionary of extra data.
        """
        return self._apply_config(study_dao.as_file_study().config)

    def _apply_dao(self, study_dao: StudyDao, listener: Optional[ICommandListener] = None) -> CommandOutput:
        """
        Applies configuration changes to the study data.

        Returns:
            A tuple containing the command output and a dictionary of extra data.
        """
        return self._apply(study_dao.as_file_study(), listener)

    def _apply_config(self, study_data: FileStudyTreeConfig) -> OutputTuple:
        """
        Applies configuration changes to the study data.

        Args:
            study_data: The study data configuration.

        Returns:
            A tuple containing the command output and a dictionary of extra data.
        """
        raise NotImplementedError()

    def apply_config(self, study_data: FileStudyTreeConfig) -> CommandOutput:
        """
        Applies configuration changes to the study data.

        Args:
            study_data: The study data configuration.

        Returns:
            The command output.
        """
        output, _ = self._apply_config(study_data)
        return output

=======
    @abstractmethod
>>>>>>> f1b8b0f2
    def _apply(self, study_data: FileStudy, listener: Optional[ICommandListener] = None) -> CommandOutput:
        """
        Applies the study data to update storage configurations and saves the changes.

        Args:
            study_data: The study data to be applied.

        Returns:
            The output of the command execution.
        """
        raise NotImplementedError()

    def apply(
        self,
        study_data: StudyDao | FileStudy,
        listener: Optional[ICommandListener] = None,
    ) -> CommandOutput:
        """
        Applies the study data to update storage configurations and saves the changes.

        Args:
            study_data: The study data to be applied.
            listener: Can be used by the command to notify anyone giving one.

        Returns:
            The output of the command execution.
        """
        if isinstance(study_data, FileStudy):
            study_data = FileStudyTreeDao(study_data)
        try:
            return self._apply_dao(study_data, listener)
        except Exception as e:
            logger.warning(
                f"Failed to execute variant command {self.command_name}",
                exc_info=e,
            )
            message = f"Unexpected exception occurred when trying to apply command {self.command_name}: {e}"
            return CommandOutput(status=False, message=message)

    @abstractmethod
    def to_dto(self) -> CommandDTO:
        """
        Converts the current object to a Data Transfer Object (DTO)
        which is stored in the `CommandBlock` in the database.

        Returns:
            The DTO object representing the current command.
        """
        raise NotImplementedError()

    @abstractmethod
    def get_inner_matrices(self) -> List[str]:
        """
        Retrieves the list of matrix IDs.
        """
        raise NotImplementedError()<|MERGE_RESOLUTION|>--- conflicted
+++ resolved
@@ -21,21 +21,13 @@
 from antarest.study.dao.api.study_dao import StudyDao
 from antarest.study.dao.file.file_study_dao import FileStudyTreeDao
 from antarest.study.model import StudyVersionStr
-<<<<<<< HEAD
-from antarest.study.storage.rawstudy.model.filesystem.config.model import (
-    FileStudyTreeConfig,
-)
-=======
->>>>>>> f1b8b0f2
 from antarest.study.storage.rawstudy.model.filesystem.factory import FileStudy
 from antarest.study.storage.variantstudy.model.command.common import (
     CommandName,
     CommandOutput,
 )
 from antarest.study.storage.variantstudy.model.command_context import CommandContext
-from antarest.study.storage.variantstudy.model.command_listener.command_listener import (
-    ICommandListener,
-)
+from antarest.study.storage.variantstudy.model.command_listener.command_listener import ICommandListener
 from antarest.study.storage.variantstudy.model.model import CommandDTO
 
 MATCH_SIGNATURE_SEPARATOR = "%"
@@ -60,16 +52,6 @@
     command_context: CommandContext
     study_version: StudyVersionStr
 
-<<<<<<< HEAD
-    def _apply_config_dao(self, study_dao: StudyDao) -> OutputTuple:
-        """
-        Applies configuration changes to the study data.
-
-        Returns:
-            A tuple containing the command output and a dictionary of extra data.
-        """
-        return self._apply_config(study_dao.as_file_study().config)
-
     def _apply_dao(self, study_dao: StudyDao, listener: Optional[ICommandListener] = None) -> CommandOutput:
         """
         Applies configuration changes to the study data.
@@ -79,34 +61,6 @@
         """
         return self._apply(study_dao.as_file_study(), listener)
 
-    def _apply_config(self, study_data: FileStudyTreeConfig) -> OutputTuple:
-        """
-        Applies configuration changes to the study data.
-
-        Args:
-            study_data: The study data configuration.
-
-        Returns:
-            A tuple containing the command output and a dictionary of extra data.
-        """
-        raise NotImplementedError()
-
-    def apply_config(self, study_data: FileStudyTreeConfig) -> CommandOutput:
-        """
-        Applies configuration changes to the study data.
-
-        Args:
-            study_data: The study data configuration.
-
-        Returns:
-            The command output.
-        """
-        output, _ = self._apply_config(study_data)
-        return output
-
-=======
-    @abstractmethod
->>>>>>> f1b8b0f2
     def _apply(self, study_data: FileStudy, listener: Optional[ICommandListener] = None) -> CommandOutput:
         """
         Applies the study data to update storage configurations and saves the changes.
@@ -119,11 +73,7 @@
         """
         raise NotImplementedError()
 
-    def apply(
-        self,
-        study_data: StudyDao | FileStudy,
-        listener: Optional[ICommandListener] = None,
-    ) -> CommandOutput:
+    def apply(self, study_data: StudyDao | FileStudy, listener: Optional[ICommandListener] = None) -> CommandOutput:
         """
         Applies the study data to update storage configurations and saves the changes.
 
