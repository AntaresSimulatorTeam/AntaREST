# Copyright (c) 2024, RTE (https://www.rte-france.com)
#
# See AUTHORS.txt
#
# This Source Code Form is subject to the terms of the Mozilla Public
# License, v. 2.0. If a copy of the MPL was not distributed with this
# file, You can obtain one at http://mozilla.org/MPL/2.0/.
#
# SPDX-License-Identifier: MPL-2.0
#
# This file is part of the Antares project.

import logging
import typing as t
import uuid
from abc import ABC, abstractmethod

import typing_extensions as te
<<<<<<< HEAD
from antares.study.version import StudyVersion
from pydantic import BaseModel, field_validator
=======
>>>>>>> d845e5ff

from antarest.core.serialization import AntaresBaseModel
from antarest.core.utils.utils import assert_this
from antarest.study.storage.rawstudy.model.filesystem.config.model import FileStudyTreeConfig
from antarest.study.storage.rawstudy.model.filesystem.factory import FileStudy
from antarest.study.storage.variantstudy.model.command.common import CommandName, CommandOutput
from antarest.study.storage.variantstudy.model.command_context import CommandContext
from antarest.study.storage.variantstudy.model.command_listener.command_listener import ICommandListener
from antarest.study.storage.variantstudy.model.model import CommandDTO

if t.TYPE_CHECKING:  # False at runtime, for mypy
    from antarest.study.storage.variantstudy.business.command_extractor import CommandExtractor

MATCH_SIGNATURE_SEPARATOR = "%"
logger = logging.getLogger(__name__)

# note: we ought to use a named tuple here ;-)
OutputTuple: te.TypeAlias = t.Tuple[CommandOutput, t.Dict[str, t.Any]]


class ICommand(ABC, AntaresBaseModel, extra="forbid", arbitrary_types_allowed=True):
    """
    Interface for all commands that can be applied to a study.

    Attributes:
        command_id: The ID of the command extracted from the database, if any.
        command_name: The name of the command.
        version: The version of the command (currently always equal to 1).
        command_context: The context of the command.
    """

    command_id: t.Optional[uuid.UUID] = None
    command_name: CommandName
    version: int
    command_context: CommandContext
    study_version: StudyVersion

    @field_validator("study_version", mode="before")
    def _validate_version(cls, v: t.Any) -> StudyVersion:
        return StudyVersion.parse(v)

    @abstractmethod
    def _apply_config(self, study_data: FileStudyTreeConfig) -> OutputTuple:
        """
        Applies configuration changes to the study data.

        Args:
            study_data: The study data configuration.

        Returns:
            A tuple containing the command output and a dictionary of extra data.
        """
        raise NotImplementedError()

    def apply_config(self, study_data: FileStudyTreeConfig) -> CommandOutput:
        """
        Applies configuration changes to the study data.

        Args:
            study_data: The study data configuration.

        Returns:
            The command output.
        """
        output, _ = self._apply_config(study_data)
        return output

    @abstractmethod
    def _apply(self, study_data: FileStudy, listener: t.Optional[ICommandListener] = None) -> CommandOutput:
        """
        Applies the study data to update storage configurations and saves the changes.

        Args:
            study_data: The study data to be applied.

        Returns:
            The output of the command execution.
        """
        raise NotImplementedError()

    def apply(self, study_data: FileStudy, listener: t.Optional[ICommandListener] = None) -> CommandOutput:
        """
        Applies the study data to update storage configurations and saves the changes.

        Args:
            study_data: The study data to be applied.
            listener: Can be used by the command to notify anyone giving one.

        Returns:
            The output of the command execution.
        """
        try:
            return self._apply(study_data, listener)
        except Exception as e:
            logger.warning(
                f"Failed to execute variant command {self.command_name}",
                exc_info=e,
            )
            message = f"Unexpected exception occurred when trying to apply command {self.command_name}: {e}"
            return CommandOutput(status=False, message=message)

    @abstractmethod
    def to_dto(self) -> CommandDTO:
        """
        Converts the current object to a Data Transfer Object (DTO)
        which is stored in the `CommandBlock` in the database.

        Returns:
            The DTO object representing the current command.
        """
        raise NotImplementedError()

    @abstractmethod
    def match_signature(self) -> str:
        """Returns the command signature."""
        raise NotImplementedError()

    def match(self, other: "ICommand", equal: bool = False) -> bool:
        """
        Indicate if the other command is the same type and targets the same element.

        Args:
            other: other command to match against
            equal: indicate if the match must check for param equality

        Returns: True if the command match with the other else False
        """
        if not isinstance(other, self.__class__):
            return False
        excluded_fields = set(ICommand.model_fields)
        this_values = self.model_dump(mode="json", exclude=excluded_fields)
        that_values = other.model_dump(mode="json", exclude=excluded_fields)
        return this_values == that_values

    @abstractmethod
    def _create_diff(self, other: "ICommand") -> t.List["ICommand"]:
        """
        Creates a list of commands representing the differences between
        the current instance and another `ICommand` object.

        Args:
            other: Another ICommand object to compare against.

        Returns:
            A list of commands representing the differences between
            the two `ICommand` objects.
        """
        raise NotImplementedError()

    def create_diff(self, other: "ICommand") -> t.List["ICommand"]:
        """
        Creates a list of commands representing the differences between
        the current instance and another `ICommand` object.

        Args:
            other: Another ICommand object to compare against.

        Returns:
            A list of commands representing the differences between
            the two `ICommand` objects.
        """
        assert_this(self.match(other))
        return self._create_diff(other)

    @abstractmethod
    def get_inner_matrices(self) -> t.List[str]:
        """
        Retrieves the list of matrix IDs.
        """
        raise NotImplementedError()

    def get_command_extractor(self) -> "CommandExtractor":
        """
        Create a new `CommandExtractor` used to revert the command changes.

        Returns:
            An instance of `CommandExtractor`.
        """
        from antarest.study.storage.variantstudy.business.command_extractor import CommandExtractor

        return CommandExtractor(
            self.command_context.matrix_service,
            self.command_context.patch_service,
        )<|MERGE_RESOLUTION|>--- conflicted
+++ resolved
@@ -16,11 +16,8 @@
 from abc import ABC, abstractmethod
 
 import typing_extensions as te
-<<<<<<< HEAD
 from antares.study.version import StudyVersion
-from pydantic import BaseModel, field_validator
-=======
->>>>>>> d845e5ff
+from pydantic import field_validator
 
 from antarest.core.serialization import AntaresBaseModel
 from antarest.core.utils.utils import assert_this
