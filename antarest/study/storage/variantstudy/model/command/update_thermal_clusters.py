--- conflicted
+++ resolved
@@ -14,20 +14,15 @@
 from typing_extensions import override
 
 from antarest.core.exceptions import ChildNotFoundError
-<<<<<<< HEAD
 from antarest.study.business.model.thermal_cluster_model import (
     ThermalCluster,
-    ThermalClusterUpdate,
+    ThermalClusterUpdates,
     update_thermal_cluster,
 )
-=======
-from antarest.study.business.model.thermal_cluster_model import ThermalClusterUpdates
 from antarest.study.storage.rawstudy.model.filesystem.config.identifier import transform_name_to_id
->>>>>>> f4de4cbc
 from antarest.study.storage.rawstudy.model.filesystem.config.model import FileStudyTreeConfig
 from antarest.study.storage.rawstudy.model.filesystem.config.thermal import (
     parse_thermal_cluster,
-    serialize_thermal_cluster,
 )
 from antarest.study.storage.rawstudy.model.filesystem.factory import FileStudy
 from antarest.study.storage.variantstudy.model.command.common import CommandName, CommandOutput, IdMapping
@@ -85,34 +80,19 @@
             except ChildNotFoundError:
                 return CommandOutput(status=False, message=f"The area '{area_id}' is not found.")
 
-<<<<<<< HEAD
+            # Validates the Ini file
+            clusters_by_id = IdMapping(parse_thermal_cluster, all_clusters_for_area, self.study_version)
+
             for cluster_id, update in value.items():
-                if cluster_id not in all_clusters_for_area:
-=======
-            # Validates the Ini file
-            id_mapping = IdMapping(create_thermal_properties, all_clusters_for_area, self.study_version)
-
-            for cluster_id, properties in value.items():
-                if not id_mapping.asserts_id_exists(cluster_id):
->>>>>>> f4de4cbc
+                if not clusters_by_id.asserts_id_exists(cluster_id):
                     return CommandOutput(
                         status=False,
                         message=f"The thermal cluster '{cluster_id}' in the area '{area_id}' is not found.",
                     )
 
                 # Performs the update
-<<<<<<< HEAD
-                cluster = parse_thermal_cluster(study_data.config.version, all_clusters_for_area[cluster_id])
-                updated_cluster = update_thermal_cluster(cluster, update)
-                all_clusters_for_area[cluster_id] = serialize_thermal_cluster(
-                    study_data.config.version, updated_cluster
-                )
-=======
-                new_properties_dict = properties.model_dump(mode="json", by_alias=False, exclude_unset=True)
-                cluster_key, current_properties_obj = id_mapping.get_key_and_properties(cluster_id)
-                updated_obj = current_properties_obj.model_copy(update=new_properties_dict)
-                all_clusters_for_area[cluster_key] = updated_obj.model_dump(mode="json", by_alias=True)
->>>>>>> f4de4cbc
+                cluster_key, cluster = clusters_by_id.get_key_and_properties(cluster_id)
+                all_clusters_for_area[cluster_key] = update_thermal_cluster(cluster, update)
 
             study_data.tree.save(data=all_clusters_for_area, url=ini_path)
 
@@ -134,26 +114,4 @@
 
     @override
     def get_inner_matrices(self) -> List[str]:
-<<<<<<< HEAD
-        return []
-=======
-        return []
-
-    def update_thermal_config(self, area_id: str, thermal: ThermalConfigType) -> ThermalConfigType:
-        # Set the object to the correct version
-        versioned_thermal = create_thermal_config(
-            study_version=self.study_version, **thermal.model_dump(exclude_unset=True, exclude_none=True)
-        )
-        # Update the object with the new properties
-        updated_versioned_thermal = versioned_thermal.model_copy(
-            update=self.cluster_properties[area_id][transform_name_to_id(thermal.id)].model_dump(
-                exclude_unset=True, exclude_none=True
-            )
-        )
-        # Create the new object to be saved
-        thermal_cluster_config = create_thermal_config(
-            study_version=self.study_version,
-            **updated_versioned_thermal.model_dump(),
-        )
-        return thermal_cluster_config
->>>>>>> f4de4cbc
+        return []