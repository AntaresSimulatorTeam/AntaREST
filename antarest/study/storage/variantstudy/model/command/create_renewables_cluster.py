# Copyright (c) 2025, RTE (https://www.rte-france.com)
#
# See AUTHORS.txt
#
# This Source Code Form is subject to the terms of the Mozilla Public
# License, v. 2.0. If a copy of the MPL was not distributed with this
# file, You can obtain one at http://mozilla.org/MPL/2.0/.
#
# SPDX-License-Identifier: MPL-2.0
#
# This file is part of the Antares project.

<<<<<<< HEAD
import typing as t
from typing import Any, Dict, Final
=======
from typing import Any, Dict, Final, List, Optional, Tuple
>>>>>>> 9ce0647e

from pydantic import ValidationInfo, model_validator
from typing_extensions import override

from antarest.core.model import JSON
from antarest.study.storage.rawstudy.model.filesystem.config.field_validators import AreaId
from antarest.study.storage.rawstudy.model.filesystem.config.model import Area, EnrModelling, FileStudyTreeConfig
from antarest.study.storage.rawstudy.model.filesystem.config.renewable import (
    RenewableProperties,
    create_renewable_config,
    create_renewable_properties,
)
from antarest.study.storage.rawstudy.model.filesystem.factory import FileStudy
from antarest.study.storage.variantstudy.model.command.common import CommandName, CommandOutput
from antarest.study.storage.variantstudy.model.command.icommand import ICommand
from antarest.study.storage.variantstudy.model.command_listener.command_listener import ICommandListener
from antarest.study.storage.variantstudy.model.model import CommandDTO


class CreateRenewablesCluster(ICommand):
    """
    Command used to create a renewable cluster in an area.
    """

    # Overloaded metadata
    # ===================

    command_name: CommandName = CommandName.CREATE_RENEWABLES_CLUSTER

    # version 2: remove cluster_name and type parameters as RenewableProperties
    _SERIALIZATION_VERSION: Final[int] = 2

    # Command parameters
    # ==================

    area_id: AreaId
    parameters: RenewableProperties

    @property
    def cluster_name(self) -> str:
        return self.parameters.name

    @model_validator(mode="before")
    @classmethod
    def validate_model(cls, values: Dict[str, Any], info: ValidationInfo) -> Dict[str, Any]:
        # Validate parameters
        if isinstance(values["parameters"], dict):
            parameters = values["parameters"]
            if info.context and info.context.version == 1:
                parameters["name"] = values.pop("cluster_name")
            values["parameters"] = create_renewable_properties(values["study_version"], parameters)
        return values

    @override
    def _apply_config(self, study_data: FileStudyTreeConfig) -> Tuple[CommandOutput, Dict[str, Any]]:
        if EnrModelling(study_data.enr_modelling) != EnrModelling.CLUSTERS:
            # Since version 8.1 of the solver, we can use renewable clusters
            # instead of "Load", "Wind" and "Solar" objects for modelling.
            # When the "renewable-generation-modelling" parameter is set to "aggregated",
            # it means that we want to ensure compatibility with previous versions.
            # To use renewable clusters, the parameter must therefore be set to "clusters".
            message = (
                f"Parameter 'renewable-generation-modelling'"
                f" must be set to '{EnrModelling.CLUSTERS}'"
                f" instead of '{study_data.enr_modelling}'"
            )
            return CommandOutput(status=False, message=message), {}

        # Search the Area in the configuration
        if self.area_id not in study_data.areas:
            return (
                CommandOutput(
                    status=False,
                    message=f"Area '{self.area_id}' does not exist in the study configuration.",
                ),
                {},
            )
        area: Area = study_data.areas[self.area_id]

        # Check if the cluster already exists in the area
        version = study_data.version
        cluster = create_renewable_config(version, name=self.cluster_name)
        if any(cl.id == cluster.id for cl in area.renewables):
            return (
                CommandOutput(
                    status=False,
                    message=f"Renewable cluster '{cluster.id}' already exists in the area '{self.area_id}'.",
                ),
                {},
            )

        area.renewables.append(cluster)

        return (
            CommandOutput(
                status=True,
                message=f"Renewable cluster '{cluster.id}' added to area '{self.area_id}'.",
            ),
            {"cluster_id": cluster.id},
        )

    @override
    def _apply(self, study_data: FileStudy, listener: Optional[ICommandListener] = None) -> CommandOutput:
        output, data = self._apply_config(study_data.config)
        if not output.status:
            return output

        cluster_id = data["cluster_id"]
        config = study_data.tree.get(["input", "renewables", "clusters", self.area_id, "list"])
        config[cluster_id] = self.parameters.model_dump(mode="json", by_alias=True)

        # Series identifiers are in lower case.
        series_id = cluster_id.lower()
        new_cluster_data: JSON = {
            "input": {
                "renewables": {
                    "clusters": {self.area_id: {"list": config}},
                    "series": {
                        self.area_id: {
                            series_id: {"series": self.command_context.generator_matrix_constants.get_null_matrix()}
                        }
                    },
                }
            }
        }
        study_data.tree.save(new_cluster_data)

        return output

    @override
    def to_dto(self) -> CommandDTO:
        return CommandDTO(
            action=self.command_name.value,
            version=self._SERIALIZATION_VERSION,
            args={
                "area_id": self.area_id,
                "parameters": self.parameters.model_dump(mode="json", by_alias=True),
            },
            study_version=self.study_version,
        )

    @override
    def get_inner_matrices(self) -> List[str]:
        return []<|MERGE_RESOLUTION|>--- conflicted
+++ resolved
@@ -10,12 +10,7 @@
 #
 # This file is part of the Antares project.
 
-<<<<<<< HEAD
-import typing as t
-from typing import Any, Dict, Final
-=======
 from typing import Any, Dict, Final, List, Optional, Tuple
->>>>>>> 9ce0647e
 
 from pydantic import ValidationInfo, model_validator
 from typing_extensions import override
