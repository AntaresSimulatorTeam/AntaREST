--- conflicted
+++ resolved
@@ -10,13 +10,8 @@
 #
 # This file is part of the Antares project.
 
-<<<<<<< HEAD
-import typing as t
-from typing import Any, Dict, Final, Optional, Union
-=======
 
 from typing import Any, Dict, Final, List, Optional, TypeAlias, Union, cast
->>>>>>> 964c1d80
 
 import numpy as np
 from pydantic import Field, ValidationInfo, model_validator
@@ -25,10 +20,6 @@
 from antarest.core.model import JSON
 from antarest.matrixstore.model import MatrixData
 from antarest.study.model import STUDY_VERSION_8_6
-<<<<<<< HEAD
-from antarest.study.storage.rawstudy.model.filesystem.config.field_validators import AreaId
-=======
->>>>>>> 964c1d80
 from antarest.study.storage.rawstudy.model.filesystem.config.identifier import transform_name_to_id
 from antarest.study.storage.rawstudy.model.filesystem.config.model import Area, FileStudyTreeConfig
 from antarest.study.storage.rawstudy.model.filesystem.config.st_storage import (
@@ -36,10 +27,7 @@
     create_st_storage_config,
     create_st_storage_properties,
 )
-<<<<<<< HEAD
-=======
 from antarest.study.storage.rawstudy.model.filesystem.config.validation import AreaId
->>>>>>> 964c1d80
 from antarest.study.storage.rawstudy.model.filesystem.factory import FileStudy
 from antarest.study.storage.variantstudy.business.matrix_constants_generator import GeneratorMatrixConstants
 from antarest.study.storage.variantstudy.business.utils import strip_matrix_protocol, validate_matrix
@@ -218,18 +206,9 @@
 
         # Check if the short-term storage already exists in the area
         if any(s.id == storage_id for s in area.st_storages):
-<<<<<<< HEAD
-            return (
-                CommandOutput(
-                    status=False,
-                    message=f"Short-term storage '{self.storage_name}' already exists in the area '{self.area_id}'.",
-                ),
-                {},
-=======
             return CommandOutput(
                 status=False,
                 message=f"Short-term storage '{self.storage_name}' already exists in the area '{self.area_id}'.",
->>>>>>> 964c1d80
             )
 
         # Create a new short-term storage and add it to the area
@@ -237,19 +216,9 @@
             self.study_version, **self.parameters.model_dump(mode="json", by_alias=True)
         )
         area.st_storages.append(storage_config)
-<<<<<<< HEAD
-
-        return (
-            CommandOutput(
-                status=True,
-                message=f"Short-term st_storage '{self.storage_name}' successfully added to area '{self.area_id}'.",
-            ),
-            {"storage_id": storage_id},
-=======
         return CommandOutput(
             status=True,
             message=f"Short-term st_storage '{self.storage_name}' successfully added to area '{self.area_id}'.",
->>>>>>> 964c1d80
         )
 
     @override
@@ -266,11 +235,7 @@
             The output of the command execution.
         """
         storage_id = self.storage_id
-<<<<<<< HEAD
-        output, _ = self._apply_config(study_data.config)
-=======
         output = self.update_in_config(study_data.config)
->>>>>>> 964c1d80
         if not output.status:
             return output
 
