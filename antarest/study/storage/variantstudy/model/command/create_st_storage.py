--- conflicted
+++ resolved
@@ -11,11 +11,7 @@
 # This file is part of the Antares project.
 
 
-<<<<<<< HEAD
-from typing import Any, Dict, Final, List, Optional, Tuple, TypeAlias, cast
-=======
-from typing import Any, Dict, Final, List, Optional, TypeAlias, Union, cast
->>>>>>> f1b8b0f2
+from typing import Any, Dict, Final, List, Optional, TypeAlias, cast
 
 import numpy as np
 from antares.study.version import StudyVersion
