--- conflicted
+++ resolved
@@ -133,11 +133,7 @@
         return VariantCommandGenerator._generate(
             commands,
             study,
-<<<<<<< HEAD
-            lambda command, data, listener: command.apply(FileStudyTreeDao(cast(FileStudy, data)), listener),
-=======
-            lambda command, data, _listener: command.apply(cast(FileStudy, data), _listener),
->>>>>>> 6a809cc0
+            lambda command, data, _listener: command.apply(FileStudyTreeDao(cast(FileStudy, data)), _listener),
             metadata,
             listener,
         )
