# Copyright (c) 2025, RTE (https://www.rte-france.com)
#
# See AUTHORS.txt
#
# This Source Code Form is subject to the terms of the Mozilla Public
# License, v. 2.0. If a copy of the MPL was not distributed with this
# file, You can obtain one at http://mozilla.org/MPL/2.0/.
#
# SPDX-License-Identifier: MPL-2.0
#
# This file is part of the Antares project.

"""
This module dedicated to variant snapshot generation.
"""

import datetime
import logging
import shutil
from pathlib import Path
from typing import List, NamedTuple, Optional, Sequence, Tuple

from antarest.core.exceptions import VariantGenerationError
from antarest.core.interfaces.cache import (
    ICache,
    study_config_cache_key,
    study_raw_cache_key,
)
from antarest.core.jwt import JWTUser
from antarest.core.model import StudyPermissionType
from antarest.core.tasks.service import ITaskNotifier, NoopNotifier
from antarest.study.model import RawStudy, StudyAdditionalData
from antarest.study.storage.rawstudy.model.filesystem.config.model import FileStudyTreeConfigDTO
from antarest.study.storage.rawstudy.model.filesystem.factory import FileStudy, StudyFactory
from antarest.study.storage.rawstudy.raw_study_service import RawStudyService
from antarest.study.storage.utils import assert_permission_on_studies, export_study_flat, remove_from_cache
from antarest.study.storage.variantstudy.command_factory import CommandFactory
from antarest.study.storage.variantstudy.model.command_listener.command_listener import ICommandListener
from antarest.study.storage.variantstudy.model.dbmodel import CommandBlock, VariantStudy, VariantStudySnapshot
from antarest.study.storage.variantstudy.model.model import GenerationResultInfoDTO
from antarest.study.storage.variantstudy.repository import VariantStudyRepository
from antarest.study.storage.variantstudy.variant_command_generator import VariantCommandGenerator

logger = logging.getLogger(__name__)


OUTPUT_RELATIVE_PATH = "output"


class SnapshotGenerator:
    """
    Helper class used to generate snapshots for variant studies.
    """

    def __init__(
        self,
        cache: ICache,
        raw_study_service: RawStudyService,
        command_factory: CommandFactory,
        study_factory: StudyFactory,
        repository: VariantStudyRepository,
    ):
        self.cache = cache
        self.raw_study_service = raw_study_service
        self.command_factory = command_factory
        self.study_factory = study_factory
        self.repository = repository

    def generate_snapshot(
        self,
        variant_study_id: str,
        jwt_user: JWTUser,
        *,
        denormalize: bool = True,
        from_scratch: bool = False,
        notifier: ITaskNotifier = NoopNotifier(),
        listener: Optional[ICommandListener] = None,
    ) -> GenerationResultInfoDTO:
        # ATTENTION: since we are making changes to disk, a file lock is needed.
        # The locking is currently done in the `VariantStudyService.generate_task` function
        # when starting the task. However, it is not enough, because the snapshot generation
        # need to read the root study or a snapshot of a variant study which may be modified
        # during the task. Ideally, we should lock the root study and all its descendants,
        # but it is not currently possible to lock studies.
        # The locking done at the task level nevertheless makes it possible to limit the risks.

        logger.info(f"Generating variant study snapshot for '{variant_study_id}'")

        root_study, descendants = self._retrieve_descendants(variant_study_id)
        assert_permission_on_studies(jwt_user, [root_study, *descendants], StudyPermissionType.READ, raising=True)
        search_result = search_ref_study(root_study, descendants, from_scratch=from_scratch)

        ref_study = search_result.ref_study
        cmd_blocks = search_result.cmd_blocks

        # Get snapshot directory
        variant_study = descendants[-1]
        snapshot_dir = variant_study.snapshot_dir

        try:
            if search_result.force_regenerate or not snapshot_dir.exists():
                remove_from_cache(self.cache, variant_study_id)
                logger.info(f"Exporting the reference study '{ref_study.id}' to '{snapshot_dir.name}'...")
                shutil.rmtree(snapshot_dir, ignore_errors=True)
                self._export_ref_study(snapshot_dir, ref_study)

            # The snapshot is generated, we also need to de-normalize the matrices.
            file_study = self.study_factory.create_from_fs(
                snapshot_dir,
                study_id=variant_study_id,
                output_path=snapshot_dir / OUTPUT_RELATIVE_PATH,
                use_cache=True,
            )
            logger.info(f"Applying commands to the reference study '{ref_study.id}'...")
            results = self._apply_commands(file_study, variant_study, cmd_blocks, listener)
            if denormalize:
                logger.info(f"Denormalizing variant study {variant_study_id}")
                file_study.tree.denormalize()

            # Finally, we can update the database.
            logger.info(f"Saving new snapshot for study {variant_study_id}")
            variant_study.snapshot = VariantStudySnapshot(
                id=variant_study_id,
                created_at=datetime.datetime.utcnow(),
                last_executed_command=variant_study.commands[-1].id if variant_study.commands else None,
            )

            logger.info(f"Reading additional data from files for study {file_study.config.study_id}")
            variant_study.additional_data = self._read_additional_data(file_study)
            self.repository.save(variant_study)

            self._update_cache(file_study)

        except Exception:
            remove_from_cache(self.cache, variant_study_id)
            shutil.rmtree(snapshot_dir, ignore_errors=True)
            raise

        else:
            try:
                notifier.notify_message(results.model_dump_json())
            except Exception as exc:
                # This exception is ignored, because it is not critical.
                logger.warning(f"Error while sending notification: {exc}", exc_info=True)

        return results

    def _retrieve_descendants(self, variant_study_id: str) -> Tuple[RawStudy, Sequence[VariantStudy]]:
        # Get all ancestors of the current study from bottom to top
        # The first IDs are variant IDs, the last is the root study ID.
        ancestor_ids = self.repository.get_ancestor_or_self_ids(variant_study_id)
        descendant_ids = ancestor_ids[::-1]
        descendants = self.repository.find_variants(descendant_ids)
        root_study = self.repository.one(descendant_ids[0])
        return root_study, descendants

    def _export_ref_study(self, snapshot_dir: Path, ref_study: RawStudy | VariantStudy) -> None:
        if isinstance(ref_study, VariantStudy):
            snapshot_dir.parent.mkdir(parents=True, exist_ok=True)
            export_study_flat(
                ref_study.snapshot_dir,
                snapshot_dir,
                self.study_factory,
                denormalize=False,  # de-normalization is done at the end
                outputs=False,  # do NOT export outputs
            )
        elif isinstance(ref_study, RawStudy):
            self.raw_study_service.export_study_flat(
                ref_study,
                snapshot_dir,
                denormalize=False,  # de-normalization is done at the end
                outputs=False,  # do NOT export outputs
            )
        else:  # pragma: no cover
            raise TypeError(repr(type(ref_study)))

    def _apply_commands(
        self,
        file_study: FileStudy,
        variant_study: VariantStudy,
        cmd_blocks: Sequence[CommandBlock],
        listener: Optional[ICommandListener] = None,
    ) -> GenerationResultInfoDTO:
        commands = [self.command_factory.to_command(cb.to_dto()) for cb in cmd_blocks]
        generator = VariantCommandGenerator(self.study_factory)
<<<<<<< HEAD
        results = generator.generate(
            commands,
            snapshot_dir,
            variant_study,
            delete_on_failure=False,  # Not needed, because we are using a temporary directory
            listener=listener,
        )
=======
        results = generator.generate(commands, study=file_study, metadata=variant_study, listener=listener)
>>>>>>> 964c1d80
        if not results.success:
            message = f"Failed to generate variant study {variant_study.id}"
            if results.details:
                detail = results.details[-1]
                if isinstance(detail, (tuple, list)):
                    # old format: LegacyDetailsDTO
                    message += f": {detail[2]}"
                elif isinstance(detail, dict):
                    # new format since v2.17: NewDetailsDTO
                    message += f": {detail['msg']}"
                else:  # pragma: no cover
                    raise NotImplementedError(f"Unexpected detail type: {type(detail)}")
            raise VariantGenerationError(message)
        return results

    def _read_additional_data(self, file_study: FileStudy) -> StudyAdditionalData:
        horizon = file_study.tree.get(url=["settings", "generaldata", "general", "horizon"])
        author = file_study.tree.get(url=["study", "antares", "author"])
        assert isinstance(author, str)
        assert isinstance(horizon, (str, int))
        study_additional_data = StudyAdditionalData(horizon=horizon, author=author)
        return study_additional_data

    def _update_cache(self, file_study: FileStudy) -> None:
        # The study configuration is changed, so we update the cache.
        self.cache.invalidate(study_raw_cache_key(file_study.config.study_id))
        self.cache.put(
            study_config_cache_key(file_study.config.study_id),
            FileStudyTreeConfigDTO.from_build_config(file_study.config).model_dump(),
        )


class RefStudySearchResult(NamedTuple):
    """
    Result of the search for the reference study.
    """

    ref_study: RawStudy | VariantStudy
    cmd_blocks: Sequence[CommandBlock]
    force_regenerate: bool = False


def search_ref_study(
    root_study: RawStudy | VariantStudy,
    descendants: Sequence[VariantStudy],
    *,
    from_scratch: bool = False,
) -> RefStudySearchResult:
    """
    Search for the reference study and the commands to use for snapshot generation.

    Args:
        root_study: The root study from which the descendants of variants are derived.
        descendants: The list of descendants of variants from top to bottom.
        from_scratch: Whether to generate the snapshot from scratch or not.

    Returns:
        The reference study and the commands to use for snapshot generation.
    """
    if not descendants:
        # Edge case where the list of studies is empty.
        return RefStudySearchResult(ref_study=root_study, cmd_blocks=[], force_regenerate=True)

    # The reference study is the root study or a variant study with a valid snapshot
    ref_study: RawStudy | VariantStudy

    # The commands to apply on the reference study to generate the current variant
    cmd_blocks: List[CommandBlock]

    if from_scratch:
        # In the case of a from scratch generation, the root study will be used as the reference study.
        # We need to retrieve all commands from the descendants of variants in order to apply them
        # on the reference study.
        return RefStudySearchResult(
            ref_study=root_study,
            cmd_blocks=[c for v in descendants for c in v.commands],
            force_regenerate=True,
        )

    # To reuse the snapshot of the current variant, the last executed command
    # must be one of the commands of the current variant.
    curr_variant = descendants[-1]
    if curr_variant.has_snapshot():
        last_exec_cmd = curr_variant.snapshot.last_executed_command
        command_ids = [c.id for c in curr_variant.commands]
        # If the variant has no command, we can reuse the snapshot if it is recent
        if not last_exec_cmd and not command_ids and curr_variant.is_snapshot_up_to_date():
            return RefStudySearchResult(
                ref_study=curr_variant,
                cmd_blocks=[],
                force_regenerate=False,
            )
        elif last_exec_cmd and last_exec_cmd in command_ids:
            # We can reuse the snapshot of the current variant
            last_exec_index = command_ids.index(last_exec_cmd)
            return RefStudySearchResult(
                ref_study=curr_variant,
                cmd_blocks=curr_variant.commands[last_exec_index + 1 :],
                force_regenerate=False,
            )

    # We cannot reuse the snapshot of the current variant
    # To generate the last variant of a descendant of variants, we must search for
    # the most recent snapshot in order to use it as a reference study.
    # If no snapshot is found, we use the root study as a reference study.

    snapshot_vars = [v for v in descendants if v.is_snapshot_up_to_date()]

    if snapshot_vars:
        # We use the most recent snapshot as a reference study
        ref_study = max(snapshot_vars, key=lambda v: v.snapshot.created_at)

        # This variant's snapshot corresponds to the commands actually generated
        # at the time of the snapshot. However, we need to retrieve the remaining commands,
        # because the snapshot generation may be incomplete.
        last_exec_cmd = ref_study.snapshot.last_executed_command  # ID of the command
        command_ids = [c.id for c in ref_study.commands]
        if not last_exec_cmd or last_exec_cmd not in command_ids:
            # The last executed command may be missing (probably caused by a bug)
            # or may reference a removed command.
            # This requires regenerating the snapshot from scratch,
            # with all commands from the reference study.
            cmd_blocks = ref_study.commands[:]
        else:
            last_exec_index = command_ids.index(last_exec_cmd)
            cmd_blocks = ref_study.commands[last_exec_index + 1 :]

        # We need to add all commands from the descendants of variants
        # starting at the first descendant of reference study.
        index = descendants.index(ref_study)
        cmd_blocks.extend([c for v in descendants[index + 1 :] for c in v.commands])

    else:
        # We use the root study as a reference study
        ref_study = root_study
        cmd_blocks = [c for v in descendants for c in v.commands]

    return RefStudySearchResult(ref_study=ref_study, cmd_blocks=cmd_blocks, force_regenerate=True)<|MERGE_RESOLUTION|>--- conflicted
+++ resolved
@@ -183,17 +183,7 @@
     ) -> GenerationResultInfoDTO:
         commands = [self.command_factory.to_command(cb.to_dto()) for cb in cmd_blocks]
         generator = VariantCommandGenerator(self.study_factory)
-<<<<<<< HEAD
-        results = generator.generate(
-            commands,
-            snapshot_dir,
-            variant_study,
-            delete_on_failure=False,  # Not needed, because we are using a temporary directory
-            listener=listener,
-        )
-=======
         results = generator.generate(commands, study=file_study, metadata=variant_study, listener=listener)
->>>>>>> 964c1d80
         if not results.success:
             message = f"Failed to generate variant study {variant_study.id}"
             if results.details:
