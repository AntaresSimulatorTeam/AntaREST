import json
import logging
from datetime import datetime
from pathlib import Path
from typing import List, Union, Optional, cast
from uuid import uuid4

from antarest.core.config import Config
from antarest.core.exceptions import (
    StudyNotFoundError,
    StudyTypeUnsupported,
    NoParentStudyError,
    CommandNotFoundError,
)
from antarest.core.interfaces.eventbus import IEventBus, Event, EventType
from antarest.core.requests import RequestParameters
from antarest.study.common.studystorage import IStudyStorageService
from antarest.study.model import (
    Study,
    StudyMetadataDTO,
    StudySimResultDTO,
    RawStudy,
)
from antarest.study.storage.patch_service import PatchService
from antarest.study.storage.permissions import (
    assert_permission,
    StudyPermissionType,
)
from antarest.study.storage.rawstudy.exporter_service import ExporterService
from antarest.study.storage.rawstudy.model.filesystem.factory import (
    FileStudy,
    StudyFactory,
)
from antarest.study.storage.utils import (
    get_default_workspace_path,
    get_study_information,
)
from antarest.study.storage.variantstudy.command_factory import CommandFactory
from antarest.study.storage.variantstudy.model import (
    CommandDTO,
    GenerationResultInfoDTO,
)
from antarest.study.storage.variantstudy.model.dbmodel import (
    VariantStudy,
    CommandBlock,
    VariantStudySnapshot,
)
from antarest.study.storage.variantstudy.repository import (
    VariantStudyRepository,
)
from antarest.study.storage.variantstudy.variant_snapshot_generator import (
    VariantSnapshotGenerator,
<<<<<<< HEAD
=======
    SNAPSHOT_RELATIVE_PATH,
>>>>>>> d1fe9e99
)

logger = logging.getLogger(__name__)


class VariantStudyService(IStudyStorageService[VariantStudy]):
    def __init__(
        self,
        command_factory: CommandFactory,
        study_factory: StudyFactory,
        patch_service: PatchService,
        exporter_service: ExporterService,
        repository: VariantStudyRepository,
        event_bus: IEventBus,
        config: Config,
    ):
        self.generator = VariantSnapshotGenerator(
            command_factory, study_factory, exporter_service
        )
        self.study_factory = study_factory
        self.patch_service = patch_service
        self.repository = repository
        self.event_bus = event_bus
        self.config = config

    def get_command(
        self, study_id: str, command_id: str, params: RequestParameters
    ) -> CommandDTO:
        """
        Get command lists
        Args:
            study_id: study id
            command_id: command id
            params: request parameters
        Returns: List of commands
        """
        study = self._get_variant_study(study_id, params)

        try:
            index = [command.id for command in study.commands].index(
                command_id
            )  # Maybe add Try catch for this
            return cast(CommandDTO, study.commands[index].to_dto())
        except ValueError:
            raise CommandNotFoundError(
                f"Command with id {command_id} not found"
            )

    def get_commands(
        self, study_id: str, params: RequestParameters
    ) -> List[CommandDTO]:
        """
        Get command lists
        Args:
            study_id: study id
            params: request parameters
        Returns: List of commands
        """
        study = self._get_variant_study(study_id, params)
        return [command.to_dto() for command in study.commands]

    def append_command(
        self, study_id: str, command: CommandDTO, params: RequestParameters
    ) -> None:
        """
        Add command to list of commands (at the end)
        Args:
            study_id: study id
            command: new command
            params: request parameters
        Returns: None
        """
        study = self._get_variant_study(study_id, params)
        index = len(study.commands)
        study.commands.append(
            CommandBlock(
                command=command.action,
                args=json.dumps(command.args),
                index=index,
            )
        )
        self.repository.save(study)

    def append_commands(
        self,
        study_id: str,
        commands: List[CommandDTO],
        params: RequestParameters,
    ) -> str:
        """
        Add command to list of commands (at the end)
        Args:
            study_id: study id
            commands: list of new command
            params: request parameters
        Returns: None
        """
        study = self._get_variant_study(study_id, params)
        first_index = len(study.commands)
        study.commands.extend(
            [
                CommandBlock(
                    command=command.action,
                    args=json.dumps(command.args),
                    index=(first_index + i),
                )
                for i, command in enumerate(commands)
            ]
        )
        self.repository.save(study)
        return str(study.id)

    def move_command(
        self,
        study_id: str,
        command_id: str,
        new_index: int,
        params: RequestParameters,
    ) -> None:
        """
        Move command place in the list of command
        Args:
            study_id: study id
            command_id: command_id
            params: request parameters
            new_index: new index of the command
        Returns: None
        """
        study = self._get_variant_study(study_id, params)
        index = [command.id for command in study.commands].index(command_id)
        if index >= 0 and len(study.commands) > new_index >= 0:
            command = study.commands[index]
            study.commands.pop(index)
            study.commands.insert(new_index, command)
            for idx in range(len(study.commands)):
                study.commands[idx].index = idx
            self.repository.save(study)

    def remove_command(
        self, study_id: str, command_id: str, params: RequestParameters
    ) -> None:
        """
        Remove command
        Args:
            study_id: study id
            command_id: command_id
            params: request parameters
        Returns: None
        """
        study = self._get_variant_study(study_id, params)
        index = [command.id for command in study.commands].index(command_id)
        if index >= 0:
            study.commands.pop(index)
            self.repository.save(study)

    def update_command(
        self,
        study_id: str,
        command_id: str,
        command: CommandDTO,
        params: RequestParameters,
    ) -> None:
        """
        Update a command
        Args:
            study_id: study id
            command_id: command id
            command: new command
            params: request parameters
        Returns: None
        """
        study = self._get_variant_study(study_id, params)
        index = [command.id for command in study.commands].index(command_id)
        if index >= 0:
            study.commands[index].command = command.action
            study.commands[index].args = json.dumps(command.args)
            self.repository.save(study)

    def _get_variant_study(
        self,
        study_id: str,
        params: RequestParameters,
        raw_study_accepted: bool = False,
    ) -> VariantStudy:
        """
        Get variant study and check permissions
        Args:
            study_id: study id
            params: request parameters
        Returns: None
        """
        study = self.repository.get(study_id)

        if study is None:
            raise StudyNotFoundError(study_id)

        if not isinstance(study, VariantStudy) and not raw_study_accepted:
            raise StudyTypeUnsupported(study_id, study.type)

        assert_permission(params.user, study, StudyPermissionType.READ)
        return study

    def get_variants_children(
        self, parent_id: str, params: RequestParameters
    ) -> List[StudyMetadataDTO]:
        self._get_variant_study(
            parent_id, params, raw_study_accepted=True
        )  # check permissions
        children = self.repository.get_children(parent_id=parent_id)
        output_list: List[StudyMetadataDTO] = []
        for child in children:
            output_list.append(
                self.get_study_information(
                    child,
                    summary=True,
                )
            )

        return output_list

    def get_study_information(
        self, study: VariantStudy, summary: bool = False
    ) -> StudyMetadataDTO:
        """
        Get information present in study.antares file
        Args:
            study: study
            summary: if true, only retrieve basic info from database

        Returns: study metadata

        """
        return get_study_information(
            study,
            self.patch_service,
            self.study_factory,
            logger,
            summary,
        )

    def get_study(self, study_id: str) -> FileStudy:
        """
        Get study
        Args:
            study_id: study id
        Returns: Study
        """
        raise NotImplementedError()

    def import_output(self, study: Study, output: Union[bytes, Path]) -> None:
        """
        Import an output
        Args:
            study: the study
            output: Path of the output or raw data
        Returns: None
        """
        raise NotImplementedError()

    def create_variant_study(
        self, uuid: str, name: str, params: RequestParameters
    ) -> Optional[str]:
        """
        Create empty study
        Args:
            uuid: study name to set
            name: name of study
            params: request parameters

        Returns: new study uuid

        """
        study = self.repository.get(uuid)

        if study is None:
            raise StudyNotFoundError(uuid)

        assert_permission(params.user, study, StudyPermissionType.READ)
        new_id = str(uuid4())
        study_path = str(get_default_workspace_path(self.config) / new_id)
        variant_study = VariantStudy(
            id=new_id,
            name=name,
            parent_id=uuid,
            path=study_path,
            public_mode=study.public_mode,
            created_at=datetime.now(),
            updated_at=datetime.now(),
            version=study.version,
            groups=study.groups,  # Create inherit_group boolean
            owner_id=params.user.id if params.user else None,
            snapshot=None,
        )
        self.repository.save(variant_study)
        self.event_bus.push(
            Event(EventType.STUDY_CREATED, variant_study.to_json_summary())
        )
        logger.info(
            "variant study %s created by user %s",
            variant_study.id,
            params.get_user_id(),
        )
        return str(variant_study.id)

    def generate(
        self, variant_study_id: str, params: RequestParameters
    ) -> GenerationResultInfoDTO:

        # Get variant study
        variant_study = self._get_variant_study(variant_study_id, params)

        # Get parent study
        if variant_study.parent_id is None:
            raise NoParentStudyError(variant_study_id)

        parent_study = self.repository.get(variant_study.parent_id)

        if parent_study is None:
            raise StudyNotFoundError(variant_study.parent_id)

        # Check parent study permission
        assert_permission(params.user, parent_study, StudyPermissionType.READ)
        if not isinstance(parent_study, RawStudy):
            raise StudyTypeUnsupported(parent_study.id, parent_study.type)

        results = self.generator.generate_snapshot(variant_study, parent_study)
        if results.success:
            variant_study.snapshot = VariantStudySnapshot(
                id=variant_study.id,
                path=variant_study.path,
                created_at=datetime.now(),
            )
            self.repository.save(variant_study)
        return results

    def create(self, study: VariantStudy) -> VariantStudy:
        """
        Create empty new study
        Args:
            study: study information
        Returns: new study information
        """
        raise NotImplementedError()

    def exists(self, study: VariantStudy) -> bool:
        """
        Check study exist.
        Args:
            study: study
        Returns: true if study presents in disk, false else.
        """
        raise NotImplementedError()

    def copy(
        self,
        src_meta: VariantStudy,
        dest_meta: VariantStudy,
        with_outputs: bool = False,
    ) -> VariantStudy:
        """
        Copy study to a new destination
        Args:
            src_meta: source study
            dest_meta: destination study
            with_outputs: indicate either to copy the output or not
        Returns: destination study
        """
        raise NotImplementedError()

    def get_raw(self, metadata: VariantStudy) -> FileStudy:
        """
        Fetch a study raw tree object and its config
        Args:
            metadata: study
        Returns: the config and study tree object
        """
        raise NotImplementedError()

    def get_study_sim_result(
        self, metadata: VariantStudy
    ) -> List[StudySimResultDTO]:
        """
        Get global result information
        Args:
            study: study
        Returns: study output data
        """
        raise NotImplementedError()

    def set_reference_output(
        self, metadata: VariantStudy, output_id: str, status: bool
    ) -> None:
        """
        Set an output to the reference output of a study
        Args:
            metadata: study
            output_id: the id of output to set the reference status
            status: true to set it as reference, false to unset it
        Returns:
        """
        raise NotImplementedError()

    def delete(self, metadata: VariantStudy) -> None:
        """
        Delete study
        Args:
            metadata: study
        Returns:
        """
        raise NotImplementedError()

    def delete_output(self, metadata: VariantStudy, output_id: str) -> None:
        """
        Delete a simulation output
        Args:
            metadata: study
            output_id: output simulation
        Returns:
        """
        raise NotImplementedError()

    def get_study_path(self, metadata: Study) -> Path:
        return Path(metadata.path) / SNAPSHOT_RELATIVE_PATH<|MERGE_RESOLUTION|>--- conflicted
+++ resolved
@@ -50,10 +50,7 @@
 )
 from antarest.study.storage.variantstudy.variant_snapshot_generator import (
     VariantSnapshotGenerator,
-<<<<<<< HEAD
-=======
     SNAPSHOT_RELATIVE_PATH,
->>>>>>> d1fe9e99
 )
 
 logger = logging.getLogger(__name__)
