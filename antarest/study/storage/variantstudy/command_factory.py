--- conflicted
+++ resolved
@@ -11,14 +11,8 @@
 # This file is part of the Antares project.
 
 import copy
-<<<<<<< HEAD
-import typing as t
-from dataclasses import dataclass
-from typing import Dict, List, Type
-=======
 from dataclasses import dataclass
 from typing import Dict, List, Optional, Type
->>>>>>> 9ce0647e
 
 from antares.study.version import StudyVersion
 
