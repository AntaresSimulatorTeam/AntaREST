--- conflicted
+++ resolved
@@ -11,13 +11,8 @@
 # This file is part of the Antares project.
 
 import copy
-<<<<<<< HEAD
-import typing as t
 from dataclasses import dataclass
-from typing import Dict, Type
-=======
-from typing import List, Optional
->>>>>>> 1f78ca72
+from typing import Dict, List, Optional, Type
 
 from antares.study.version import StudyVersion
 
