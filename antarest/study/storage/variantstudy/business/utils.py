# Copyright (c) 2025, RTE (https://www.rte-france.com)
#
# See AUTHORS.txt
#
# This Source Code Form is subject to the terms of the Mozilla Public
# License, v. 2.0. If a copy of the MPL was not distributed with this
# file, You can obtain one at http://mozilla.org/MPL/2.0/.
#
# SPDX-License-Identifier: MPL-2.0
#
# This file is part of the Antares project.

from typing import Any, Dict, List, Optional, Sequence

import pandas as pd

from antarest.core.model import JSON
from antarest.matrixstore.model import MatrixData
from antarest.matrixstore.service import ISimpleMatrixService
from antarest.study.model import STUDY_VERSION_8_2
from antarest.study.storage.rawstudy.model.filesystem.factory import FileStudy
from antarest.study.storage.variantstudy.business.matrix_constants_generator import MATRIX_PROTOCOL_PREFIX
from antarest.study.storage.variantstudy.model.command.icommand import ICommand
from antarest.study.storage.variantstudy.model.model import CommandDTO


def validate_matrix(matrix: List[List[MatrixData]] | str, values: Dict[str, Any]) -> str:
    """
    Validates the matrix, stores the matrix array in the matrices repository,
    and returns a reference to the stored array.

    Args:
        matrix: The matrix data or matrix link to validate.
        values: Additional values used during the validation process.
            It should contain the following key-value pairs:
            - "command_context": An object providing access to matrix services.
              It should have a "matrix_service" attribute which allows creating
              and checking the existence of matrices.

    Returns:
        The ID of the validated matrix prefixed by "matrix://".

    Raises:
        TypeError: If the provided matrix is neither a matrix nor a link to a matrix.
        ValueError: If the matrix ID does not exist.
    """

    matrix_service: ISimpleMatrixService = values["command_context"].matrix_service
    if isinstance(matrix, list):
        return MATRIX_PROTOCOL_PREFIX + matrix_service.create(data=pd.DataFrame(matrix))
    elif isinstance(matrix, str):
        if not matrix:
            raise ValueError("The matrix ID cannot be empty")
        elif matrix_service.exists(matrix):
            return MATRIX_PROTOCOL_PREFIX + matrix
        else:
            raise ValueError(f"Matrix with id '{matrix}' does not exist")
    else:
        raise TypeError(f"The data '{matrix}' is neither a matrix nor a link to a matrix")


def get_or_create_section(json_ini: JSON, section: str) -> JSON:
    if section not in json_ini:
        json_ini[section] = {}
    sub_json: JSON = json_ini[section]
    return sub_json


def remove_none_args(command_dto: CommandDTO) -> CommandDTO:
    args = command_dto.args
    if isinstance(args, list):
        command_dto.args = [{k: v for k, v in args.items() if v is not None} for args in args]
    elif isinstance(args, dict):
        command_dto.args = {k: v for k, v in args.items() if v is not None}
    else:
        raise TypeError(f"Invalid type for args: {type(args)}")
    return command_dto


def strip_matrix_protocol(matrix_uri: List[List[float]] | str | None) -> str:
    assert isinstance(matrix_uri, str)
    if matrix_uri.startswith(MATRIX_PROTOCOL_PREFIX):
        return matrix_uri[len(MATRIX_PROTOCOL_PREFIX) :]
    return matrix_uri


class AliasDecoder:
    @staticmethod
    def links_series(alias: str, study: FileStudy) -> str:
        data = alias.split("/")
        area_from = data[1]
        area_to = data[2]
        if study.config.version < STUDY_VERSION_8_2:
            return f"input/links/{area_from}/{area_to}"
        return f"input/links/{area_from}/{area_to}_parameters"

    @staticmethod
    def decode(alias: str, study: FileStudy) -> str:
        alias_map = {"@links_series": AliasDecoder.links_series}
        alias_code = alias.split("/")[0]
        if alias_code in alias_map:
            return alias_map[alias_code](alias, study)
        raise NotImplementedError(f"Alias {alias} not implemented")


def transform_command_to_dto(
<<<<<<< HEAD
    commands: t.Sequence[ICommand],
    ref_command_dtos: t.Optional[t.Sequence[CommandDTO]] = None,
    force_aggregate: bool = False,
) -> t.List[CommandDTO]:
=======
    commands: Sequence[ICommand],
    ref_command_dtos: Optional[Sequence[CommandDTO]] = None,
    force_aggregate: bool = False,
) -> List[CommandDTO]:
>>>>>>> 964c1d80
    """
    Converts the list of input commands to DTOs.

    Since DTOs can contain the arguments for multiple commands:
    - if ref_commands is provided, we keep the same aggregation
    - if force_aggregate is True, we aggregate all we can

    # TODO: the implementation is a mess, and actually the 2 additional
    #       arguments are mutually exclusive, we should separate in 2 methods.
    """
    if len(commands) <= 1:
        return [command.to_dto() for command in commands]
<<<<<<< HEAD
    commands_dto: t.List[CommandDTO] = []
=======
    commands_dto: List[CommandDTO] = []
>>>>>>> 964c1d80
    ref_commands_dto = ref_command_dtos if ref_command_dtos is not None else [command.to_dto() for command in commands]
    prev_command = commands[0]
    cur_dto_index = 0
    ref_dto = ref_commands_dto[cur_dto_index]
    cur_dto_arg_count = len(ref_dto.get_args_list())
    new_dto = prev_command.to_dto()
    cur_command_version = new_dto.version
    cur_command_args_batch = [new_dto.args]
    for command in commands[1:]:
        cur_dto_arg_count -= 1
        if command.command_name == prev_command.command_name and (cur_dto_arg_count > 0 or force_aggregate):
            new_dto = command.to_dto()
            if new_dto.version != cur_command_version:
                raise ValueError("Aggregated commands cannot have different versions.")
            cur_command_args_batch.append(new_dto.args)
        else:
            commands_dto.append(
                CommandDTO(
                    action=prev_command.command_name.value,
                    version=cur_command_version,
                    args=cur_command_args_batch,
                    study_version=prev_command.study_version,
                )
            )
            new_dto = command.to_dto()
            cur_command_version = new_dto.version
            cur_command_args_batch = [new_dto.args]

            cur_dto_index += 1
            ref_dto = ref_commands_dto[cur_dto_index]
            cur_dto_arg_count = len(ref_dto.get_args_list())
            prev_command = command
    commands_dto.append(
        CommandDTO(
            action=prev_command.command_name.value,
            version=cur_command_version,
            args=cur_command_args_batch,
            study_version=prev_command.study_version,
        )
    )
    return commands_dto<|MERGE_RESOLUTION|>--- conflicted
+++ resolved
@@ -104,17 +104,10 @@
 
 
 def transform_command_to_dto(
-<<<<<<< HEAD
-    commands: t.Sequence[ICommand],
-    ref_command_dtos: t.Optional[t.Sequence[CommandDTO]] = None,
-    force_aggregate: bool = False,
-) -> t.List[CommandDTO]:
-=======
     commands: Sequence[ICommand],
     ref_command_dtos: Optional[Sequence[CommandDTO]] = None,
     force_aggregate: bool = False,
 ) -> List[CommandDTO]:
->>>>>>> 964c1d80
     """
     Converts the list of input commands to DTOs.
 
@@ -127,11 +120,7 @@
     """
     if len(commands) <= 1:
         return [command.to_dto() for command in commands]
-<<<<<<< HEAD
-    commands_dto: t.List[CommandDTO] = []
-=======
     commands_dto: List[CommandDTO] = []
->>>>>>> 964c1d80
     ref_commands_dto = ref_command_dtos if ref_command_dtos is not None else [command.to_dto() for command in commands]
     prev_command = commands[0]
     cur_dto_index = 0
