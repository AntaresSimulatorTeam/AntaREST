--- conflicted
+++ resolved
@@ -102,17 +102,10 @@
 
 
 def transform_command_to_dto(
-<<<<<<< HEAD
-    commands: t.Sequence[ICommand],
-    ref_command_dtos: t.Optional[t.Sequence[CommandDTO]] = None,
-    force_aggregate: bool = False,
-) -> t.List[CommandDTO]:
-=======
     commands: Sequence[ICommand],
     ref_command_dtos: Optional[Sequence[CommandDTO]] = None,
     force_aggregate: bool = False,
 ) -> List[CommandDTO]:
->>>>>>> 9ce0647e
     """
     Converts the list of input commands to DTOs.
 
@@ -125,11 +118,7 @@
     """
     if len(commands) <= 1:
         return [command.to_dto() for command in commands]
-<<<<<<< HEAD
-    commands_dto: t.List[CommandDTO] = []
-=======
     commands_dto: List[CommandDTO] = []
->>>>>>> 9ce0647e
     ref_commands_dto = ref_command_dtos if ref_command_dtos is not None else [command.to_dto() for command in commands]
     prev_command = commands[0]
     cur_dto_index = 0
