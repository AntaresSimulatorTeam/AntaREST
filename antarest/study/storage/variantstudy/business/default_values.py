--- conflicted
+++ resolved
@@ -10,11 +10,10 @@
     NON_DISPATCHABLE_POWER: str = "true"
     DISPATCHABLE_HYDRO_POWER: str = "true"
     OTHER_DISPATCHABLE_POWER: str = "true"
-<<<<<<< HEAD
-    SPREAD_UNSUPPLIED_ENERGY_COST: int = 0
-    SPREAD_SPILLED_ENERGY_COST: int = 0
-    UNSERVERDDENERGYCOST: int = 0
-    SPILLEDENERGYCOST: int = 0
+    SPREAD_UNSUPPLIED_ENERGY_COST: float = 0.000000
+    SPREAD_SPILLED_ENERGY_COST: float = 0.000000
+    UNSERVERDDENERGYCOST: float = 0.000000
+    SPILLEDENERGYCOST: float = 0.000000
 
 
 class LinkProperties(Enum):
@@ -28,10 +27,4 @@
     COLORR: int = 112
     COLORG: int = 112
     COLORB: int = 112
-    DISPLAY_COMMENTS: str = "true"
-=======
-    SPREAD_UNSUPPLIED_ENERGY_COST: float = 0.000000
-    SPREAD_SPILLED_ENERGY_COST: float = 0.000000
-    UNSERVERDDENERGYCOST: float = 0.000000
-    SPILLEDENERGYCOST: float = 0.000000
->>>>>>> c9b974c3
+    DISPLAY_COMMENTS: str = "true"