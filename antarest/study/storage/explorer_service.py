--- conflicted
+++ resolved
@@ -60,10 +60,6 @@
                             has_children_flag = False
                             is_study_folder_flag = True
                         else:
-<<<<<<< HEAD
-                            # we don't want to expose the full absolute path on the server
-=======
->>>>>>> cd0cb4a1
                             has_children_flag = has_children(child, workspace.filter_in, workspace.filter_out)
                             is_study_folder_flag = False
                         folders.append(
