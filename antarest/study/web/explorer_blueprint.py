--- conflicted
+++ resolved
@@ -38,11 +38,7 @@
 
     @bp.get(
         "/explorer/{workspace}/_list_dir",
-<<<<<<< HEAD
-        summary="For a given directory, list sub directories that aren't studies",
-=======
         summary="For a given directory, list sub directories.",
->>>>>>> cd0cb4a1
         response_model=List[FolderDTO],
     )
     def list_dir(workspace: str, path: str) -> List[FolderDTO]:
