--- conflicted
+++ resolved
@@ -14,13 +14,8 @@
 import io
 import logging
 from http import HTTPStatus
-<<<<<<< HEAD
 from pathlib import PurePosixPath
-from typing import Any, Dict, List, Optional, Sequence
-=======
-from pathlib import Path, PurePosixPath
 from typing import Annotated, Any, Dict, List, Optional, Sequence
->>>>>>> e74a779e
 
 from fastapi import APIRouter, Depends, File, HTTPException, Query
 from markupsafe import escape
