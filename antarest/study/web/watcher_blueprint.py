--- conflicted
+++ resolved
@@ -15,15 +15,12 @@
 from http.client import HTTPException
 from typing import List
 
-from fastapi import APIRouter
+from fastapi import APIRouter, Depends
 
 from antarest.core.config import Config
-<<<<<<< HEAD
 from antarest.core.exceptions import ScanDisabled
 from antarest.core.jwt import JWTUser
 from antarest.core.requests import RequestParameters
-=======
->>>>>>> f0cf809f
 from antarest.core.utils.web import APITag
 from antarest.login.auth import Auth
 from antarest.study.storage.rawstudy.watcher import Watcher
@@ -58,7 +55,6 @@
         tags=[APITag.study_raw_data],
         response_model=str,
     )
-<<<<<<< HEAD
     def scan_dir(
         path: str,
         recursive: bool = True,
@@ -67,9 +63,7 @@
         params = RequestParameters(user=current_user)
         if config.desktop_mode and recursive:
             raise ScanDisabled("Recursive scan disables when desktop mode is on")
-=======
-    def scan_dir(path: str, recursive: bool = True) -> str:
->>>>>>> f0cf809f
+
         if path:
             # The front actually sends <workspace>/<path/to/folder>
             try:
