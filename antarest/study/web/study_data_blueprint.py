# Copyright (c) 2025, RTE (https://www.rte-france.com)
#
# See AUTHORS.txt
#
# This Source Code Form is subject to the terms of the Mozilla Public
# License, v. 2.0. If a copy of the MPL was not distributed with this
# file, You can obtain one at http://mozilla.org/MPL/2.0/.
#
# SPDX-License-Identifier: MPL-2.0
#
# This file is part of the Antares project.

import enum
import logging
from http import HTTPStatus
from typing import Any, Dict, List, Mapping, Optional, Sequence, cast

import typing_extensions as te
from fastapi import APIRouter, Body, Query
from starlette.responses import RedirectResponse

from antarest.core.config import Config
from antarest.core.model import JSON, StudyPermissionType
from antarest.core.utils.utils import sanitize_uuid
from antarest.core.utils.web import APITag
from antarest.login.auth import Auth
from antarest.matrixstore.matrix_editor import MatrixEditInstruction
from antarest.study.business.adequacy_patch_management import AdequacyPatchFormFields
from antarest.study.business.advanced_parameters_management import AdvancedParamsFormFields
from antarest.study.business.allocation_management import AllocationField, AllocationFormFields, AllocationMatrix
from antarest.study.business.areas.renewable_management import RenewableManager
from antarest.study.business.areas.st_storage_management import (
    STStorageManager,
)
from antarest.study.business.areas.thermal_management import (
    ThermalManager,
)
from antarest.study.business.binding_constraint_management import (
    ConstraintCreation,
    ConstraintFilters,
    ConstraintInput,
    ConstraintOutput,
    ConstraintTerm,
    ConstraintTermUpdate,
)
from antarest.study.business.correlation_management import (
    AreaCoefficientItem,
    CorrelationFormFields,
    CorrelationMatrix,
)
from antarest.study.business.district_manager import DistrictCreationDTO, DistrictInfoDTO, DistrictUpdateDTO
from antarest.study.business.general_management import GeneralFormFields
from antarest.study.business.model.area_model import AreaCreationDTO, AreaInfoDTO, AreaType, LayerInfoDTO, UpdateAreaUi
from antarest.study.business.model.area_properties_model import AreaProperties, AreaPropertiesUpdate
from antarest.study.business.model.hydro_model import (
    HydroManagement,
    HydroManagementUpdate,
    HydroProperties,
    InflowStructure,
    InflowStructureUpdate,
)
from antarest.study.business.model.link_model import Link, LinkUpdate
from antarest.study.business.model.renewable_cluster_model import (
    RenewableCluster,
    RenewableClusterCreation,
    RenewableClusterUpdate,
)
from antarest.study.business.model.sts_model import STStorage, STStorageCreation, STStorageUpdate
from antarest.study.business.model.thematic_trimming_model import ThematicTrimming
from antarest.study.business.model.thermal_cluster_model import (
    ThermalCluster,
    ThermalClusterCreation,
    ThermalClusterUpdate,
)
from antarest.study.business.optimization_management import OptimizationFormFields
from antarest.study.business.playlist_management import PlaylistColumns
from antarest.study.business.scenario_builder_management import Rulesets, ScenarioType
from antarest.study.business.table_mode_management import TableDataDTO, TableModeType
from antarest.study.business.timeseries_config_management import TimeSeriesConfigDTO
from antarest.study.service import StudyService
from antarest.study.storage.rawstudy.model.filesystem.config.binding_constraint import (
    BindingConstraintFrequency,
    BindingConstraintOperator,
)
from antarest.study.storage.rawstudy.model.filesystem.config.identifier import transform_name_to_id
from antarest.study.storage.rawstudy.model.filesystem.config.ruleset_matrices import TableForm as SBTableForm

logger = logging.getLogger(__name__)


class BCKeyValueType(te.TypedDict):
    """Deprecated type for binding constraint key-value pair (used for update)"""

    key: str
    value: str | int | float | bool


class ClusterType(enum.StrEnum):
    """
    Cluster type:

    - `STORAGE`: short-term storages
    - `RENEWABLES`: renewable clusters
    - `THERMALS`: thermal clusters
    """

    ST_STORAGES = "storages"
    RENEWABLES = "renewables"
    THERMALS = "thermals"


def create_study_data_routes(study_service: StudyService, config: Config) -> APIRouter:
    """
    Endpoint implementation for studies area management

    Args:
        study_service: study service facade to handle request
        config: main server configuration

    Returns:
        The FastAPI route for Study data management
    """
    auth = Auth(config)
    bp = APIRouter(prefix="/v1", dependencies=[auth.required()])

    # noinspection PyShadowingBuiltins
    @bp.get(
        "/studies/{uuid}/areas",
        tags=[APITag.study_data],
        summary="Get all areas basic info",
        response_model=List[AreaInfoDTO] | Dict[str, Any],
    )
    def get_areas(uuid: str, type: AreaType = Query(None), ui: bool = False) -> List[AreaInfoDTO] | Dict[str, Any]:
        logger.info(f"Fetching area list (type={type}) for study {uuid}")
        areas_list = study_service.get_all_areas(uuid, type, ui)
        return areas_list

    @bp.get("/studies/{uuid}/links", tags=[APITag.study_data], summary="Get all links")
    def get_links(uuid: str) -> List[Link]:
        logger.info(f"Fetching link list for study {uuid}")
        areas_list = study_service.get_all_links(uuid)
        return areas_list

    @bp.post(
        "/studies/{uuid}/areas",
        tags=[APITag.study_data],
        summary="Create a new area",
        response_model=AreaInfoDTO,
    )
    def create_area(uuid: str, area_creation_info: AreaCreationDTO) -> Any:
        logger.info(f"Creating new area for study {uuid}")
        return study_service.create_area(uuid, area_creation_info)

    @bp.post("/studies/{uuid}/links", tags=[APITag.study_data], summary="Create a link")
    def create_link(
        uuid: str,
        link_creation_info: Link,
    ) -> Link:
        logger.info(f"Creating new link for study {uuid}")
        return study_service.create_link(uuid, link_creation_info)

    @bp.put("/studies/{uuid}/links/{area_from}/{area_to}", tags=[APITag.study_data], summary="Update a link")
    def update_link(uuid: str, area_from: str, area_to: str, link_update_dto: LinkUpdate) -> Link:
        logger.info(f"Updating link {area_from} -> {area_to} for study {uuid}")
        return study_service.update_link(uuid, area_from, area_to, link_update_dto)

    @bp.put(
        "/studies/{uuid}/areas/{area_id}/ui",
        tags=[APITag.study_data],
        summary="Update area information",
        response_model=None,
    )
    def update_area_ui(uuid: str, area_id: str, area_ui: UpdateAreaUi, layer: str = "0") -> Any:
        logger.info(f"Updating area ui {area_id} for study {uuid}")
        return study_service.update_area_ui(uuid, area_id, area_ui, layer)

    @bp.delete(
        "/studies/{uuid}/areas/{area_id}",
        tags=[APITag.study_data],
        summary="Delete an area",
        response_model=str,
    )
    def delete_area(uuid: str, area_id: str) -> Any:
        logger.info(f"Removing area {area_id} in study {uuid}")
        uuid = sanitize_uuid(uuid)
        area_id = transform_name_to_id(area_id)
        study_service.delete_area(uuid, area_id)
        return area_id

    @bp.delete(
        "/studies/{uuid}/links/{area_from}/{area_to}",
        tags=[APITag.study_data],
        summary="Delete a link",
        response_model=str,
    )
    def delete_link(uuid: str, area_from: str, area_to: str) -> Any:
        logger.info(f"Removing link {area_from}%{area_to} in study {uuid}")
        area_from = transform_name_to_id(area_from)
        area_to = transform_name_to_id(area_to)
        study_service.delete_link(uuid, area_from, area_to)
        return f"{area_from}%{area_to}"

    @bp.get(
        "/studies/{uuid}/layers",
        tags=[APITag.study_data],
        summary="Get all layers info",
        response_model=List[LayerInfoDTO],
    )
    def get_layers(uuid: str) -> List[LayerInfoDTO]:
        logger.info(f"Fetching layer list for study {uuid}")
        study = study_service.check_study_access(uuid, StudyPermissionType.READ)
        return study_service.area_manager.get_layers(study_service.get_study_interface(study))

    @bp.post(
        "/studies/{uuid}/layers",
        tags=[APITag.study_data],
        summary="Create new layer",
        response_model=str,
    )
    def create_layer(uuid: str, name: str) -> str:
        logger.info(f"Create layer {name} for study {uuid}")
        study = study_service.check_study_access(uuid, StudyPermissionType.WRITE)
        return study_service.area_manager.create_layer(study_service.get_study_interface(study), name)

    @bp.put(
        "/studies/{uuid}/layers/{layer_id}",
        tags=[APITag.study_data],
        summary="Update layer",
    )
    def update_layer(uuid: str, layer_id: str, name: str = "", areas: Optional[List[str]] = None) -> None:
        logger.info(f"Updating layer {layer_id} for study {uuid}")
        study = study_service.check_study_access(uuid, StudyPermissionType.WRITE)
        study_interface = study_service.get_study_interface(study)
        if name:
            study_service.area_manager.update_layer_name(study_interface, layer_id, name)
        if areas:
            study_service.area_manager.update_layer_areas(study_interface, layer_id, areas)

    @bp.delete(
        "/studies/{uuid}/layers/{layer_id}",
        tags=[APITag.study_data],
        summary="Remove layer",
        status_code=HTTPStatus.NO_CONTENT,
        response_model=None,
    )
    def remove_layer(uuid: str, layer_id: str) -> None:
        logger.info(f"Remove layer {layer_id} for study {uuid}")
        study = study_service.check_study_access(uuid, StudyPermissionType.READ)
        study_service.area_manager.remove_layer(study_service.get_study_interface(study), layer_id)

    @bp.get(
        "/studies/{uuid}/districts",
        tags=[APITag.study_data],
        summary="Get the list of districts defined in this study",
        response_model=List[DistrictInfoDTO],
    )
    def get_districts(uuid: str) -> List[DistrictInfoDTO]:
        logger.info(f"Fetching districts list for study {uuid}")
        study = study_service.check_study_access(uuid, StudyPermissionType.READ)
        study_interface = study_service.get_study_interface(study)
        return study_service.district_manager.get_districts(study_interface)

    @bp.post(
        "/studies/{uuid}/districts",
        tags=[APITag.study_data],
        summary="Create a new district in the study",
        response_model=DistrictInfoDTO,
    )
    def create_district(uuid: str, dto: DistrictCreationDTO) -> DistrictInfoDTO:
        logger.info(f"Create district {dto.name} for study {uuid}")
        study = study_service.check_study_access(uuid, StudyPermissionType.WRITE)
        study_interface = study_service.get_study_interface(study)
        return study_service.district_manager.create_district(study_interface, dto)

    @bp.put(
        "/studies/{uuid}/districts/{district_id}",
        tags=[APITag.study_data],
        summary="Update the properties of a district",
    )
    def update_district(uuid: str, district_id: str, dto: DistrictUpdateDTO) -> None:
        logger.info(f"Updating district {district_id} for study {uuid}")
        study = study_service.check_study_access(uuid, StudyPermissionType.WRITE)
        study_interface = study_service.get_study_interface(study)
        study_service.district_manager.update_district(study_interface, district_id, dto)

    @bp.delete(
        "/studies/{uuid}/districts/{district_id}",
        tags=[APITag.study_data],
        summary="Remove a district from a study",
    )
    def remove_district(uuid: str, district_id: str) -> None:
        logger.info(f"Remove district {district_id} for study {uuid}")
        study = study_service.check_study_access(uuid, StudyPermissionType.WRITE)
        study_interface = study_service.get_study_interface(study)
        study_service.district_manager.remove_district(study_interface, district_id)

    @bp.get(
        "/studies/{uuid}/hydro",
        tags=[APITag.study_data],
        summary="Get Hydro properties for each area of the study",
        response_model=dict[str, HydroProperties],
        response_model_exclude_none=True,
    )
    def get_hydro_properties_by_area(uuid: str) -> dict[str, HydroProperties]:
        logger.info(f"Getting Hydro properties for each area of study {uuid}")
        study = study_service.check_study_access(uuid, StudyPermissionType.READ)
        study_interface = study_service.get_study_interface(study)
        return study_service.hydro_manager.get_all_hydro_properties(study_interface)

    @bp.get(
        "/studies/{uuid}/areas/{area_id}/hydro/form",
        tags=[APITag.study_data],
        summary="Get Hydro config values for form",
        response_model=HydroManagement,
        response_model_exclude_none=True,
    )
    def get_hydro_form_values(uuid: str, area_id: str) -> HydroManagement:
        logger.info(msg=f"Getting Hydro management config for area {area_id} of study {uuid}")
        study = study_service.check_study_access(uuid, StudyPermissionType.READ)
        study_interface = study_service.get_study_interface(study)
        return study_service.hydro_manager.get_hydro_management(study_interface, area_id)

    @bp.put(
        "/studies/{uuid}/areas/{area_id}/hydro/form",
        tags=[APITag.study_data],
        summary="Set Hydro config with values from form",
    )
    def set_hydro_form_values(uuid: str, area_id: str, data: HydroManagementUpdate) -> None:
        logger.info(msg=f"Updating Hydro management config for area {area_id} of study {uuid}")
        study = study_service.check_study_access(uuid, StudyPermissionType.WRITE)
        study_interface = study_service.get_study_interface(study)
        study_service.hydro_manager.update_hydro_management(study_interface, data, area_id)

    # noinspection SpellCheckingInspection
    @bp.get(
        "/studies/{uuid}/areas/{area_id}/hydro/inflow-structure",
        tags=[APITag.study_data],
        summary="Get inflow properties",
        response_model=InflowStructure,
    )
    def get_inflow_structure(uuid: str, area_id: str) -> InflowStructure:
        """Get the configuration for the hydraulic inflow structure of the given area."""
        logger.info(msg=f"Getting inflow structure values for area {area_id} of study {uuid}")
        study = study_service.check_study_access(uuid, StudyPermissionType.READ)
        study_interface = study_service.get_study_interface(study)
        return study_service.hydro_manager.get_inflow_structure(study_interface, area_id)

    @bp.put(
        "/studies/{uuid}/areas/{area_id}/hydro/inflow-structure",
        tags=[APITag.study_data],
        summary="Update inflow properties values",
    )
    def update_inflow_structure(uuid: str, area_id: str, values: InflowStructureUpdate) -> None:
        """Update the configuration for the hydraulic inflow properties of the given area."""
        logger.info(msg=f"Updating inflow properties values for area {area_id} of study {uuid}")
        study = study_service.check_study_access(uuid, StudyPermissionType.WRITE)
        study_interface = study_service.get_study_interface(study)
        study_service.hydro_manager.update_inflow_structure(study_interface, area_id, values)

    @bp.put(
        "/studies/{uuid}/matrix",
        tags=[APITag.study_data],
        summary="Edit matrix",
    )
    def edit_matrix(uuid: str, path: str, matrix_edit_instructions: List[MatrixEditInstruction] = Body(...)) -> Any:
        # NOTE: This Markdown documentation is reflected in the Swagger API
        """
        Edit a matrix in a study based on the provided edit instructions.

        Args:
        - `uuid`: The UUID of the study.
        - `path`: the path of the matrix to update.
        - `matrix_edit_instructions`: a list of edit instructions to be applied to the matrix.

        Permissions:
        - User must have WRITE permission on the study.
        """
        study_service.update_matrix(uuid, path, matrix_edit_instructions)

    @bp.get(
        "/studies/{uuid}/config/thematictrimming/form",
        tags=[APITag.study_data],
        summary="Get thematic trimming config",
        response_model_exclude_none=True,
    )
    def get_thematic_trimming(uuid: str) -> ThematicTrimming:
        logger.info(f"Fetching thematic trimming config for study {uuid}")
        study = study_service.check_study_access(uuid, StudyPermissionType.READ)
        study_interface = study_service.get_study_interface(study)
        return study_service.thematic_trimming_manager.get_field_values(study_interface)

    @bp.put(
        path="/studies/{uuid}/config/thematictrimming/form",
        tags=[APITag.study_data],
        summary="Set thematic trimming config",
    )
    def set_thematic_trimming(uuid: str, field_values: ThematicTrimming) -> None:
        logger.info(f"Updating thematic trimming config for study {uuid}")
        study = study_service.check_study_access(uuid, StudyPermissionType.WRITE)
        study_interface = study_service.get_study_interface(study)
        study_service.thematic_trimming_manager.set_field_values(study_interface, field_values)

    @bp.get(
        path="/studies/{uuid}/config/playlist/form",
        tags=[APITag.study_data],
        summary="Get MC Scenario playlist data for table form",
        response_model=Dict[int, PlaylistColumns],
        response_model_exclude_none=True,
    )
    def get_playlist(uuid: str) -> Dict[int, PlaylistColumns]:
        logger.info(f"Getting MC Scenario playlist data for study {uuid}")
        study = study_service.check_study_access(uuid, StudyPermissionType.READ)
        study_interface = study_service.get_study_interface(study)
        return study_service.playlist_manager.get_table_data(study_interface)

    @bp.put(
        path="/studies/{uuid}/config/playlist/form",
        tags=[APITag.study_data],
        summary="Set MC Scenario playlist data with values from table form",
    )
    def set_playlist(uuid: str, data: Dict[int, PlaylistColumns]) -> None:
        logger.info(f"Updating MC Scenario playlist table data for study {uuid}")
        study = study_service.check_study_access(uuid, StudyPermissionType.WRITE)
        study_interface = study_service.get_study_interface(study)
        study_service.playlist_manager.set_table_data(study_interface, data)

    @bp.get(
        "/studies/{uuid}/config/playlist",
        tags=[APITag.study_data],
        summary="Get playlist config",
        response_model=Optional[Dict[int, float]],
    )
    def get_playlist_config(uuid: str) -> Optional[Dict[int, float]]:
        logger.info(f"Fetching playlist config for study {uuid}")
        study = study_service.check_study_access(uuid, StudyPermissionType.READ)
        study_interface = study_service.get_study_interface(study)
        return study_service.config_manager.get_playlist(study_interface)

    @bp.put(
        path="/studies/{uuid}/config/playlist",
        tags=[APITag.study_data],
        summary="Set playlist config",
    )
    def set_playlist_config(
        uuid: str,
        active: bool = True,
        reverse: bool = False,
        playlist: Optional[List[int]] = Body(default=None),
        weights: Optional[Dict[int, int]] = Body(default=None),
    ) -> Any:
        logger.info(f"Updating playlist config for study {uuid}")
        study = study_service.check_study_access(uuid, StudyPermissionType.WRITE)
        study_interface = study_service.get_study_interface(study)
        study_service.config_manager.set_playlist(study_interface, playlist, weights, reverse, active)

    @bp.get(
        path="/studies/{uuid}/config/scenariobuilder",
        tags=[APITag.study_data],
        summary="Get MC Scenario builder config",
        response_model=Rulesets,
    )
    def get_scenario_builder_config(uuid: str) -> Rulesets:
        logger.info(f"Getting MC Scenario builder config for study {uuid}")
        study = study_service.check_study_access(uuid, StudyPermissionType.READ)
        study_interface = study_service.get_study_interface(study)
        return study_service.scenario_builder_manager.get_config(study_interface)

    @bp.get(
        path="/studies/{uuid}/config/scenariobuilder/{scenario_type}",
        tags=[APITag.study_data],
        summary="Get MC Scenario builder config",
        response_model=Dict[str, SBTableForm],
    )
    def get_scenario_builder_config_by_type(uuid: str, scenario_type: ScenarioType) -> Dict[str, SBTableForm]:
        """
        Retrieve the scenario matrix corresponding to a specified scenario type.

        The returned scenario matrix is structured as follows:

        ```json
        {
            "scenario_type": {
                "area_id": {
                    "year": <TS number>,
                    ...
                },
                ...
            },
        }
        ```

        For thermal and renewable scenarios, the format is:

        ```json
        {
            "scenario_type": {
                "area_id": {
                    "cluster_id": {
                        "year": <TS number>,
                        ...
                    },
                    ...
                },
                ...
            },
        }
        ```

        For hydraulic levels scenarios, the format is:

        ```json
        {
            "scenario_type": {
                "area_id": {
                    "year": <Percent 0-100>,
                    ...
                },
                ...
            },
        }
        ```

        For binding constraints scenarios, the format is:

        ```json
        {
            "scenario_type": {
                "group_name": {
                    "year": <TS number>,
                    ...
                },
                ...
            },
        }
        ```
        """
        logger.info(f"Getting MC Scenario builder config for study {uuid} with scenario type filter: {scenario_type}")
        study = study_service.check_study_access(uuid, StudyPermissionType.READ)
        study_interface = study_service.get_study_interface(study)
        table_form = study_service.scenario_builder_manager.get_scenario_by_type(study_interface, scenario_type)
        return {scenario_type: table_form}

    @bp.put(
        path="/studies/{uuid}/config/scenariobuilder",
        tags=[APITag.study_data],
        summary="Set MC Scenario builder config",
    )
    def update_scenario_builder_config(uuid: str, data: Rulesets) -> None:
        logger.info(f"Updating MC Scenario builder config for study {uuid}")
        study = study_service.check_study_access(uuid, StudyPermissionType.WRITE)
        study_interface = study_service.get_study_interface(study)
        study_service.scenario_builder_manager.update_config(study_interface, data)

    @bp.put(
        path="/studies/{uuid}/config/scenariobuilder/{scenario_type}",
        tags=[APITag.study_data],
        summary="Set MC Scenario builder config",
        response_model=Dict[str, SBTableForm],
    )
    def update_scenario_builder_config_by_type(
        uuid: str, scenario_type: ScenarioType, data: Dict[str, SBTableForm]
    ) -> Dict[str, SBTableForm]:
        """
        Update the scenario matrix corresponding to a specified scenario type.

        Args:
        - `data`: partial scenario matrix using the following structure:

          ```json
          {
              "scenario_type": {
                  "area_id": {
                      "year": <TS number>,
                      ...
                  },
                  ...
              },
          }
          ```

          > See the GET endpoint for the structure of the scenario matrix.

        Returns:
        - The updated scenario matrix.
        """
        logger.info(f"Updating MC Scenario builder config for study {uuid} with scenario type filter: {scenario_type}")
        study = study_service.check_study_access(uuid, StudyPermissionType.WRITE)
        study_interface = study_service.get_study_interface(study)
        table_form = data[scenario_type]
        table_form = study_service.scenario_builder_manager.update_scenario_by_type(
            study_interface, table_form, scenario_type
        )
        return {scenario_type: table_form}

    @bp.get(
        path="/studies/{uuid}/config/general/form",
        tags=[APITag.study_data],
        summary="Get General config values for form",
        response_model=GeneralFormFields,
        response_model_exclude_none=True,
    )
    def get_general_form_values(uuid: str) -> GeneralFormFields:
        logger.info(msg=f"Getting General management config for study {uuid}")
        study = study_service.check_study_access(uuid, StudyPermissionType.READ)
        study_interface = study_service.get_study_interface(study)
        return study_service.general_manager.get_field_values(study_interface)

    @bp.put(
        path="/studies/{uuid}/config/general/form",
        tags=[APITag.study_data],
        summary="Set General config with values from form",
    )
    def set_general_form_values(uuid: str, field_values: GeneralFormFields) -> None:
        logger.info(f"Updating General management config for study {uuid}")
        study = study_service.check_study_access(uuid, StudyPermissionType.WRITE)
        study_interface = study_service.get_study_interface(study)
        study_service.general_manager.set_field_values(study_interface, field_values)

    @bp.get(
        path="/studies/{uuid}/config/optimization/form",
        tags=[APITag.study_data],
        summary="Get optimization config values for form",
        response_model=OptimizationFormFields,
        response_model_exclude_none=True,
    )
    def get_optimization_form_values(uuid: str) -> OptimizationFormFields:
        logger.info(msg=f"Getting optimization config for study {uuid}")
        study = study_service.check_study_access(uuid, StudyPermissionType.READ)
        study_interface = study_service.get_study_interface(study)
        return study_service.optimization_manager.get_field_values(study_interface)

    @bp.put(
        path="/studies/{uuid}/config/optimization/form",
        tags=[APITag.study_data],
        summary="Set optimization config with values from form",
    )
    def set_optimization_form_values(uuid: str, field_values: OptimizationFormFields) -> None:
        logger.info(f"Updating optimization config for study {uuid}")
        study = study_service.check_study_access(uuid, StudyPermissionType.WRITE)
        study_interface = study_service.get_study_interface(study)
        study_service.optimization_manager.set_field_values(study_interface, field_values)

    @bp.get(
        path="/studies/{uuid}/config/adequacypatch/form",
        tags=[APITag.study_data],
        summary="Get adequacy patch config values for form",
        response_model=AdequacyPatchFormFields,
        response_model_exclude_none=True,
    )
    def get_adequacy_patch_form_values(uuid: str) -> AdequacyPatchFormFields:
        logger.info(msg=f"Getting adequacy patch config for study {uuid}")
        study = study_service.check_study_access(uuid, StudyPermissionType.READ)
        study_interface = study_service.get_study_interface(study)
        return study_service.adequacy_patch_manager.get_field_values(study_interface)

    @bp.put(
        path="/studies/{uuid}/config/adequacypatch/form",
        tags=[APITag.study_data],
        summary="Set adequacy patch config with values from form",
    )
    def set_adequacy_patch_form_values(uuid: str, field_values: AdequacyPatchFormFields) -> None:
        logger.info(f"Updating adequacy patch config for study {uuid}")
        study = study_service.check_study_access(uuid, StudyPermissionType.WRITE)
        study_interface = study_service.get_study_interface(study)
        study_service.adequacy_patch_manager.set_field_values(study_interface, field_values)

    @bp.get(
        path="/studies/{uuid}/timeseries/config",
        tags=[APITag.study_data],
        summary="Gets the TS Generation config",
        response_model=TimeSeriesConfigDTO,
        response_model_exclude_none=True,
    )
    def get_timeseries_form_values(uuid: str) -> TimeSeriesConfigDTO:
        logger.info(msg=f"Getting Time-Series generation config for study {uuid}")
        study = study_service.check_study_access(uuid, StudyPermissionType.READ)
        study_interface = study_service.get_study_interface(study)
        return study_service.ts_config_manager.get_values(study_interface)

    @bp.put(
        path="/studies/{uuid}/timeseries/config",
        tags=[APITag.study_data],
        summary="Sets the TS Generation config",
    )
    def set_ts_generation_config(uuid: str, field_values: TimeSeriesConfigDTO) -> None:
        logger.info(f"Updating Time-Series generation config for study {uuid}")
        study = study_service.check_study_access(uuid, StudyPermissionType.WRITE)
        study_interface = study_service.get_study_interface(study)
        study_service.ts_config_manager.set_values(study_interface, field_values)

    @bp.get(
        path="/table-schema/{table_type}",
        tags=[APITag.study_data],
        summary="Get table schema",
    )
    def get_table_schema(table_type: TableModeType) -> JSON:
        """
        Get the properties of the table columns.

        Args:
        - `table_type`: The type of table to get the schema for.
        """
        logger.info("Getting table schema")
        model_schema = study_service.table_mode_manager.get_table_schema(table_type)
        return model_schema

    @bp.get(
        path="/studies/{uuid}/table-mode/{table_type}",
        tags=[APITag.study_data],
        summary="Get table data for table form",
    )
    def get_table_mode(
        uuid: str,
        table_type: TableModeType,
        columns: str = Query("", description="A comma-separated list of columns to include in the table data"),
    ) -> TableDataDTO:
        """
        Get the table data for the given study and table type.

        Args:
        - uuid: The UUID of the study.
        - table_type: The type of table to get the data for.
        """
        logger.info(f"Getting table data for study {uuid}")
        study = study_service.check_study_access(uuid, StudyPermissionType.READ)
        study_interface = study_service.get_study_interface(study)
        column_list = columns.split(",") if columns else []
        table_data = study_service.table_mode_manager.get_table_data(study_interface, table_type, column_list)
        return table_data

    @bp.put(
        path="/studies/{uuid}/table-mode/{table_type}",
        tags=[APITag.study_data],
        summary="Update table data with values from table form",
    )
    def update_table_mode(
        uuid: str,
        table_type: TableModeType,
        data: TableDataDTO = Body(
            ...,
            example={
                "de / nuclear_cl1": {
                    "enabled": True,
                    "group": "Nuclear",
                    "unitCount": 17,
                    "nominalCapacity": 123,
                },
                "de / gas_cl1": {
                    "enabled": True,
                    "group": "Gas",
                    "unitCount": 15,
                    "nominalCapacity": 456,
                },
            },
        ),
    ) -> TableDataDTO:
        """
        Update the table data for the given study and table type.

        Args:
        - uuid: The UUID of the study.
        - table_type: The type of table to update.
        - data: The table data to update.
        """
        logger.info(f"Updating table data for study {uuid}")
        study = study_service.check_study_access(uuid, StudyPermissionType.WRITE)
        study_interface = study_service.get_study_interface(study)
        table_data = study_service.table_mode_manager.update_table_data(study_interface, table_type, data)
        return table_data

    @bp.post(
        "/studies/_update_version",
        tags=[APITag.study_data],
        summary="update database version of all studies",
    )
    def update_version() -> Any:
        study_service.check_and_update_all_study_versions_in_database()

    @bp.get(
        "/studies/{uuid}/bindingconstraints",
        tags=[APITag.study_data],
        summary="Get binding constraint list",
        response_model=List[ConstraintOutput],
    )
    def get_binding_constraint_list(
        uuid: str,
        enabled: Optional[bool] = Query(None, description="Filter results based on enabled status"),
        operator: BindingConstraintOperator = Query(None, description="Filter results based on operator"),
        comments: str = Query("", description="Filter results based on comments (word match)"),
        group: str = Query("", description="filter binding constraints based on group name (exact match)"),
        time_step: BindingConstraintFrequency = Query(
            None,
            description="Filter results based on time step",
            alias="timeStep",
        ),
        area_name: str = Query(
            "",
            description="Filter results based on area name (word match)",
            alias="areaName",
        ),
        cluster_name: str = Query(
            "",
            description="Filter results based on cluster name (word match)",
            alias="clusterName",
        ),
        link_id: str = Query(
            "",
            description="Filter results based on link ID ('area1%area2')",
            alias="linkId",
        ),
        cluster_id: str = Query(
            "",
            description="Filter results based on cluster ID ('area.cluster')",
            alias="clusterId",
        ),
    ) -> Sequence[ConstraintOutput]:
        logger.info(f"Fetching binding constraint list for study {uuid}")
        study = study_service.check_study_access(uuid, StudyPermissionType.READ)
        study_interface = study_service.get_study_interface(study)
        filters = ConstraintFilters(
            enabled=enabled,
            operator=operator,
            comments=comments,
            group=group,
            time_step=time_step,
            area_name=area_name,
            cluster_name=cluster_name,
            link_id=link_id,
            cluster_id=cluster_id,
        )
        return study_service.binding_constraint_manager.get_binding_constraints(study_interface, filters)

    @bp.get(
        "/studies/{uuid}/bindingconstraints/{binding_constraint_id}",
        tags=[APITag.study_data],
        summary="Get binding constraint",
        response_model=ConstraintOutput,  # TODO: redundant ?
    )
    def get_binding_constraint(uuid: str, binding_constraint_id: str) -> ConstraintOutput:
        logger.info(f"Fetching binding constraint {binding_constraint_id} for study {uuid}")
        study = study_service.check_study_access(uuid, StudyPermissionType.READ)
        study_interface = study_service.get_study_interface(study)
        return study_service.binding_constraint_manager.get_binding_constraint(study_interface, binding_constraint_id)

    @bp.put(
        "/studies/{uuid}/bindingconstraints/{binding_constraint_id}",
        tags=[APITag.study_data],
        summary="Update binding constraint",
    )
    def update_binding_constraint(uuid: str, binding_constraint_id: str, data: ConstraintInput) -> ConstraintOutput:
        logger.info(f"Update binding constraint {binding_constraint_id} for study {uuid}")
        study = study_service.check_study_access(uuid, StudyPermissionType.WRITE)
        study_interface = study_service.get_study_interface(study)
        return study_service.binding_constraint_manager.update_binding_constraint(
            study_interface, binding_constraint_id, data
        )

    @bp.get(
        "/studies/{uuid}/constraint-groups",
        tags=[APITag.study_data],
        summary="Get the list of binding constraint groups",
    )
    def get_grouped_constraints(uuid: str) -> Mapping[str, Sequence[ConstraintOutput]]:
        """
        Get the list of binding constraint groups for the study.

        Args:
        - `uuid`: The UUID of the study.

        Returns:
        - The list of binding constraints for each group.
        """
        logger.info(f"Fetching binding constraint groups for study {uuid}")
        study = study_service.check_study_access(uuid, StudyPermissionType.READ)
        study_interface = study_service.get_study_interface(study)
        result = study_service.binding_constraint_manager.get_grouped_constraints(study_interface)
        return result

    @bp.get(
        # We use "validate-all" because it is unlikely to conflict with a group name.
        "/studies/{uuid}/constraint-groups/validate-all",
        tags=[APITag.study_data],
        summary="Validate all binding constraint groups",
        response_model=None,
    )
    def validate_constraint_groups(uuid: str) -> bool:
        """
        Checks if the dimensions of the right-hand side matrices are consistent with
        the dimensions of the binding constraint matrices within the same group.

        Args:
        - `uuid`: The study UUID.

        Returns:
        - `true` if all groups are valid.

        Raises:
        - HTTPException(422) if any group is invalid.
        """
        logger.info(f"Validating all binding constraint groups for study {uuid}")
        study = study_service.check_study_access(uuid, StudyPermissionType.READ)
        study_interface = study_service.get_study_interface(study)
        return study_service.binding_constraint_manager.validate_constraint_groups(study_interface)

    @bp.get(
        "/studies/{uuid}/constraint-groups/{group}",
        tags=[APITag.study_data],
        summary="Get the binding constraint group",
    )
    def get_constraints_by_group(uuid: str, group: str) -> Sequence[ConstraintOutput]:
        """
        Get the binding constraint group for the study.

        Args:
        - `uuid`: The UUID of the study.
        - `group`: The name of the binding constraint group (case-insensitive).

        Returns:
        - The list of binding constraints in the group.

        Raises:
        - HTTPException(404) if the group does not exist.
        """
        logger.info(f"Fetching binding constraint group '{group}' for study {uuid}")
        study = study_service.check_study_access(uuid, StudyPermissionType.READ)
        study_interface = study_service.get_study_interface(study)
        result = study_service.binding_constraint_manager.get_constraints_by_group(study_interface, group)
        return result

    @bp.get(
        "/studies/{uuid}/constraint-groups/{group}/validate",
        tags=[APITag.study_data],
        summary="Validate the binding constraint group",
        response_model=None,
    )
    def validate_constraint_group(uuid: str, group: str) -> bool:
        """
        Checks if the dimensions of the right-hand side matrices are consistent with
        the dimensions of the binding constraint matrices within the same group.

        Args:
        - `uuid`: The study UUID.
        - `group`: The name of the binding constraint group (case-insensitive).

        Returns:
        - `true` if the group is valid.

        Raises:
        - HTTPException(404) if the group does not exist.
        - HTTPException(422) if the group is invalid.
        """
        logger.info(f"Validating binding constraint group '{group}' for study {uuid}")
        study = study_service.check_study_access(uuid, StudyPermissionType.READ)
        study_interface = study_service.get_study_interface(study)
        return study_service.binding_constraint_manager.validate_constraint_group(study_interface, group)

    @bp.post("/studies/{uuid}/bindingconstraints", tags=[APITag.study_data], summary="Create a binding constraint")
    def create_binding_constraint(uuid: str, data: ConstraintCreation) -> ConstraintOutput:
        logger.info(f"Creating a new binding constraint for study {uuid}")
        study = study_service.check_study_access(uuid, StudyPermissionType.READ)
        study_interface = study_service.get_study_interface(study)
        return study_service.binding_constraint_manager.create_binding_constraint(study_interface, data)

    @bp.post(
        "/studies/{uuid}/bindingconstraints/{binding_constraint_id}",
        tags=[APITag.study_data],
        summary="Duplicates a given binding constraint",
    )
    def duplicate_binding_constraint(
        uuid: str, binding_constraint_id: str, new_constraint_name: str
    ) -> ConstraintOutput:
        logger.info(f"Duplicates constraint {binding_constraint_id} for study {uuid}")
        study = study_service.check_study_access(uuid, StudyPermissionType.WRITE)
        study_interface = study_service.get_study_interface(study)
        return study_service.binding_constraint_manager.duplicate_binding_constraint(
            study_interface, binding_constraint_id, new_constraint_name
        )

    @bp.delete(
        "/studies/{uuid}/bindingconstraints/{binding_constraint_id}",
        tags=[APITag.study_data],
        summary="Delete a binding constraint",
        response_model=None,
    )
    def delete_binding_constraint(uuid: str, binding_constraint_id: str) -> None:
        logger.info(f"Deleting the binding constraint {binding_constraint_id} for study {uuid}")
        study = study_service.check_study_access(uuid, StudyPermissionType.WRITE)
        study_interface = study_service.get_study_interface(study)
        return study_service.binding_constraint_manager.remove_binding_constraint(
            study_interface, binding_constraint_id
        )

    @bp.delete(
        "/studies/{uuid}/bindingconstraints",
        tags=[APITag.study_data],
        summary="Delete multiple binding constraints",
        response_model=None,
    )
    def delete_multiple_binding_constraints(uuid: str, binding_constraints_ids: List[str]) -> None:
        logger.info(f"Deleting the binding constraints {binding_constraints_ids!r} for study {uuid}")
        study = study_service.check_study_access(uuid, StudyPermissionType.WRITE)
        study_interface = study_service.get_study_interface(study)
        return study_service.binding_constraint_manager.remove_multiple_binding_constraints(
            study_interface, binding_constraints_ids
        )

    @bp.post(
        "/studies/{uuid}/bindingconstraints/{binding_constraint_id}/term",
        tags=[APITag.study_data],
        summary="Create a binding constraint term",
    )
    def add_constraint_term(uuid: str, binding_constraint_id: str, term: ConstraintTerm) -> None:
        """
        Append a new term to a given binding constraint

        Args:
        - `uuid`: The UUID of the study.
        - `binding_constraint_id`: The binding constraint ID.
        - `term`: The term to create.
        """
        logger.info(f"Add constraint term {term.generate_id()} to {binding_constraint_id} for study {uuid}")
        study = study_service.check_study_access(uuid, StudyPermissionType.WRITE)
        study_interface = study_service.get_study_interface(study)
        return study_service.binding_constraint_manager.add_constraint_terms(
            study_interface, binding_constraint_id, [term]
        )

    @bp.post(
        "/studies/{uuid}/bindingconstraints/{binding_constraint_id}/terms",
        tags=[APITag.study_data],
        summary="Create terms for a given binding constraint",
    )
    def add_constraint_terms(uuid: str, binding_constraint_id: str, terms: Sequence[ConstraintTerm]) -> None:
        """
        Append new terms to a given binding constraint

        Args:
        - `uuid`: The UUID of the study.
        - `binding_constraint_id`: The binding constraint ID.
        - `terms`: The list of terms to create.
        """
        logger.info(f"Adding constraint terms to {binding_constraint_id} for study {uuid}")
        study = study_service.check_study_access(uuid, StudyPermissionType.WRITE)
        study_interface = study_service.get_study_interface(study)
        return study_service.binding_constraint_manager.add_constraint_terms(
            study_interface, binding_constraint_id, terms
        )

    @bp.put(
        "/studies/{uuid}/bindingconstraints/{binding_constraint_id}/term",
        tags=[APITag.study_data],
        summary="Update a binding constraint term",
    )
    def update_constraint_term(uuid: str, binding_constraint_id: str, term: ConstraintTermUpdate) -> None:
        """
        Update a term for a given binding constraint

        Args:
        - `uuid`: The UUID of the study.
        - `binding_constraint_id`: The binding constraint ID.
        - `term`: The term to update.
        """
        logger.info(f"Update constraint term {term.id} from {binding_constraint_id} for study {uuid}")
        study = study_service.check_study_access(uuid, StudyPermissionType.WRITE)
        study_interface = study_service.get_study_interface(study)
        return study_service.binding_constraint_manager.update_constraint_terms(
            study_interface, binding_constraint_id, [term]
        )

    @bp.put(
        "/studies/{uuid}/bindingconstraints/{binding_constraint_id}/terms",
        tags=[APITag.study_data],
        summary="Update terms for a given binding constraint",
    )
    def update_constraint_terms(uuid: str, binding_constraint_id: str, terms: Sequence[ConstraintTermUpdate]) -> None:
        """
        Update several terms for a given binding constraint

        Args:
        - `uuid`: The UUID of the study.
        - `binding_constraint_id`: The binding constraint ID.
        - `terms`: The list of terms to update.
        """
        logger.info(f"Updating constraint terms from {binding_constraint_id} for study {uuid}")
        study = study_service.check_study_access(uuid, StudyPermissionType.WRITE)
        study_interface = study_service.get_study_interface(study)
        return study_service.binding_constraint_manager.update_constraint_terms(
            study_interface, binding_constraint_id, terms
        )

    @bp.delete(
        "/studies/{uuid}/bindingconstraints/{binding_constraint_id}/term/{term_id}",
        tags=[APITag.study_data],
        summary="Remove a binding constraint term",
    )
    def remove_constraint_term(uuid: str, binding_constraint_id: str, term_id: str) -> None:
        logger.info(f"Remove constraint term {term_id} from {binding_constraint_id} for study {uuid}")
        study = study_service.check_study_access(uuid, StudyPermissionType.WRITE)
        study_interface = study_service.get_study_interface(study)
        study_service.binding_constraint_manager.remove_constraint_term(study_interface, binding_constraint_id, term_id)

    @bp.get(
        path="/studies/{uuid}/areas/hydro/allocation/matrix",
        tags=[APITag.study_data],
        summary="Get the hydraulic allocation matrix for all areas",
        response_model=AllocationMatrix,
    )
    def get_allocation_matrix(uuid: str) -> AllocationMatrix:
        """
        Get the hydraulic allocation matrix for all areas.

        Args:
        - `uuid`: The study UUID.

        Returns the data frame matrix, where:
        - the rows are the areas,
        - the columns are the hydraulic structures,
        - the values are the allocation factors.
        """
        study = study_service.check_study_access(uuid, StudyPermissionType.READ)
        all_areas = cast(
            List[AreaInfoDTO],  # because `ui=False`
            study_service.get_all_areas(uuid, area_type=AreaType.AREA, ui=False),
        )
        study_interface = study_service.get_study_interface(study)
        return study_service.allocation_manager.get_allocation_matrix(study_interface, all_areas)

    @bp.get(
        path="/studies/{uuid}/areas/{area_id}/hydro/allocation/form",
        tags=[APITag.study_data],
        summary="Get the form fields used for the allocation form",
        response_model=AllocationFormFields,
    )
    def get_allocation_form_fields(uuid: str, area_id: str) -> AllocationFormFields:
        """
        Get the form fields used for the allocation form.

        Args:
        - `uuid`: The study UUID,
        - `area_id`: the area ID.

        Returns the allocation form fields.
        """
        study = study_service.check_study_access(uuid, StudyPermissionType.READ)
        all_areas = cast(
            List[AreaInfoDTO],  # because `ui=False`
            study_service.get_all_areas(uuid, area_type=AreaType.AREA, ui=False),
        )
        study_interface = study_service.get_study_interface(study)
        return study_service.allocation_manager.get_allocation_form_fields(all_areas, study_interface, area_id)

    @bp.put(
        path="/studies/{uuid}/areas/{area_id}/hydro/allocation/form",
        tags=[APITag.study_data],
        summary="Update the form fields used for the allocation form",
        status_code=HTTPStatus.OK,
        response_model=AllocationFormFields,
    )
    def set_allocation_form_fields(
        uuid: str,
        area_id: str,
        data: AllocationFormFields = Body(
            ...,
            example=AllocationFormFields(
                allocation=[
                    AllocationField.model_validate({"areaId": "EAST", "coefficient": 1}),
                    AllocationField.model_validate({"areaId": "NORTH", "coefficient": 0.20}),
                ]
            ),
        ),
    ) -> AllocationFormFields:
        """
        Update the hydraulic allocation of a given area.

        Args:
        - `uuid`: The study UUID,
        - `area_id`: the area ID.

        Returns the updated allocation form fields.
        """
        study = study_service.check_study_access(uuid, StudyPermissionType.WRITE)
        all_areas = cast(
            List[AreaInfoDTO],  # because `ui=False`
            study_service.get_all_areas(uuid, area_type=AreaType.AREA, ui=False),
        )
        study_interface = study_service.get_study_interface(study)
        return study_service.allocation_manager.set_allocation_form_fields(all_areas, study_interface, area_id, data)

    @bp.get(
        path="/studies/{uuid}/areas/hydro/correlation/matrix",
        tags=[APITag.study_data],
        summary="Get the hydraulic/load/solar/wind correlation matrix of a study",
        response_model=CorrelationMatrix,
    )
    def get_correlation_matrix(
        uuid: str,
        columns: Optional[str] = Query(
            default=None,
            openapi_examples={
                "all areas": {
                    "description": "get the correlation matrix for all areas (by default)",
                    "value": "",
                },
                "single area": {
                    "description": "get the correlation column for a single area",
                    "value": "north",
                },
                "selected areas": {
                    "description": "get the correlation columns for a selected list of areas",
                    "value": "north,east",
                },
            },
        ),
    ) -> CorrelationMatrix:
        """
        Get the hydraulic/load/solar/wind correlation matrix of a study.

        Args:
        - `uuid`: The UUID of the study.
        - `columns`: a filter on the area identifiers:
          - Use no parameter to select all areas.
          - Use an area identifier to select a single area.
          - Use a comma-separated list of areas to select those areas.

        Returns the hydraulic/load/solar/wind correlation matrix with the following attributes:
        - `index`: a list of all study areas.
        - `columns`: a list of selected production areas.
        - `data`: a 2D-array matrix of correlation coefficients with values in the range of -1 to 1.
        """
        study = study_service.check_study_access(uuid, StudyPermissionType.READ)
        all_areas = cast(
            List[AreaInfoDTO],  # because `ui=False`
            study_service.get_all_areas(uuid, area_type=AreaType.AREA, ui=False),
        )
        study_interface = study_service.get_study_interface(study)
        return study_service.correlation_manager.get_correlation_matrix(
            all_areas,
            study_interface,
            columns.split(",") if columns else [],
        )

    @bp.put(
        path="/studies/{uuid}/areas/hydro/correlation/matrix",
        tags=[APITag.study_data],
        summary="Set the hydraulic/load/solar/wind correlation matrix of a study",
        status_code=HTTPStatus.OK,
        response_model=CorrelationMatrix,
    )
    def set_correlation_matrix(
        uuid: str,
        matrix: CorrelationMatrix = Body(
            ...,
            example={
                "columns": ["north", "east", "south", "west"],
                "data": [
                    [0.0, 0.0, 0.25, 0.0],
                    [0.0, 0.0, 0.75, 0.12],
                    [0.25, 0.75, 0.0, 0.75],
                    [0.0, 0.12, 0.75, 0.0],
                ],
                "index": ["north", "east", "south", "west"],
            },
        ),
    ) -> CorrelationMatrix:
        """
        Set the hydraulic/load/solar/wind correlation matrix of a study.

        Args:
        - `uuid`: The UUID of the study.
        - `index`: a list of all study areas.
        - `columns`: a list of selected production areas.
        - `data`: a 2D-array matrix of correlation coefficients with values in the range of -1 to 1.

        Returns the hydraulic/load/solar/wind correlation matrix updated
        """
        study = study_service.check_study_access(uuid, StudyPermissionType.WRITE)
        all_areas = cast(
            List[AreaInfoDTO],  # because `ui=False`
            study_service.get_all_areas(uuid, area_type=AreaType.AREA, ui=False),
        )
        study_interface = study_service.get_study_interface(study)
        return study_service.correlation_manager.set_correlation_matrix(all_areas, study_interface, matrix)

    @bp.get(
        path="/studies/{uuid}/areas/{area_id}/hydro/correlation/form",
        tags=[APITag.study_data],
        summary="Get the form fields used for the correlation form",
        response_model=CorrelationFormFields,
    )
    def get_correlation_form_fields(uuid: str, area_id: str) -> CorrelationFormFields:
        """
        Get the form fields used for the correlation form.

        Args:
        - `uuid`: The UUID of the study.
        - `area_id`: the area ID.

        Returns the correlation form fields in percentage.
        """
        study = study_service.check_study_access(uuid, StudyPermissionType.READ)
        all_areas = cast(
            List[AreaInfoDTO],  # because `ui=False`
            study_service.get_all_areas(uuid, area_type=AreaType.AREA, ui=False),
        )
        study_interface = study_service.get_study_interface(study)
        return study_service.correlation_manager.get_correlation_form_fields(all_areas, study_interface, area_id)

    @bp.put(
        path="/studies/{uuid}/areas/{area_id}/hydro/correlation/form",
        tags=[APITag.study_data],
        summary="Set the form fields used for the correlation form",
        status_code=HTTPStatus.OK,
        response_model=CorrelationFormFields,
    )
    def set_correlation_form_fields(
        uuid: str,
        area_id: str,
        data: CorrelationFormFields = Body(
            ...,
            example=CorrelationFormFields(
                correlation=[
                    AreaCoefficientItem.model_validate({"areaId": "east", "coefficient": 80}),
                    AreaCoefficientItem.model_validate({"areaId": "north", "coefficient": 20}),
                ]
            ),
        ),
    ) -> CorrelationFormFields:
        """
        Update the hydraulic/load/solar/wind correlation of a given area.

        Args:
        - `uuid`: The UUID of the study.
        - `area_id`: the area ID.

        Returns the correlation form fields in percentage.
        """
        study = study_service.check_study_access(uuid, StudyPermissionType.WRITE)
        all_areas = cast(
            List[AreaInfoDTO],  # because `ui=False`
            study_service.get_all_areas(uuid, area_type=AreaType.AREA, ui=False),
        )
        study_interface = study_service.get_study_interface(study)
        return study_service.correlation_manager.set_correlation_form_fields(all_areas, study_interface, area_id, data)

    @bp.get(
        path="/studies/{uuid}/config/advancedparameters/form",
        tags=[APITag.study_data],
        summary="Get Advanced parameters form values",
        response_model=AdvancedParamsFormFields,
        response_model_exclude_none=True,
    )
    def get_advanced_parameters(uuid: str) -> AdvancedParamsFormFields:
        logger.info(msg=f"Getting Advanced Parameters for study {uuid}")

        study = study_service.check_study_access(uuid, StudyPermissionType.READ)
        study_interface = study_service.get_study_interface(study)
        return study_service.advanced_parameters_manager.get_field_values(study_interface)

    @bp.put(
        path="/studies/{uuid}/config/advancedparameters/form",
        tags=[APITag.study_data],
        summary="Set Advanced parameters new values",
    )
    def set_advanced_parameters(uuid: str, field_values: AdvancedParamsFormFields) -> None:
        logger.info(f"Updating Advanced parameters values for study {uuid}")
        study = study_service.check_study_access(uuid, StudyPermissionType.WRITE)
        study_interface = study_service.get_study_interface(study)
        study_service.advanced_parameters_manager.set_field_values(study_interface, field_values)

    @bp.put(
        "/studies/{uuid}/timeseries/generate",
        tags=[APITag.study_data],
        summary="Generate timeseries",
    )
    def generate_timeseries(uuid: str) -> str:
        """
        Generates time-series for thermal clusters and put them inside input data.

        Args:
        - `uuid`: The UUID of the study.
        """
        logger.info(f"Generating timeseries for study {uuid}")
        study = study_service.check_study_access(uuid, StudyPermissionType.WRITE)
        return study_service.generate_timeseries(study)

    @bp.get(
        path="/studies/{uuid}/areas/{area_id}/properties/form",
        tags=[APITag.study_data],
        summary="Get properties for a given area",
        response_model=AreaProperties,
        response_model_exclude_none=True,
    )
    def get_properties_form_values(uuid: str, area_id: str) -> AreaProperties:
        logger.info("Getting properties form values for study %s and area %s", uuid, area_id)
        study = study_service.check_study_access(uuid, StudyPermissionType.READ)
        study_interface = study_service.get_study_interface(study)
        return study_service.properties_manager.get_area_properties(study_interface, area_id)

    @bp.put(
        path="/studies/{uuid}/areas/{area_id}/properties/form",
        tags=[APITag.study_data],
        summary="Set properties for a given area",
    )
    def set_properties_form_values(uuid: str, area_id: str, form_fields: AreaPropertiesUpdate) -> None:
        logger.info("Setting properties form values for study %s and area %s", uuid, area_id)
        study = study_service.check_study_access(uuid, StudyPermissionType.WRITE)
        study_interface = study_service.get_study_interface(study)
        study_service.properties_manager.update_area_properties(study_interface, area_id, form_fields)

    @bp.get(
        path="/studies/{uuid}/areas/{area_id}/clusters/renewable",
        tags=[APITag.study_data],
        summary="Get all renewable clusters",
    )
    def get_renewable_clusters(uuid: str, area_id: str) -> Sequence[RenewableCluster]:
        logger.info("Getting renewable clusters for study %s and area %s", uuid, area_id)
        study = study_service.check_study_access(uuid, StudyPermissionType.READ)
        study_interface = study_service.get_study_interface(study)
        return study_service.renewable_manager.get_clusters(study_interface, area_id)

    @bp.get(
        path="/studies/{uuid}/areas/{area_id}/clusters/renewable/{cluster_id}",
        tags=[APITag.study_data],
        summary="Get a single renewable cluster",
    )
    def get_renewable_cluster(uuid: str, area_id: str, cluster_id: str) -> RenewableCluster:
        logger.info("Getting renewable cluster values for study %s and cluster %s", uuid, cluster_id)
        study = study_service.check_study_access(uuid, StudyPermissionType.READ)
        study_interface = study_service.get_study_interface(study)
        return study_service.renewable_manager.get_cluster(study_interface, area_id, cluster_id)

    @bp.get(
        path="/studies/{uuid}/areas/{area_id}/clusters/renewable/{cluster_id}/form",
        tags=[APITag.study_data],
        summary="Get renewable configuration for a given cluster (deprecated)",
        response_class=RedirectResponse,
        deprecated=True,
    )
    def redirect_get_renewable_cluster(
        uuid: str,
        area_id: str,
        cluster_id: str,
    ) -> str:
        return f"/v1/studies/{uuid}/areas/{area_id}/clusters/renewable/{cluster_id}"

    @bp.post(
        path="/studies/{uuid}/areas/{area_id}/clusters/renewable",
        tags=[APITag.study_data],
        summary="Create a new renewable cluster",
    )
    def create_renewable_cluster(uuid: str, area_id: str, cluster_data: RenewableClusterCreation) -> RenewableCluster:
        """
        Create a new renewable cluster.

        Args:
        - `uuid`: The UUID of the study.
        - `area_id`: the area ID.
        - `cluster_data`: the properties used for creation:
          "name" and "group".

        Returns: The properties of the newly-created renewable cluster.
        """
        logger.info(f"Creating renewable cluster for study '{uuid}' and area '{area_id}'")
        study = study_service.check_study_access(uuid, StudyPermissionType.WRITE)
        study_interface = study_service.get_study_interface(study)
        return study_service.renewable_manager.create_cluster(study_interface, area_id, cluster_data)

    @bp.patch(
        path="/studies/{uuid}/areas/{area_id}/clusters/renewable/{cluster_id}",
        tags=[APITag.study_data],
        summary="Update a renewable cluster",
    )
    def update_renewable_cluster(
        uuid: str, area_id: str, cluster_id: str, cluster_data: RenewableClusterUpdate
    ) -> RenewableCluster:
        logger.info(f"Updating renewable cluster for study '{uuid}' and cluster '{cluster_id}'")
        study = study_service.check_study_access(uuid, StudyPermissionType.WRITE)
        study_interface = study_service.get_study_interface(study)
        return study_service.renewable_manager.update_cluster(study_interface, area_id, cluster_id, cluster_data)

    @bp.put(
        path="/studies/{uuid}/areas/{area_id}/clusters/renewable/{cluster_id}/form",
        tags=[APITag.study_data],
        summary="Get renewable configuration for a given cluster (deprecated)",
        deprecated=True,
    )
    def redirect_update_renewable_cluster(
        uuid: str, area_id: str, cluster_id: str, cluster_data: RenewableClusterUpdate
    ) -> RenewableCluster:
        # We cannot perform redirection, because we have a PUT, where a PATCH is required.
        return update_renewable_cluster(uuid, area_id, cluster_id, cluster_data)

    @bp.delete(
        path="/studies/{uuid}/areas/{area_id}/clusters/renewable",
        tags=[APITag.study_data],
        summary="Remove renewable clusters",
        status_code=HTTPStatus.NO_CONTENT,
        response_model=None,
    )
    def delete_renewable_clusters(uuid: str, area_id: str, cluster_ids: Sequence[str]) -> None:
        """
        Remove one or several renewable cluster(s) and it's time series.

        Args:
        - `uuid`: The UUID of the study.
        - `area_id`: the area ID.
        - `cluster_ids`: list of IDs to remove.
        """
        logger.info(f"Deleting renewable clusters {cluster_ids!r} for study '{uuid}' and area '{area_id}'")
        study = study_service.check_study_access(uuid, StudyPermissionType.WRITE)
        study_interface = study_service.get_study_interface(study)
        study_service.renewable_manager.delete_clusters(study_interface, area_id, cluster_ids)

    @bp.get(
        path="/studies/{uuid}/areas/{area_id}/clusters/thermal",
        tags=[APITag.study_data],
        summary="Get thermal clusters for a given area",
    )
    def get_thermal_clusters(uuid: str, area_id: str) -> Sequence[ThermalCluster]:
        """
        Retrieve the list of thermal clusters for a specified area.

        Args:
        - `uuid`: The UUID of the study.
        - `area_id`: the area ID.

        Returns: The list thermal clusters.
        """
        logger.info("Getting thermal clusters for study %s and area %s", uuid, area_id)
        study = study_service.check_study_access(uuid, StudyPermissionType.READ)
        study_interface = study_service.get_study_interface(study)
        return study_service.thermal_manager.get_clusters(study_interface, area_id)

    @bp.get(
        path="/studies/{uuid}/areas/{area_id}/clusters/thermal/{cluster_id}",
        tags=[APITag.study_data],
        summary="Get thermal configuration for a given cluster",
    )
    def get_thermal_cluster(uuid: str, area_id: str, cluster_id: str) -> ThermalCluster:
        """
        Retrieve the thermal clusters for a specified area.

        Args:
        - `uuid`: The UUID of the study.
        - `area_id`: the area ID.
        - `cluster_id`: the cluster ID.

        Returns: The properties of the thermal clusters.
        """
        logger.info("Getting thermal cluster values for study %s and cluster %s", uuid, cluster_id)
        study = study_service.check_study_access(uuid, StudyPermissionType.READ)
        study_interface = study_service.get_study_interface(study)
        return study_service.thermal_manager.get_cluster(study_interface, area_id, cluster_id)

    @bp.get(
        path="/studies/{uuid}/areas/{area_id}/clusters/thermal/{cluster_id}/form",
        tags=[APITag.study_data],
        summary="Get thermal configuration for a given cluster (deprecated)",
        response_class=RedirectResponse,
        deprecated=True,
    )
    def redirect_get_thermal_cluster(
        uuid: str,
        area_id: str,
        cluster_id: str,
    ) -> str:
        return f"/v1/studies/{uuid}/areas/{area_id}/clusters/thermal/{cluster_id}"

    @bp.post(
        path="/studies/{uuid}/areas/{area_id}/clusters/thermal",
        tags=[APITag.study_data],
        summary="Create a new thermal cluster for a given area",
    )
    def create_thermal_cluster(uuid: str, area_id: str, cluster_data: ThermalClusterCreation) -> ThermalCluster:
        """
        Create a new thermal cluster for a specified area.

        Args:
        - `uuid`: The UUID of the study.
        - `area_id`: the area ID.
        - `cluster_data`: the properties used for creation:
          "name" and "group".

        Returns: The properties of the newly-created thermal cluster.
        """
        logger.info(f"Creating thermal cluster for study '{uuid}' and area '{area_id}'")
        study = study_service.check_study_access(uuid, StudyPermissionType.WRITE)
        study_interface = study_service.get_study_interface(study)
        return study_service.thermal_manager.create_cluster(study_interface, area_id, cluster_data)

    @bp.patch(
        path="/studies/{uuid}/areas/{area_id}/clusters/thermal/{cluster_id}",
        tags=[APITag.study_data],
        summary="Update thermal cluster for a given area",
    )
    def update_thermal_cluster(
        uuid: str, area_id: str, cluster_id: str, cluster_data: ThermalClusterUpdate
    ) -> ThermalCluster:
        """
        Update the properties of a thermal cluster for a specified area.

        Args:
        - `uuid`: The UUID of the study.
        - `area_id`: the area ID.
        - `cluster_data`: the properties used for updating.

        Returns: The properties of the updated thermal clusters.
        """
        logger.info(f"Updating thermal cluster for study '{uuid}' and cluster '{cluster_id}'")
        study = study_service.check_study_access(uuid, StudyPermissionType.WRITE)
        study_interface = study_service.get_study_interface(study)
        return study_service.thermal_manager.update_cluster(study_interface, area_id, cluster_id, cluster_data)

    @bp.put(
        path="/studies/{uuid}/areas/{area_id}/clusters/thermal/{cluster_id}/form",
        tags=[APITag.study_data],
        summary="Get thermal configuration for a given cluster (deprecated)",
        deprecated=True,
    )
    def redirect_update_thermal_cluster(
        uuid: str, area_id: str, cluster_id: str, cluster_data: ThermalClusterUpdate
    ) -> ThermalCluster:
        # We cannot perform redirection, because we have a PUT, where a PATCH is required.
        return update_thermal_cluster(uuid, area_id, cluster_id, cluster_data)

    @bp.delete(
        path="/studies/{uuid}/areas/{area_id}/clusters/thermal",
        tags=[APITag.study_data],
        summary="Remove thermal clusters for a given area",
        status_code=HTTPStatus.NO_CONTENT,
        response_model=None,
    )
    def delete_thermal_clusters(uuid: str, area_id: str, cluster_ids: Sequence[str]) -> None:
        """
        Remove one or several thermal cluster(s) from a specified area.
        This endpoint removes the properties and time series of each thermal clusters.

        Args:
        - `uuid`: The UUID of the study.
        - `area_id`: the area ID.
        - `cluster_ids`: list of thermal cluster IDs to remove.
        """
        logger.info(f"Deleting thermal clusters {cluster_ids!r} for study '{uuid}' and area '{area_id}'")
        study = study_service.check_study_access(uuid, StudyPermissionType.WRITE)
        study_interface = study_service.get_study_interface(study)
        study_service.asserts_no_thermal_in_binding_constraints(study, area_id, cluster_ids)
        study_service.thermal_manager.delete_clusters(study_interface, area_id, cluster_ids)

    @bp.get(
        path="/studies/{uuid}/areas/{area_id}/storages/{storage_id}",
        tags=[APITag.study_data],
        summary="Get the short-term storage properties",
    )
    def get_st_storage(uuid: str, area_id: str, storage_id: str) -> STStorage:
        """
        Retrieve the storages by given uuid and area id of a study.

        Args:
        - `uuid`: The UUID of the study.
        - `area_id`: the area ID.
        - `storage_id`: the storage ID of the study.

        Returns: One storage with the following attributes:
        - `id`: the storage ID of the study.
        - `name`: the name of the  storage.
        - `group`: the group of the  storage.
        - `injectionNominalCapacity`: the injection Nominal Capacity of the  storage.
        - `withdrawalNominalCapacity`: the withdrawal Nominal Capacity of the  storage.
        - `reservoirCapacity`: the reservoir capacity of the  storage.
        - `efficiency`: the efficiency of the  storage.
        - `initialLevel`: the initial Level of the  storage.
        - `initialLevelOptim`: the initial Level Optim of the  storage.

        Permissions:
          The user must have READ permission on the study.
        """
        logger.info(f"Getting values for study {uuid} and short term storage {storage_id}")
        study = study_service.check_study_access(uuid, StudyPermissionType.READ)
        study_interface = study_service.get_study_interface(study)
        return study_service.st_storage_manager.get_storage(study_interface, area_id, storage_id)

    @bp.get(
        path="/studies/{uuid}/areas/{area_id}/storages",
        tags=[APITag.study_data],
        summary="Get the list of short-term storage properties",
    )
    def get_st_storages(uuid: str, area_id: str) -> Sequence[STStorage]:
        """
        Retrieve the short-term storages by given uuid and area ID of a study.

        Args:
        - `uuid`: The UUID of the study.
        - `area_id`: the area ID.

        Returns: A list of storages with the following attributes:
        - `id`: the storage ID of the study.
        - `name`: the name of the  storage.
        - `group`: the group of the  storage.
        - `injectionNominalCapacity`: the injection Nominal Capacity of the  storage.
        - `withdrawalNominalCapacity`: the withdrawal Nominal Capacity of the  storage.
        - `reservoirCapacity`: the reservoir capacity of the  storage.
        - `efficiency`: the efficiency of the  storage.
        - `initialLevel`: the initial Level of the  storage.
        - `initialLevelOptim`: the initial Level Optim of the  storage.

        Permissions:
          The user must have READ permission on the study.
        """
        logger.info(f"Getting storages for study {uuid} in a given area {area_id}")
        study = study_service.check_study_access(uuid, StudyPermissionType.READ)
        study_interface = study_service.get_study_interface(study)
        return study_service.st_storage_manager.get_storages(study_interface, area_id)

    @bp.post(
        path="/studies/{uuid}/areas/{area_id}/storages",
        tags=[APITag.study_data],
        summary="Create a new short-term storage in an area",
    )
    def create_st_storage(uuid: str, area_id: str, form: STStorageCreation) -> STStorage:
        """
        Create a new short-term storage in an area.

        Args:
        - `uuid`: The UUID of the study.
        - `area_id`: The area ID.
        - `form`: The characteristic of the storage that we can update:
          - `name`: The name of the updated storage.
          - `group`: The group of the updated storage.
          - `injectionNominalCapacity`: The injection Nominal Capacity of the updated storage.
          - `withdrawalNominalCapacity`: The withdrawal Nominal Capacity of the updated storage.
          - `reservoirCapacity`:  The reservoir capacity of the updated storage.
          - `efficiency`: The efficiency of the updated storage
          - `initialLevel`: The initial Level of the updated storage
          - `initialLevelOptim`: The initial Level Optim of the updated storage

        Returns: New storage with the following attributes:
        - `id`: the storage ID of the study.
        - `name`: the name of the  storage.
        - `group`: the group of the  storage.
        - `injectionNominalCapacity`: the injection Nominal Capacity of the  storage.
        - `withdrawalNominalCapacity`: the withdrawal Nominal Capacity of the  storage.
        - `reservoirCapacity`: the reservoir capacity of the  storage.
        - `efficiency`: the efficiency of the  storage.
        - `initialLevel`: the initial Level of the  storage.
        - `initialLevelOptim`: the initial Level Optim of the  storage.

        Permissions:
        - User must have READ/WRITE permission on the study.
        """

        logger.info(f"Create short-term storage from {area_id} for study {uuid}")
        study = study_service.check_study_access(uuid, StudyPermissionType.WRITE)
        study_interface = study_service.get_study_interface(study)
        return study_service.st_storage_manager.create_storage(study_interface, area_id, form)

    @bp.patch(
        path="/studies/{uuid}/areas/{area_id}/storages/{storage_id}",
        tags=[APITag.study_data],
        summary="Update the short-term storage properties",
    )
    def update_st_storage(uuid: str, area_id: str, storage_id: str, form: STStorageUpdate) -> STStorage:
        """
        Update short-term storage of a study.

        Args:
        - `uuid`: The UUID of the study.
        - `area_id`: the area ID.
        - `storage_id`: the storage id of the study that we want to update.
        - `form`: the characteristic of the storage that we can update:
          - `name`: the name of the updated storage.
          - `group`: the group of the updated storage.
          - `injectionNominalCapacity`: the injection Nominal Capacity of the updated storage.
          - `withdrawalNominalCapacity`: the withdrawal Nominal Capacity of the updated storage.
          - `reservoirCapacity`:  The reservoir capacity of the updated storage.
          - `efficiency`: the efficiency of the updated storage
          - `initialLevel`: the initial Level of the updated storage
          - `initialLevelOptim`: the initial Level Optim of the updated storage

        Returns: The updated storage with the following attributes:
        - `name`: the name of the updated storage.
        - `group`: the group of the updated storage.
        - `injectionNominalCapacity`: the injection Nominal Capacity of the updated storage.
        - `withdrawalNominalCapacity`: the withdrawal Nominal Capacity of the updated storage.
        - `reservoirCapacity`:  The reservoir capacity of the updated storage.
        - `efficiency`: the efficiency of the updated storage
        - `initialLevel`: the initial Level of the updated storage
        - `initialLevelOptim`: the initial Level Optim of the updated storage
        - `id`: the storage ID of the study that we want to update.

        Permissions:
        - User must have READ/WRITE permission on the study.
        """

        logger.info(f"Update short-term storage {storage_id} from {area_id} for study {uuid}")
        study = study_service.check_study_access(uuid, StudyPermissionType.WRITE)
        study_interface = study_service.get_study_interface(study)
        return study_service.st_storage_manager.update_storage(study_interface, area_id, storage_id, form)

    @bp.delete(
        path="/studies/{uuid}/areas/{area_id}/storages",
        tags=[APITag.study_data],
        summary="Remove short-term storages from an area",
        status_code=HTTPStatus.NO_CONTENT,
    )
    def delete_st_storages(uuid: str, area_id: str, storage_ids: Sequence[str]) -> None:
        """
        Delete short-term storages from an area.

        Args:
        - `uuid`: The UUID of the study.
        - `area_id`: the area ID.
        - `storage_ids`: ist of IDs of the storages to remove from the area.

        Permissions:
        - User must have DELETED permission on the study.
        """
        logger.info(f"Delete short-term storage ID's {storage_ids} from {area_id} for study {uuid}")
        study = study_service.check_study_access(uuid, StudyPermissionType.WRITE)
        study_interface = study_service.get_study_interface(study)
        study_service.st_storage_manager.delete_storages(study_interface, area_id, storage_ids)

    @bp.post(
        path="/studies/{uuid}/areas/{area_id}/{cluster_type}/{source_cluster_id}",
        tags=[APITag.study_data],
        summary="Duplicates a given cluster",
    )
    def duplicate_cluster(
        uuid: str,
        area_id: str,
        cluster_type: ClusterType,
        source_cluster_id: str,
        new_cluster_name: str = Query(..., alias="newName", title="New Cluster Name"),
<<<<<<< HEAD
    ) -> STStorage | ThermalCluster | RenewableClusterOutput:
=======
    ) -> STStorageOutput | ThermalCluster | RenewableCluster:
>>>>>>> 2a419807
        logger.info(f"Duplicates {cluster_type.value} {source_cluster_id} of {area_id} for study {uuid}")
        study = study_service.check_study_access(uuid, StudyPermissionType.WRITE)

        manager: STStorageManager | RenewableManager | ThermalManager
        if cluster_type == ClusterType.ST_STORAGES:
            manager = study_service.st_storage_manager
        elif cluster_type == ClusterType.RENEWABLES:
            manager = study_service.renewable_manager
        elif cluster_type == ClusterType.THERMALS:
            manager = study_service.thermal_manager
        else:  # pragma: no cover
            raise NotImplementedError(f"Cluster type {cluster_type} not implemented")

        study_interface = study_service.get_study_interface(study)
        return manager.duplicate_cluster(study_interface, area_id, source_cluster_id, new_cluster_name)

    return bp<|MERGE_RESOLUTION|>--- conflicted
+++ resolved
@@ -1830,11 +1830,7 @@
         cluster_type: ClusterType,
         source_cluster_id: str,
         new_cluster_name: str = Query(..., alias="newName", title="New Cluster Name"),
-<<<<<<< HEAD
-    ) -> STStorage | ThermalCluster | RenewableClusterOutput:
-=======
-    ) -> STStorageOutput | ThermalCluster | RenewableCluster:
->>>>>>> 2a419807
+    ) -> STStorage | ThermalCluster | RenewableCluster:
         logger.info(f"Duplicates {cluster_type.value} {source_cluster_id} of {area_id} for study {uuid}")
         study = study_service.check_study_access(uuid, StudyPermissionType.WRITE)
 
