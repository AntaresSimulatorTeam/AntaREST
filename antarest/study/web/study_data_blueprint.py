# Copyright (c) 2024, RTE (https://www.rte-france.com)
#
# See AUTHORS.txt
#
# This Source Code Form is subject to the terms of the Mozilla Public
# License, v. 2.0. If a copy of the MPL was not distributed with this
# file, You can obtain one at http://mozilla.org/MPL/2.0/.
#
# SPDX-License-Identifier: MPL-2.0
#
# This file is part of the Antares project.

import enum
import logging
import typing as t
from http import HTTPStatus

import typing_extensions as te
from fastapi import APIRouter, Body, Depends, Query
from starlette.responses import RedirectResponse

from antarest.core.config import Config
from antarest.core.jwt import JWTUser
from antarest.core.model import JSON, StudyPermissionType
from antarest.core.requests import RequestParameters
from antarest.core.utils.utils import sanitize_uuid
from antarest.core.utils.web import APITag
from antarest.login.auth import Auth
from antarest.matrixstore.matrix_editor import MatrixEditInstruction
from antarest.study.business.adequacy_patch_management import AdequacyPatchFormFields
from antarest.study.business.advanced_parameters_management import AdvancedParamsFormFields
from antarest.study.business.allocation_management import AllocationField, AllocationFormFields, AllocationMatrix
from antarest.study.business.area_management import AreaCreationDTO, AreaInfoDTO, AreaType, LayerInfoDTO, UpdateAreaUi
from antarest.study.business.areas.hydro_management import InflowStructure, ManagementOptionsFormFields
from antarest.study.business.areas.properties_management import PropertiesFormFields
from antarest.study.business.areas.renewable_management import (
    RenewableClusterCreation,
    RenewableClusterInput,
    RenewableClusterOutput,
    RenewableManager,
)
from antarest.study.business.areas.st_storage_management import (
    STStorageCreation,
    STStorageInput,
    STStorageManager,
    STStorageMatrix,
    STStorageOutput,
    STStorageTimeSeries,
)
from antarest.study.business.areas.thermal_management import (
    ThermalClusterCreation,
    ThermalClusterInput,
    ThermalClusterOutput,
    ThermalManager,
)
from antarest.study.business.binding_constraint_management import (
    ConstraintCreation,
    ConstraintFilters,
    ConstraintInput,
    ConstraintOutput,
    ConstraintTerm,
)
from antarest.study.business.correlation_management import (
    AreaCoefficientItem,
    CorrelationFormFields,
    CorrelationManager,
    CorrelationMatrix,
)
from antarest.study.business.district_manager import DistrictCreationDTO, DistrictInfoDTO, DistrictUpdateDTO
from antarest.study.business.general_management import GeneralFormFields
<<<<<<< HEAD
from antarest.study.business.link_management import LinkInfoDTO, LinkOutput
=======
from antarest.study.business.model.link_model import LinkDTO
>>>>>>> 03570f58
from antarest.study.business.optimization_management import OptimizationFormFields
from antarest.study.business.playlist_management import PlaylistColumns
from antarest.study.business.scenario_builder_management import Rulesets, ScenarioType
from antarest.study.business.table_mode_management import TableDataDTO, TableModeType
from antarest.study.business.thematic_trimming_field_infos import ThematicTrimmingFormFields
from antarest.study.business.timeseries_config_management import TSFormFields
from antarest.study.model import PatchArea, PatchCluster
from antarest.study.service import StudyService
from antarest.study.storage.rawstudy.model.filesystem.config.binding_constraint import (
    BindingConstraintFrequency,
    BindingConstraintOperator,
)
from antarest.study.storage.rawstudy.model.filesystem.config.model import transform_name_to_id
from antarest.study.storage.rawstudy.model.filesystem.config.ruleset_matrices import TableForm as SBTableForm

logger = logging.getLogger(__name__)


class BCKeyValueType(te.TypedDict):
    """Deprecated type for binding constraint key-value pair (used for update)"""

    key: str
    value: t.Union[str, int, float, bool]


class ClusterType(enum.StrEnum):
    """
    Cluster type:

    - `STORAGE`: short-term storages
    - `RENEWABLES`: renewable clusters
    - `THERMALS`: thermal clusters
    """

    ST_STORAGES = "storages"
    RENEWABLES = "renewables"
    THERMALS = "thermals"


def create_study_data_routes(study_service: StudyService, config: Config) -> APIRouter:
    """
    Endpoint implementation for studies area management

    Args:
        study_service: study service facade to handle request
        config: main server configuration

    Returns:
        The FastAPI route for Study data management
    """
    bp = APIRouter(prefix="/v1")
    auth = Auth(config)

    # noinspection PyShadowingBuiltins
    @bp.get(
        "/studies/{uuid}/areas",
        tags=[APITag.study_data],
        summary="Get all areas basic info",
        response_model=t.Union[t.List[AreaInfoDTO], t.Dict[str, t.Any]],
    )
    def get_areas(
        uuid: str,
        type: AreaType = Query(None),
        ui: bool = False,
        current_user: JWTUser = Depends(auth.get_current_user),
    ) -> t.Union[t.List[AreaInfoDTO], t.Dict[str, t.Any]]:
        logger.info(
            f"Fetching area list (type={type}) for study {uuid}",
            extra={"user": current_user.id},
        )
        params = RequestParameters(user=current_user)
        areas_list = study_service.get_all_areas(uuid, type, ui, params)
        return areas_list

    @bp.get(
        "/studies/{uuid}/links",
        tags=[APITag.study_data],
        summary="Get all links",
        response_model=t.List[LinkDTO],
    )
    def get_links(
        uuid: str,
        current_user: JWTUser = Depends(auth.get_current_user),
    ) -> t.Any:
        logger.info(
            f"Fetching link list for study {uuid}",
            extra={"user": current_user.id},
        )
        params = RequestParameters(user=current_user)
        areas_list = study_service.get_all_links(uuid, params)
        return areas_list

    @bp.post(
        "/studies/{uuid}/areas",
        tags=[APITag.study_data],
        summary="Create a new area",
        response_model=AreaInfoDTO,
    )
    def create_area(
        uuid: str,
        area_creation_info: AreaCreationDTO,
        current_user: JWTUser = Depends(auth.get_current_user),
    ) -> t.Any:
        logger.info(
            f"Creating new area for study {uuid}",
            extra={"user": current_user.id},
        )
        params = RequestParameters(user=current_user)
        return study_service.create_area(uuid, area_creation_info, params)

    @bp.post(
        "/studies/{uuid}/links",
        tags=[APITag.study_data],
        summary="Create a link",
        response_model=LinkDTO,
    )
    def create_link(
        uuid: str,
        link_creation_info: LinkDTO,
        current_user: JWTUser = Depends(auth.get_current_user),
<<<<<<< HEAD
    ) -> LinkInfoDTO:
=======
    ) -> LinkDTO:
>>>>>>> 03570f58
        logger.info(
            f"Creating new link for study {uuid}",
            extra={"user": current_user.id},
        )
        params = RequestParameters(user=current_user)
        return study_service.create_link(uuid, link_creation_info, params)

    @bp.put(
        "/studies/{uuid}/links",
        tags=[APITag.study_data],
        summary="Update a link",
        response_model=LinkInfoDTO,
    )
    def update_link(
        uuid: str,
        link_creation_info: LinkInfoDTO,
        current_user: JWTUser = Depends(auth.get_current_user),
    ) -> t.Any:
        area_from, area_to = sorted([link_creation_info.area1, link_creation_info.area2])
        logger.info(
            f"Updating link {area_from} -> {area_to} for study {uuid}",
            extra={"user": current_user.id},
        )
        params = RequestParameters(user=current_user)
        return study_service.update_link(uuid, link_creation_info, params)

    @bp.put(
        "/studies/{uuid}/areas/{area_id}/ui",
        tags=[APITag.study_data],
        summary="Update area information",
        response_model=None,
    )
    def update_area_ui(
        uuid: str,
        area_id: str,
        area_ui: UpdateAreaUi,
        layer: str = "0",
        current_user: JWTUser = Depends(auth.get_current_user),
    ) -> t.Any:
        logger.info(
            f"Updating area ui {area_id} for study {uuid}",
            extra={"user": current_user.id},
        )
        params = RequestParameters(user=current_user)
        return study_service.update_area_ui(uuid, area_id, area_ui, layer, params)

    @bp.put(
        "/studies/{uuid}/areas/{area_id}",
        tags=[APITag.study_data],
        summary="Update area information",
        response_model=AreaInfoDTO,
    )
    def update_area_info(
        uuid: str,
        area_id: str,
        area_patch_dto: t.Union[PatchArea, t.Dict[str, PatchCluster]],
        current_user: JWTUser = Depends(auth.get_current_user),
    ) -> t.Any:
        logger.info(
            f"Updating area {area_id} for study {uuid}",
            extra={"user": current_user.id},
        )
        params = RequestParameters(user=current_user)
        if isinstance(area_patch_dto, PatchArea):
            return study_service.update_area(uuid, area_id, area_patch_dto, params)
        else:
            return study_service.update_thermal_cluster_metadata(
                uuid,
                area_id,
                area_patch_dto,
                params,
            )

    @bp.delete(
        "/studies/{uuid}/areas/{area_id}",
        tags=[APITag.study_data],
        summary="Delete an area",
        response_model=str,
    )
    def delete_area(
        uuid: str,
        area_id: str,
        current_user: JWTUser = Depends(auth.get_current_user),
    ) -> t.Any:
        logger.info(
            f"Removing area {area_id} in study {uuid}",
            extra={"user": current_user.id},
        )
        params = RequestParameters(user=current_user)
        uuid = sanitize_uuid(uuid)
        area_id = transform_name_to_id(area_id)
        study_service.delete_area(uuid, area_id, params)
        return area_id

    @bp.delete(
        "/studies/{uuid}/links/{area_from}/{area_to}",
        tags=[APITag.study_data],
        summary="Delete a link",
        response_model=str,
    )
    def delete_link(
        uuid: str,
        area_from: str,
        area_to: str,
        current_user: JWTUser = Depends(auth.get_current_user),
    ) -> t.Any:
        logger.info(
            f"Removing link {area_from}%{area_to} in study {uuid}",
            extra={"user": current_user.id},
        )
        params = RequestParameters(user=current_user)
        area_from = transform_name_to_id(area_from)
        area_to = transform_name_to_id(area_to)
        study_service.delete_link(uuid, area_from, area_to, params)
        return f"{area_from}%{area_to}"

    @bp.get(
        "/studies/{uuid}/layers",
        tags=[APITag.study_data],
        summary="Get all layers info",
        response_model=t.List[LayerInfoDTO],
    )
    def get_layers(
        uuid: str,
        current_user: JWTUser = Depends(auth.get_current_user),
    ) -> t.List[LayerInfoDTO]:
        logger.info(
            f"Fetching layer list for study {uuid}",
            extra={"user": current_user.id},
        )
        params = RequestParameters(user=current_user)
        study = study_service.check_study_access(uuid, StudyPermissionType.READ, params)
        return study_service.areas.get_layers(study)

    @bp.post(
        "/studies/{uuid}/layers",
        tags=[APITag.study_data],
        summary="Create new layer",
        response_model=str,
    )
    def create_layer(
        uuid: str,
        name: str,
        current_user: JWTUser = Depends(auth.get_current_user),
    ) -> str:
        logger.info(
            f"Create layer {name} for study {uuid}",
            extra={"user": current_user.id},
        )
        params = RequestParameters(user=current_user)
        study = study_service.check_study_access(uuid, StudyPermissionType.WRITE, params)
        return study_service.areas.create_layer(study, name)

    @bp.put(
        "/studies/{uuid}/layers/{layer_id}",
        tags=[APITag.study_data],
        summary="Update layer",
    )
    def update_layer(
        uuid: str,
        layer_id: str,
        name: str = "",
        areas: t.Optional[t.List[str]] = None,
        current_user: JWTUser = Depends(auth.get_current_user),
    ) -> None:
        logger.info(
            f"Updating layer {layer_id} for study {uuid}",
            extra={"user": current_user.id},
        )
        params = RequestParameters(user=current_user)
        study = study_service.check_study_access(uuid, StudyPermissionType.WRITE, params)
        if name:
            study_service.areas.update_layer_name(study, layer_id, name)
        if areas:
            study_service.areas.update_layer_areas(study, layer_id, areas)

    @bp.delete(
        "/studies/{uuid}/layers/{layer_id}",
        tags=[APITag.study_data],
        summary="Remove layer",
        status_code=HTTPStatus.NO_CONTENT,
        response_model=None,
    )
    def remove_layer(
        uuid: str,
        layer_id: str,
        current_user: JWTUser = Depends(auth.get_current_user),
    ) -> None:
        logger.info(
            f"Remove layer {layer_id} for study {uuid}",
            extra={"user": current_user.id},
        )
        params = RequestParameters(user=current_user)
        study = study_service.check_study_access(uuid, StudyPermissionType.READ, params)
        study_service.areas.remove_layer(study, layer_id)

    @bp.get(
        "/studies/{uuid}/districts",
        tags=[APITag.study_data],
        summary="Get the list of districts defined in this study",
        response_model=t.List[DistrictInfoDTO],
    )
    def get_districts(
        uuid: str,
        current_user: JWTUser = Depends(auth.get_current_user),
    ) -> t.List[DistrictInfoDTO]:
        logger.info(
            f"Fetching districts list for study {uuid}",
            extra={"user": current_user.id},
        )
        params = RequestParameters(user=current_user)
        study = study_service.check_study_access(uuid, StudyPermissionType.READ, params)
        return study_service.district_manager.get_districts(study)

    @bp.post(
        "/studies/{uuid}/districts",
        tags=[APITag.study_data],
        summary="Create a new district in the study",
        response_model=DistrictInfoDTO,
    )
    def create_district(
        uuid: str,
        dto: DistrictCreationDTO,
        current_user: JWTUser = Depends(auth.get_current_user),
    ) -> DistrictInfoDTO:
        logger.info(
            f"Create district {dto.name} for study {uuid}",
            extra={"user": current_user.id},
        )
        params = RequestParameters(user=current_user)
        study = study_service.check_study_access(uuid, StudyPermissionType.WRITE, params)
        return study_service.district_manager.create_district(study, dto)

    @bp.put(
        "/studies/{uuid}/districts/{district_id}",
        tags=[APITag.study_data],
        summary="Update the properties of a district",
    )
    def update_district(
        uuid: str,
        district_id: str,
        dto: DistrictUpdateDTO,
        current_user: JWTUser = Depends(auth.get_current_user),
    ) -> None:
        logger.info(
            f"Updating district {district_id} for study {uuid}",
            extra={"user": current_user.id},
        )
        params = RequestParameters(user=current_user)
        study = study_service.check_study_access(uuid, StudyPermissionType.WRITE, params)
        study_service.district_manager.update_district(study, district_id, dto)

    @bp.delete(
        "/studies/{uuid}/districts/{district_id}",
        tags=[APITag.study_data],
        summary="Remove a district from a study",
    )
    def remove_district(
        uuid: str,
        district_id: str,
        current_user: JWTUser = Depends(auth.get_current_user),
    ) -> None:
        logger.info(
            f"Remove district {district_id} for study {uuid}",
            extra={"user": current_user.id},
        )
        params = RequestParameters(user=current_user)
        study = study_service.check_study_access(uuid, StudyPermissionType.WRITE, params)
        study_service.district_manager.remove_district(study, district_id)

    @bp.get(
        "/studies/{uuid}/areas/{area_id}/hydro/form",
        tags=[APITag.study_data],
        summary="Get Hydro config values for form",
        response_model=ManagementOptionsFormFields,
        response_model_exclude_none=True,
    )
    def get_hydro_form_values(
        uuid: str,
        area_id: str,
        current_user: JWTUser = Depends(auth.get_current_user),
    ) -> ManagementOptionsFormFields:
        logger.info(
            msg=f"Getting Hydro management config for area {area_id} of study {uuid}",
            extra={"user": current_user.id},
        )
        params = RequestParameters(user=current_user)
        study = study_service.check_study_access(uuid, StudyPermissionType.READ, params)

        return study_service.hydro_manager.get_field_values(study, area_id)

    @bp.put(
        "/studies/{uuid}/areas/{area_id}/hydro/form",
        tags=[APITag.study_data],
        summary="Set Hydro config with values from form",
    )
    def set_hydro_form_values(
        uuid: str,
        area_id: str,
        data: ManagementOptionsFormFields,
        current_user: JWTUser = Depends(auth.get_current_user),
    ) -> t.Any:
        logger.info(
            msg=f"Updating Hydro management config for area {area_id} of study {uuid}",
            extra={"user": current_user.id},
        )
        params = RequestParameters(user=current_user)
        study = study_service.check_study_access(uuid, StudyPermissionType.WRITE, params)

        study_service.hydro_manager.set_field_values(study, data, area_id)

    # noinspection SpellCheckingInspection
    @bp.get(
        "/studies/{uuid}/areas/{area_id}/hydro/inflow-structure",
        tags=[APITag.study_data],
        summary="Get inflow structure values",
        response_model=InflowStructure,
    )
    def get_inflow_structure(
        uuid: str,
        area_id: str,
        current_user: JWTUser = Depends(auth.get_current_user),
    ) -> InflowStructure:
        """Get the configuration for the hydraulic inflow structure of the given area."""
        logger.info(
            msg=f"Getting inflow structure values for area {area_id} of study {uuid}",
            extra={"user": current_user.id},
        )
        params = RequestParameters(user=current_user)
        study = study_service.check_study_access(uuid, StudyPermissionType.READ, params)
        return study_service.hydro_manager.get_inflow_structure(study, area_id)

    @bp.put(
        "/studies/{uuid}/areas/{area_id}/hydro/inflow-structure",
        tags=[APITag.study_data],
        summary="Update inflow structure values",
    )
    def update_inflow_structure(
        uuid: str,
        area_id: str,
        values: InflowStructure,
        current_user: JWTUser = Depends(auth.get_current_user),
    ) -> None:
        """Update the configuration for the hydraulic inflow structure of the given area."""
        logger.info(
            msg=f"Updating inflow structure values for area {area_id} of study {uuid}",
            extra={"user": current_user.id},
        )
        params = RequestParameters(user=current_user)
        study = study_service.check_study_access(uuid, StudyPermissionType.WRITE, params)
        study_service.hydro_manager.update_inflow_structure(study, area_id, values)

    @bp.put(
        "/studies/{uuid}/matrix",
        tags=[APITag.study_data],
        summary="Edit matrix",
    )
    def edit_matrix(
        uuid: str,
        path: str,
        matrix_edit_instructions: t.List[MatrixEditInstruction] = Body(...),
        current_user: JWTUser = Depends(auth.get_current_user),
    ) -> t.Any:
        # NOTE: This Markdown documentation is reflected in the Swagger API
        """
        Edit a matrix in a study based on the provided edit instructions.

        Args:
        - `uuid`: The UUID of the study.
        - `path`: the path of the matrix to update.
        - `matrix_edit_instructions`: a list of edit instructions to be applied to the matrix.

        Permissions:
        - User must have WRITE permission on the study.
        """
        params = RequestParameters(user=current_user)
        study_service.update_matrix(uuid, path, matrix_edit_instructions, params)

    @bp.get(
        "/studies/{uuid}/config/thematictrimming/form",
        tags=[APITag.study_data],
        summary="Get thematic trimming config",
        response_model=ThematicTrimmingFormFields,
        response_model_exclude_none=True,
    )
    def get_thematic_trimming(
        uuid: str,
        current_user: JWTUser = Depends(auth.get_current_user),
    ) -> ThematicTrimmingFormFields:
        logger.info(
            f"Fetching thematic trimming config for study {uuid}",
            extra={"user": current_user.id},
        )
        params = RequestParameters(user=current_user)
        study = study_service.check_study_access(uuid, StudyPermissionType.READ, params)
        return study_service.thematic_trimming_manager.get_field_values(study)

    @bp.put(
        path="/studies/{uuid}/config/thematictrimming/form",
        tags=[APITag.study_data],
        summary="Set thematic trimming config",
    )
    def set_thematic_trimming(
        uuid: str,
        field_values: ThematicTrimmingFormFields,
        current_user: JWTUser = Depends(auth.get_current_user),
    ) -> None:
        logger.info(
            f"Updating thematic trimming config for study {uuid}",
            extra={"user": current_user.id},
        )
        params = RequestParameters(user=current_user)
        study = study_service.check_study_access(uuid, StudyPermissionType.WRITE, params)
        study_service.thematic_trimming_manager.set_field_values(study, field_values)

    @bp.get(
        path="/studies/{uuid}/config/playlist/form",
        tags=[APITag.study_data],
        summary="Get MC Scenario playlist data for table form",
        response_model=t.Dict[int, PlaylistColumns],
        response_model_exclude_none=True,
    )
    def get_playlist(
        uuid: str,
        current_user: JWTUser = Depends(auth.get_current_user),
    ) -> t.Dict[int, PlaylistColumns]:
        logger.info(
            f"Getting MC Scenario playlist data for study {uuid}",
            extra={"user": current_user.id},
        )
        params = RequestParameters(user=current_user)
        study = study_service.check_study_access(uuid, StudyPermissionType.READ, params)

        return study_service.playlist_manager.get_table_data(study)

    @bp.put(
        path="/studies/{uuid}/config/playlist/form",
        tags=[APITag.study_data],
        summary="Set MC Scenario playlist data with values from table form",
    )
    def set_playlist(
        uuid: str,
        data: t.Dict[int, PlaylistColumns],
        current_user: JWTUser = Depends(auth.get_current_user),
    ) -> None:
        logger.info(
            f"Updating MC Scenario playlist table data for study {uuid}",
            extra={"user": current_user.id},
        )
        params = RequestParameters(user=current_user)
        study = study_service.check_study_access(uuid, StudyPermissionType.WRITE, params)
        study_service.playlist_manager.set_table_data(study, data)

    @bp.get(
        "/studies/{uuid}/config/playlist",
        tags=[APITag.study_data],
        summary="Get playlist config",
        response_model=t.Optional[t.Dict[int, float]],
    )
    def get_playlist_config(
        uuid: str,
        current_user: JWTUser = Depends(auth.get_current_user),
    ) -> t.Optional[t.Dict[int, float]]:
        logger.info(
            f"Fetching playlist config for study {uuid}",
            extra={"user": current_user.id},
        )
        params = RequestParameters(user=current_user)
        study = study_service.check_study_access(uuid, StudyPermissionType.READ, params)
        return study_service.config_manager.get_playlist(study)

    @bp.put(
        path="/studies/{uuid}/config/playlist",
        tags=[APITag.study_data],
        summary="Set playlist config",
    )
    def set_playlist_config(
        uuid: str,
        active: bool = True,
        reverse: bool = False,
        playlist: t.Optional[t.List[int]] = Body(default=None),
        weights: t.Optional[t.Dict[int, int]] = Body(default=None),
        current_user: JWTUser = Depends(auth.get_current_user),
    ) -> t.Any:
        logger.info(
            f"Updating playlist config for study {uuid}",
            extra={"user": current_user.id},
        )
        params = RequestParameters(user=current_user)
        study = study_service.check_study_access(uuid, StudyPermissionType.WRITE, params)
        study_service.config_manager.set_playlist(study, playlist, weights, reverse, active)

    @bp.get(
        path="/studies/{uuid}/config/scenariobuilder",
        tags=[APITag.study_data],
        summary="Get MC Scenario builder config",
        response_model=Rulesets,
    )
    def get_scenario_builder_config(
        uuid: str,
        current_user: JWTUser = Depends(auth.get_current_user),
    ) -> Rulesets:
        logger.info(
            f"Getting MC Scenario builder config for study {uuid}",
            extra={"user": current_user.id},
        )
        params = RequestParameters(user=current_user)
        study = study_service.check_study_access(uuid, StudyPermissionType.READ, params)

        return study_service.scenario_builder_manager.get_config(study)

    @bp.get(
        path="/studies/{uuid}/config/scenariobuilder/{scenario_type}",
        tags=[APITag.study_data],
        summary="Get MC Scenario builder config",
        response_model=t.Dict[str, SBTableForm],
    )
    def get_scenario_builder_config_by_type(
        uuid: str,
        scenario_type: ScenarioType,
        current_user: JWTUser = Depends(auth.get_current_user),
    ) -> t.Dict[str, SBTableForm]:
        """
        Retrieve the scenario matrix corresponding to a specified scenario type.

        The returned scenario matrix is structured as follows:

        ```json
        {
            "scenario_type": {
                "area_id": {
                    "year": <TS number>,
                    ...
                },
                ...
            },
        }
        ```

        For thermal and renewable scenarios, the format is:

        ```json
        {
            "scenario_type": {
                "area_id": {
                    "cluster_id": {
                        "year": <TS number>,
                        ...
                    },
                    ...
                },
                ...
            },
        }
        ```

        For hydraulic levels scenarios, the format is:

        ```json
        {
            "scenario_type": {
                "area_id": {
                    "year": <Percent 0-100>,
                    ...
                },
                ...
            },
        }
        ```

        For binding constraints scenarios, the format is:

        ```json
        {
            "scenario_type": {
                "group_name": {
                    "year": <TS number>,
                    ...
                },
                ...
            },
        }
        ```
        """
        logger.info(
            f"Getting MC Scenario builder config for study {uuid} with scenario type filter: {scenario_type}",
            extra={"user": current_user.id},
        )
        params = RequestParameters(user=current_user)
        study = study_service.check_study_access(uuid, StudyPermissionType.READ, params)
        table_form = study_service.scenario_builder_manager.get_scenario_by_type(study, scenario_type)
        return {scenario_type: table_form}

    @bp.put(
        path="/studies/{uuid}/config/scenariobuilder",
        tags=[APITag.study_data],
        summary="Set MC Scenario builder config",
    )
    def update_scenario_builder_config(
        uuid: str,
        data: Rulesets,
        current_user: JWTUser = Depends(auth.get_current_user),
    ) -> None:
        logger.info(
            f"Updating MC Scenario builder config for study {uuid}",
            extra={"user": current_user.id},
        )
        params = RequestParameters(user=current_user)
        study = study_service.check_study_access(uuid, StudyPermissionType.WRITE, params)
        study_service.scenario_builder_manager.update_config(study, data)

    @bp.put(
        path="/studies/{uuid}/config/scenariobuilder/{scenario_type}",
        tags=[APITag.study_data],
        summary="Set MC Scenario builder config",
        response_model=t.Dict[str, SBTableForm],
    )
    def update_scenario_builder_config_by_type(
        uuid: str,
        scenario_type: ScenarioType,
        data: t.Dict[str, SBTableForm],
        current_user: JWTUser = Depends(auth.get_current_user),
    ) -> t.Dict[str, SBTableForm]:
        """
        Update the scenario matrix corresponding to a specified scenario type.

        Args:
        - `data`: partial scenario matrix using the following structure:

          ```json
          {
              "scenario_type": {
                  "area_id": {
                      "year": <TS number>,
                      ...
                  },
                  ...
              },
          }
          ```

          > See the GET endpoint for the structure of the scenario matrix.

        Returns:
        - The updated scenario matrix.
        """
        logger.info(
            f"Updating MC Scenario builder config for study {uuid} with scenario type filter: {scenario_type}",
            extra={"user": current_user.id},
        )
        params = RequestParameters(user=current_user)
        study = study_service.check_study_access(uuid, StudyPermissionType.WRITE, params)
        table_form = data[scenario_type]
        table_form = study_service.scenario_builder_manager.update_scenario_by_type(study, table_form, scenario_type)
        return {scenario_type: table_form}

    @bp.get(
        path="/studies/{uuid}/config/general/form",
        tags=[APITag.study_data],
        summary="Get General config values for form",
        response_model=GeneralFormFields,
        response_model_exclude_none=True,
    )
    def get_general_form_values(
        uuid: str,
        current_user: JWTUser = Depends(auth.get_current_user),
    ) -> GeneralFormFields:
        logger.info(
            msg=f"Getting General management config for study {uuid}",
            extra={"user": current_user.id},
        )
        params = RequestParameters(user=current_user)
        study = study_service.check_study_access(uuid, StudyPermissionType.READ, params)

        return study_service.general_manager.get_field_values(study)

    @bp.put(
        path="/studies/{uuid}/config/general/form",
        tags=[APITag.study_data],
        summary="Set General config with values from form",
    )
    def set_general_form_values(
        uuid: str,
        field_values: GeneralFormFields,
        current_user: JWTUser = Depends(auth.get_current_user),
    ) -> None:
        logger.info(
            f"Updating General management config for study {uuid}",
            extra={"user": current_user.id},
        )
        params = RequestParameters(user=current_user)
        study = study_service.check_study_access(uuid, StudyPermissionType.WRITE, params)

        study_service.general_manager.set_field_values(study, field_values)

    @bp.get(
        path="/studies/{uuid}/config/optimization/form",
        tags=[APITag.study_data],
        summary="Get optimization config values for form",
        response_model=OptimizationFormFields,
        response_model_exclude_none=True,
    )
    def get_optimization_form_values(
        uuid: str,
        current_user: JWTUser = Depends(auth.get_current_user),
    ) -> OptimizationFormFields:
        logger.info(
            msg=f"Getting optimization config for study {uuid}",
            extra={"user": current_user.id},
        )
        params = RequestParameters(user=current_user)
        study = study_service.check_study_access(uuid, StudyPermissionType.READ, params)

        return study_service.optimization_manager.get_field_values(study)

    @bp.put(
        path="/studies/{uuid}/config/optimization/form",
        tags=[APITag.study_data],
        summary="Set optimization config with values from form",
    )
    def set_optimization_form_values(
        uuid: str,
        field_values: OptimizationFormFields,
        current_user: JWTUser = Depends(auth.get_current_user),
    ) -> None:
        logger.info(
            f"Updating optimization config for study {uuid}",
            extra={"user": current_user.id},
        )
        params = RequestParameters(user=current_user)
        study = study_service.check_study_access(uuid, StudyPermissionType.WRITE, params)

        study_service.optimization_manager.set_field_values(study, field_values)

    @bp.get(
        path="/studies/{uuid}/config/adequacypatch/form",
        tags=[APITag.study_data],
        summary="Get adequacy patch config values for form",
        response_model=AdequacyPatchFormFields,
        response_model_exclude_none=True,
    )
    def get_adequacy_patch_form_values(
        uuid: str,
        current_user: JWTUser = Depends(auth.get_current_user),
    ) -> AdequacyPatchFormFields:
        logger.info(
            msg=f"Getting adequacy patch config for study {uuid}",
            extra={"user": current_user.id},
        )
        params = RequestParameters(user=current_user)
        study = study_service.check_study_access(uuid, StudyPermissionType.READ, params)

        return study_service.adequacy_patch_manager.get_field_values(study)

    @bp.put(
        path="/studies/{uuid}/config/adequacypatch/form",
        tags=[APITag.study_data],
        summary="Set adequacy patch config with values from form",
    )
    def set_adequacy_patch_form_values(
        uuid: str,
        field_values: AdequacyPatchFormFields,
        current_user: JWTUser = Depends(auth.get_current_user),
    ) -> None:
        logger.info(
            f"Updating adequacy patch config for study {uuid}",
            extra={"user": current_user.id},
        )
        params = RequestParameters(user=current_user)
        study = study_service.check_study_access(uuid, StudyPermissionType.WRITE, params)

        study_service.adequacy_patch_manager.set_field_values(study, field_values)

    @bp.get(
        path="/studies/{uuid}/config/timeseries/form",
        tags=[APITag.study_data],
        summary="Get Time Series config values for form",
        response_model=TSFormFields,
        response_model_exclude_none=True,
    )
    def get_timeseries_form_values(
        uuid: str,
        current_user: JWTUser = Depends(auth.get_current_user),
    ) -> TSFormFields:
        logger.info(
            msg=f"Getting Time Series config for study {uuid}",
            extra={"user": current_user.id},
        )
        params = RequestParameters(user=current_user)
        study = study_service.check_study_access(uuid, StudyPermissionType.READ, params)

        return study_service.ts_config_manager.get_field_values(study)

    @bp.put(
        path="/studies/{uuid}/config/timeseries/form",
        tags=[APITag.study_data],
        summary="Set Time Series config with values from form",
    )
    def set_timeseries_form_values(
        uuid: str,
        field_values: TSFormFields,
        current_user: JWTUser = Depends(auth.get_current_user),
    ) -> None:
        logger.info(
            f"Updating Time Series config for study {uuid}",
            extra={"user": current_user.id},
        )
        params = RequestParameters(user=current_user)
        study = study_service.check_study_access(uuid, StudyPermissionType.WRITE, params)

        study_service.ts_config_manager.set_field_values(study, field_values)

    @bp.get(
        path="/table-schema/{table_type}",
        tags=[APITag.study_data],
        summary="Get table schema",
    )
    def get_table_schema(
        table_type: TableModeType,
        current_user: JWTUser = Depends(auth.get_current_user),
    ) -> JSON:
        """
        Get the properties of the table columns.

        Args:
        - `table_type`: The type of table to get the schema for.
        """
        logger.info("Getting table schema", extra={"user": current_user.id})
        model_schema = study_service.table_mode_manager.get_table_schema(table_type)
        return model_schema

    @bp.get(
        path="/studies/{uuid}/table-mode/{table_type}",
        tags=[APITag.study_data],
        summary="Get table data for table form",
    )
    def get_table_mode(
        uuid: str,
        table_type: TableModeType,
        columns: str = Query("", description="A comma-separated list of columns to include in the table data"),
        current_user: JWTUser = Depends(auth.get_current_user),
    ) -> TableDataDTO:
        """
        Get the table data for the given study and table type.

        Args:
        - uuid: The UUID of the study.
        - table_type: The type of table to get the data for.
        """
        logger.info(
            f"Getting table data for study {uuid}",
            extra={"user": current_user.id},
        )
        params = RequestParameters(user=current_user)
        study = study_service.check_study_access(uuid, StudyPermissionType.READ, params)
        column_list = columns.split(",") if columns else []
        table_data = study_service.table_mode_manager.get_table_data(study, table_type, column_list)
        return table_data

    @bp.put(
        path="/studies/{uuid}/table-mode/{table_type}",
        tags=[APITag.study_data],
        summary="Update table data with values from table form",
    )
    def update_table_mode(
        uuid: str,
        table_type: TableModeType,
        data: TableDataDTO = Body(
            ...,
            example={
                "de / nuclear_cl1": {
                    "enabled": True,
                    "group": "Nuclear",
                    "unitCount": 17,
                    "nominalCapacity": 123,
                },
                "de / gas_cl1": {
                    "enabled": True,
                    "group": "Gas",
                    "unitCount": 15,
                    "nominalCapacity": 456,
                },
            },
        ),
        current_user: JWTUser = Depends(auth.get_current_user),
    ) -> TableDataDTO:
        """
        Update the table data for the given study and table type.

        Args:
        - uuid: The UUID of the study.
        - table_type: The type of table to update.
        - data: The table data to update.
        """
        logger.info(
            f"Updating table data for study {uuid}",
            extra={"user": current_user.id},
        )
        params = RequestParameters(user=current_user)
        study = study_service.check_study_access(uuid, StudyPermissionType.WRITE, params)
        table_data = study_service.table_mode_manager.update_table_data(study, table_type, data)
        return table_data

    @bp.post(
        "/studies/_update_version",
        tags=[APITag.study_data],
        summary="update database version of all studies",
    )
    def update_version(
        current_user: JWTUser = Depends(auth.get_current_user),
    ) -> t.Any:
        params = RequestParameters(user=current_user)
        study_service.check_and_update_all_study_versions_in_database(params)

    @bp.get(
        "/studies/{uuid}/bindingconstraints",
        tags=[APITag.study_data],
        summary="Get binding constraint list",
        response_model=t.List[ConstraintOutput],
    )
    def get_binding_constraint_list(
        uuid: str,
        enabled: t.Optional[bool] = Query(None, description="Filter results based on enabled status"),
        operator: BindingConstraintOperator = Query(None, description="Filter results based on operator"),
        comments: str = Query("", description="Filter results based on comments (word match)"),
        group: str = Query("", description="filter binding constraints based on group name (exact match)"),
        time_step: BindingConstraintFrequency = Query(
            None,
            description="Filter results based on time step",
            alias="timeStep",
        ),
        area_name: str = Query(
            "",
            description="Filter results based on area name (word match)",
            alias="areaName",
        ),
        cluster_name: str = Query(
            "",
            description="Filter results based on cluster name (word match)",
            alias="clusterName",
        ),
        link_id: str = Query(
            "",
            description="Filter results based on link ID ('area1%area2')",
            alias="linkId",
        ),
        cluster_id: str = Query(
            "",
            description="Filter results based on cluster ID ('area.cluster')",
            alias="clusterId",
        ),
        current_user: JWTUser = Depends(auth.get_current_user),
    ) -> t.Sequence[ConstraintOutput]:
        logger.info(
            f"Fetching binding constraint list for study {uuid}",
            extra={"user": current_user.id},
        )
        params = RequestParameters(user=current_user)
        study = study_service.check_study_access(uuid, StudyPermissionType.READ, params)
        filters = ConstraintFilters(
            enabled=enabled,
            operator=operator,
            comments=comments,
            group=group,
            time_step=time_step,
            area_name=area_name,
            cluster_name=cluster_name,
            link_id=link_id,
            cluster_id=cluster_id,
        )
        return study_service.binding_constraint_manager.get_binding_constraints(study, filters)

    @bp.get(
        "/studies/{uuid}/bindingconstraints/{binding_constraint_id}",
        tags=[APITag.study_data],
        summary="Get binding constraint",
        response_model=ConstraintOutput,  # TODO: redundant ?
    )
    def get_binding_constraint(
        uuid: str,
        binding_constraint_id: str,
        current_user: JWTUser = Depends(auth.get_current_user),
    ) -> ConstraintOutput:
        logger.info(
            f"Fetching binding constraint {binding_constraint_id} for study {uuid}",
            extra={"user": current_user.id},
        )
        params = RequestParameters(user=current_user)
        study = study_service.check_study_access(uuid, StudyPermissionType.READ, params)
        return study_service.binding_constraint_manager.get_binding_constraint(study, binding_constraint_id)

    @bp.put(
        "/studies/{uuid}/bindingconstraints/{binding_constraint_id}",
        tags=[APITag.study_data],
        summary="Update binding constraint",
    )
    def update_binding_constraint(
        uuid: str,
        binding_constraint_id: str,
        data: ConstraintInput,
        current_user: JWTUser = Depends(auth.get_current_user),
    ) -> ConstraintOutput:
        logger.info(
            f"Update binding constraint {binding_constraint_id} for study {uuid}",
            extra={"user": current_user.id},
        )
        params = RequestParameters(user=current_user)
        study = study_service.check_study_access(uuid, StudyPermissionType.WRITE, params)
        return study_service.binding_constraint_manager.update_binding_constraint(study, binding_constraint_id, data)

    @bp.get(
        "/studies/{uuid}/constraint-groups",
        tags=[APITag.study_data],
        summary="Get the list of binding constraint groups",
    )
    def get_grouped_constraints(
        uuid: str,
        current_user: JWTUser = Depends(auth.get_current_user),
    ) -> t.Mapping[str, t.Sequence[ConstraintOutput]]:
        """
        Get the list of binding constraint groups for the study.

        Args:
        - `uuid`: The UUID of the study.

        Returns:
        - The list of binding constraints for each group.
        """
        logger.info(
            f"Fetching binding constraint groups for study {uuid}",
            extra={"user": current_user.id},
        )
        params = RequestParameters(user=current_user)
        study = study_service.check_study_access(uuid, StudyPermissionType.READ, params)
        result = study_service.binding_constraint_manager.get_grouped_constraints(study)
        return result

    @bp.get(
        # We use "validate-all" because it is unlikely to conflict with a group name.
        "/studies/{uuid}/constraint-groups/validate-all",
        tags=[APITag.study_data],
        summary="Validate all binding constraint groups",
        response_model=None,
    )
    def validate_constraint_groups(
        uuid: str,
        current_user: JWTUser = Depends(auth.get_current_user),
    ) -> bool:
        """
        Checks if the dimensions of the right-hand side matrices are consistent with
        the dimensions of the binding constraint matrices within the same group.

        Args:
        - `uuid`: The study UUID.

        Returns:
        - `true` if all groups are valid.

        Raises:
        - HTTPException(422) if any group is invalid.
        """
        logger.info(
            f"Validating all binding constraint groups for study {uuid}",
            extra={"user": current_user.id},
        )
        params = RequestParameters(user=current_user)
        study = study_service.check_study_access(uuid, StudyPermissionType.READ, params)
        return study_service.binding_constraint_manager.validate_constraint_groups(study)

    @bp.get(
        "/studies/{uuid}/constraint-groups/{group}",
        tags=[APITag.study_data],
        summary="Get the binding constraint group",
    )
    def get_constraints_by_group(
        uuid: str,
        group: str,
        current_user: JWTUser = Depends(auth.get_current_user),
    ) -> t.Sequence[ConstraintOutput]:
        """
        Get the binding constraint group for the study.

        Args:
        - `uuid`: The UUID of the study.
        - `group`: The name of the binding constraint group (case-insensitive).

        Returns:
        - The list of binding constraints in the group.

        Raises:
        - HTTPException(404) if the group does not exist.
        """
        logger.info(
            f"Fetching binding constraint group '{group}' for study {uuid}",
            extra={"user": current_user.id},
        )
        params = RequestParameters(user=current_user)
        study = study_service.check_study_access(uuid, StudyPermissionType.READ, params)
        result = study_service.binding_constraint_manager.get_constraints_by_group(study, group)
        return result

    @bp.get(
        "/studies/{uuid}/constraint-groups/{group}/validate",
        tags=[APITag.study_data],
        summary="Validate the binding constraint group",
        response_model=None,
    )
    def validate_constraint_group(
        uuid: str,
        group: str,
        current_user: JWTUser = Depends(auth.get_current_user),
    ) -> bool:
        """
        Checks if the dimensions of the right-hand side matrices are consistent with
        the dimensions of the binding constraint matrices within the same group.

        Args:
        - `uuid`: The study UUID.
        - `group`: The name of the binding constraint group (case-insensitive).

        Returns:
        - `true` if the group is valid.

        Raises:
        - HTTPException(404) if the group does not exist.
        - HTTPException(422) if the group is invalid.
        """
        logger.info(
            f"Validating binding constraint group '{group}' for study {uuid}",
            extra={"user": current_user.id},
        )
        params = RequestParameters(user=current_user)
        study = study_service.check_study_access(uuid, StudyPermissionType.READ, params)
        return study_service.binding_constraint_manager.validate_constraint_group(study, group)

    @bp.post("/studies/{uuid}/bindingconstraints", tags=[APITag.study_data], summary="Create a binding constraint")
    def create_binding_constraint(
        uuid: str,
        data: ConstraintCreation,
        current_user: JWTUser = Depends(auth.get_current_user),
    ) -> ConstraintOutput:
        logger.info(
            f"Creating a new binding constraint for study {uuid}",
            extra={"user": current_user.id},
        )
        params = RequestParameters(user=current_user)
        study = study_service.check_study_access(uuid, StudyPermissionType.READ, params)
        return study_service.binding_constraint_manager.create_binding_constraint(study, data)

    @bp.delete(
        "/studies/{uuid}/bindingconstraints/{binding_constraint_id}",
        tags=[APITag.study_data],
        summary="Delete a binding constraint",
        response_model=None,
    )
    def delete_binding_constraint(
        uuid: str, binding_constraint_id: str, current_user: JWTUser = Depends(auth.get_current_user)
    ) -> None:
        logger.info(
            f"Deleting the binding constraint {binding_constraint_id} for study {uuid}",
            extra={"user": current_user.id},
        )
        params = RequestParameters(user=current_user)
        study = study_service.check_study_access(uuid, StudyPermissionType.WRITE, params)
        return study_service.binding_constraint_manager.remove_binding_constraint(study, binding_constraint_id)

    @bp.post(
        "/studies/{uuid}/bindingconstraints/{binding_constraint_id}/term",
        tags=[APITag.study_data],
        summary="Create a binding constraint term",
    )
    def add_constraint_term(
        uuid: str,
        binding_constraint_id: str,
        term: ConstraintTerm,
        current_user: JWTUser = Depends(auth.get_current_user),
    ) -> None:
        """
        Append a new term to a given binding constraint

        Args:
        - `uuid`: The UUID of the study.
        - `binding_constraint_id`: The binding constraint ID.
        - `term`: The term to create.
        """
        logger.info(
            f"Add constraint term {term.id} to {binding_constraint_id} for study {uuid}",
            extra={"user": current_user.id},
        )
        params = RequestParameters(user=current_user)
        study = study_service.check_study_access(uuid, StudyPermissionType.WRITE, params)
        return study_service.binding_constraint_manager.create_constraint_terms(study, binding_constraint_id, [term])

    @bp.post(
        "/studies/{uuid}/bindingconstraints/{binding_constraint_id}/terms",
        tags=[APITag.study_data],
        summary="Create terms for a given binding constraint",
    )
    def add_constraint_terms(
        uuid: str,
        binding_constraint_id: str,
        terms: t.Sequence[ConstraintTerm],
        current_user: JWTUser = Depends(auth.get_current_user),
    ) -> None:
        """
        Append new terms to a given binding constraint

        Args:
        - `uuid`: The UUID of the study.
        - `binding_constraint_id`: The binding constraint ID.
        - `terms`: The list of terms to create.
        """
        logger.info(
            f"Adding constraint terms to {binding_constraint_id} for study {uuid}",
            extra={"user": current_user.id},
        )
        params = RequestParameters(user=current_user)
        study = study_service.check_study_access(uuid, StudyPermissionType.WRITE, params)
        return study_service.binding_constraint_manager.create_constraint_terms(study, binding_constraint_id, terms)

    @bp.put(
        "/studies/{uuid}/bindingconstraints/{binding_constraint_id}/term",
        tags=[APITag.study_data],
        summary="Update a binding constraint term",
    )
    def update_constraint_term(
        uuid: str,
        binding_constraint_id: str,
        term: ConstraintTerm,
        current_user: JWTUser = Depends(auth.get_current_user),
    ) -> None:
        """
        Update a term for a given binding constraint

        Args:
        - `uuid`: The UUID of the study.
        - `binding_constraint_id`: The binding constraint ID.
        - `term`: The term to update.
        """
        logger.info(
            f"Update constraint term {term.id} from {binding_constraint_id} for study {uuid}",
            extra={"user": current_user.id},
        )
        params = RequestParameters(user=current_user)
        study = study_service.check_study_access(uuid, StudyPermissionType.WRITE, params)
        return study_service.binding_constraint_manager.update_constraint_terms(study, binding_constraint_id, [term])

    @bp.put(
        "/studies/{uuid}/bindingconstraints/{binding_constraint_id}/terms",
        tags=[APITag.study_data],
        summary="Update terms for a given binding constraint",
    )
    def update_constraint_terms(
        uuid: str,
        binding_constraint_id: str,
        terms: t.Sequence[ConstraintTerm],
        current_user: JWTUser = Depends(auth.get_current_user),
    ) -> None:
        """
        Update several terms for a given binding constraint

        Args:
        - `uuid`: The UUID of the study.
        - `binding_constraint_id`: The binding constraint ID.
        - `terms`: The list of terms to update.
        """
        logger.info(
            f"Updating constraint terms from {binding_constraint_id} for study {uuid}",
            extra={"user": current_user.id},
        )
        params = RequestParameters(user=current_user)
        study = study_service.check_study_access(uuid, StudyPermissionType.WRITE, params)
        return study_service.binding_constraint_manager.update_constraint_terms(study, binding_constraint_id, terms)

    @bp.delete(
        "/studies/{uuid}/bindingconstraints/{binding_constraint_id}/term/{term_id}",
        tags=[APITag.study_data],
        summary="Remove a binding constraint term",
    )
    def remove_constraint_term(
        uuid: str,
        binding_constraint_id: str,
        term_id: str,
        current_user: JWTUser = Depends(auth.get_current_user),
    ) -> None:
        logger.info(
            f"Remove constraint term {term_id} from {binding_constraint_id} for study {uuid}",
            extra={"user": current_user.id},
        )
        params = RequestParameters(user=current_user)
        study = study_service.check_study_access(uuid, StudyPermissionType.WRITE, params)
        study_service.binding_constraint_manager.remove_constraint_term(study, binding_constraint_id, term_id)

    @bp.get(
        path="/studies/{uuid}/areas/hydro/allocation/matrix",
        tags=[APITag.study_data],
        summary="Get the hydraulic allocation matrix for all areas",
        response_model=AllocationMatrix,
    )
    def get_allocation_matrix(
        uuid: str,
        current_user: JWTUser = Depends(auth.get_current_user),
    ) -> AllocationMatrix:
        """
        Get the hydraulic allocation matrix for all areas.

        Args:
        - `uuid`: The study UUID.

        Returns the data frame matrix, where:
        - the rows are the areas,
        - the columns are the hydraulic structures,
        - the values are the allocation factors.
        """
        params = RequestParameters(user=current_user)
        study = study_service.check_study_access(uuid, StudyPermissionType.READ, params)
        all_areas = t.cast(
            t.List[AreaInfoDTO],  # because `ui=False`
            study_service.get_all_areas(uuid, area_type=AreaType.AREA, ui=False, params=params),
        )
        return study_service.allocation_manager.get_allocation_matrix(study, all_areas)

    @bp.get(
        path="/studies/{uuid}/areas/{area_id}/hydro/allocation/form",
        tags=[APITag.study_data],
        summary="Get the form fields used for the allocation form",
        response_model=AllocationFormFields,
    )
    def get_allocation_form_fields(
        uuid: str,
        area_id: str,
        current_user: JWTUser = Depends(auth.get_current_user),
    ) -> AllocationFormFields:
        """
        Get the form fields used for the allocation form.

        Args:
        - `uuid`: The study UUID,
        - `area_id`: the area ID.

        Returns the allocation form fields.
        """
        params = RequestParameters(user=current_user)
        study = study_service.check_study_access(uuid, StudyPermissionType.READ, params)
        all_areas = t.cast(
            t.List[AreaInfoDTO],  # because `ui=False`
            study_service.get_all_areas(uuid, area_type=AreaType.AREA, ui=False, params=params),
        )
        return study_service.allocation_manager.get_allocation_form_fields(all_areas, study, area_id)

    @bp.put(
        path="/studies/{uuid}/areas/{area_id}/hydro/allocation/form",
        tags=[APITag.study_data],
        summary="Update the form fields used for the allocation form",
        status_code=HTTPStatus.OK,
        response_model=AllocationFormFields,
    )
    def set_allocation_form_fields(
        uuid: str,
        area_id: str,
        data: AllocationFormFields = Body(
            ...,
            example=AllocationFormFields(
                allocation=[
                    AllocationField.model_validate({"areaId": "EAST", "coefficient": 1}),
                    AllocationField.model_validate({"areaId": "NORTH", "coefficient": 0.20}),
                ]
            ),
        ),
        current_user: JWTUser = Depends(auth.get_current_user),
    ) -> AllocationFormFields:
        """
        Update the hydraulic allocation of a given area.

        Args:
        - `uuid`: The study UUID,
        - `area_id`: the area ID.

        Returns the updated allocation form fields.
        """
        params = RequestParameters(user=current_user)
        study = study_service.check_study_access(uuid, StudyPermissionType.WRITE, params)
        all_areas = t.cast(
            t.List[AreaInfoDTO],  # because `ui=False`
            study_service.get_all_areas(uuid, area_type=AreaType.AREA, ui=False, params=params),
        )
        return study_service.allocation_manager.set_allocation_form_fields(all_areas, study, area_id, data)

    @bp.get(
        path="/studies/{uuid}/areas/hydro/correlation/matrix",
        tags=[APITag.study_data],
        summary="Get the hydraulic/load/solar/wind correlation matrix of a study",
        response_model=CorrelationMatrix,
    )
    def get_correlation_matrix(
        uuid: str,
        columns: t.Optional[str] = Query(
            default=None,
            openapi_examples={
                "all areas": {
                    "description": "get the correlation matrix for all areas (by default)",
                    "value": "",
                },
                "single area": {
                    "description": "get the correlation column for a single area",
                    "value": "north",
                },
                "selected areas": {
                    "description": "get the correlation columns for a selected list of areas",
                    "value": "north,east",
                },
            },
        ),
        current_user: JWTUser = Depends(auth.get_current_user),
    ) -> CorrelationMatrix:
        """
        Get the hydraulic/load/solar/wind correlation matrix of a study.

        Args:
        - `uuid`: The UUID of the study.
        - `columns`: a filter on the area identifiers:
          - Use no parameter to select all areas.
          - Use an area identifier to select a single area.
          - Use a comma-separated list of areas to select those areas.

        Returns the hydraulic/load/solar/wind correlation matrix with the following attributes:
        - `index`: a list of all study areas.
        - `columns`: a list of selected production areas.
        - `data`: a 2D-array matrix of correlation coefficients with values in the range of -1 to 1.
        """
        params = RequestParameters(user=current_user)
        study = study_service.check_study_access(uuid, StudyPermissionType.READ, params)
        all_areas = t.cast(
            t.List[AreaInfoDTO],  # because `ui=False`
            study_service.get_all_areas(uuid, area_type=AreaType.AREA, ui=False, params=params),
        )
        manager = CorrelationManager(study_service.storage_service)
        return manager.get_correlation_matrix(
            all_areas,
            study,
            columns.split(",") if columns else [],
        )

    @bp.put(
        path="/studies/{uuid}/areas/hydro/correlation/matrix",
        tags=[APITag.study_data],
        summary="Set the hydraulic/load/solar/wind correlation matrix of a study",
        status_code=HTTPStatus.OK,
        response_model=CorrelationMatrix,
    )
    def set_correlation_matrix(
        uuid: str,
        matrix: CorrelationMatrix = Body(
            ...,
            example={
                "columns": ["north", "east", "south", "west"],
                "data": [
                    [0.0, 0.0, 0.25, 0.0],
                    [0.0, 0.0, 0.75, 0.12],
                    [0.25, 0.75, 0.0, 0.75],
                    [0.0, 0.12, 0.75, 0.0],
                ],
                "index": ["north", "east", "south", "west"],
            },
        ),
        current_user: JWTUser = Depends(auth.get_current_user),
    ) -> CorrelationMatrix:
        """
        Set the hydraulic/load/solar/wind correlation matrix of a study.

        Args:
        - `uuid`: The UUID of the study.
        - `index`: a list of all study areas.
        - `columns`: a list of selected production areas.
        - `data`: a 2D-array matrix of correlation coefficients with values in the range of -1 to 1.

        Returns the hydraulic/load/solar/wind correlation matrix updated
        """
        params = RequestParameters(user=current_user)
        study = study_service.check_study_access(uuid, StudyPermissionType.WRITE, params)
        all_areas = t.cast(
            t.List[AreaInfoDTO],  # because `ui=False`
            study_service.get_all_areas(uuid, area_type=AreaType.AREA, ui=False, params=params),
        )
        manager = CorrelationManager(study_service.storage_service)
        return manager.set_correlation_matrix(all_areas, study, matrix)

    @bp.get(
        path="/studies/{uuid}/areas/{area_id}/hydro/correlation/form",
        tags=[APITag.study_data],
        summary="Get the form fields used for the correlation form",
        response_model=CorrelationFormFields,
    )
    def get_correlation_form_fields(
        uuid: str,
        area_id: str,
        current_user: JWTUser = Depends(auth.get_current_user),
    ) -> CorrelationFormFields:
        """
        Get the form fields used for the correlation form.

        Args:
        - `uuid`: The UUID of the study.
        - `area_id`: the area ID.

        Returns the correlation form fields in percentage.
        """
        params = RequestParameters(user=current_user)
        study = study_service.check_study_access(uuid, StudyPermissionType.READ, params)
        all_areas = t.cast(
            t.List[AreaInfoDTO],  # because `ui=False`
            study_service.get_all_areas(uuid, area_type=AreaType.AREA, ui=False, params=params),
        )
        manager = CorrelationManager(study_service.storage_service)
        return manager.get_correlation_form_fields(all_areas, study, area_id)

    @bp.put(
        path="/studies/{uuid}/areas/{area_id}/hydro/correlation/form",
        tags=[APITag.study_data],
        summary="Set the form fields used for the correlation form",
        status_code=HTTPStatus.OK,
        response_model=CorrelationFormFields,
    )
    def set_correlation_form_fields(
        uuid: str,
        area_id: str,
        data: CorrelationFormFields = Body(
            ...,
            example=CorrelationFormFields(
                correlation=[
                    AreaCoefficientItem.model_validate({"areaId": "east", "coefficient": 80}),
                    AreaCoefficientItem.model_validate({"areaId": "north", "coefficient": 20}),
                ]
            ),
        ),
        current_user: JWTUser = Depends(auth.get_current_user),
    ) -> CorrelationFormFields:
        """
        Update the hydraulic/load/solar/wind correlation of a given area.

        Args:
        - `uuid`: The UUID of the study.
        - `area_id`: the area ID.

        Returns the correlation form fields in percentage.
        """
        params = RequestParameters(user=current_user)
        study = study_service.check_study_access(uuid, StudyPermissionType.WRITE, params)
        all_areas = t.cast(
            t.List[AreaInfoDTO],  # because `ui=False`
            study_service.get_all_areas(uuid, area_type=AreaType.AREA, ui=False, params=params),
        )
        manager = CorrelationManager(study_service.storage_service)
        return manager.set_correlation_form_fields(all_areas, study, area_id, data)

    @bp.get(
        path="/studies/{uuid}/config/advancedparameters/form",
        tags=[APITag.study_data],
        summary="Get Advanced parameters form values",
        response_model=AdvancedParamsFormFields,
        response_model_exclude_none=True,
    )
    def get_advanced_parameters(
        uuid: str,
        current_user: JWTUser = Depends(auth.get_current_user),
    ) -> AdvancedParamsFormFields:
        logger.info(
            msg=f"Getting Advanced Parameters for study {uuid}",
            extra={"user": current_user.id},
        )

        params = RequestParameters(user=current_user)
        study = study_service.check_study_access(uuid, StudyPermissionType.READ, params)

        return study_service.advanced_parameters_manager.get_field_values(study)

    @bp.put(
        path="/studies/{uuid}/config/advancedparameters/form",
        tags=[APITag.study_data],
        summary="Set Advanced parameters new values",
    )
    def set_advanced_parameters(
        uuid: str,
        field_values: AdvancedParamsFormFields,
        current_user: JWTUser = Depends(auth.get_current_user),
    ) -> None:
        logger.info(
            f"Updating Advanced parameters values for study {uuid}",
            extra={"user": current_user.id},
        )
        params = RequestParameters(user=current_user)
        study = study_service.check_study_access(uuid, StudyPermissionType.WRITE, params)

        study_service.advanced_parameters_manager.set_field_values(study, field_values)

    @bp.put(
        "/studies/{uuid}/timeseries/generate",
        tags=[APITag.study_data],
        summary="Generate timeseries",
    )
    def generate_timeseries(
        uuid: str,
        current_user: JWTUser = Depends(auth.get_current_user),
    ) -> str:
        """
        Generates time-series for thermal clusters and put them inside input data.

        Args:
        - `uuid`: The UUID of the study.
        """
        logger.info(
            f"Generating timeseries for study {uuid}",
            extra={"user": current_user.id},
        )
        params = RequestParameters(user=current_user)
        study = study_service.check_study_access(uuid, StudyPermissionType.WRITE, params)

        return study_service.generate_timeseries(study, params)

    @bp.get(
        path="/studies/{uuid}/areas/{area_id}/properties/form",
        tags=[APITag.study_data],
        summary="Get properties for a given area",
        response_model=PropertiesFormFields,
        response_model_exclude_none=True,
    )
    def get_properties_form_values(
        uuid: str,
        area_id: str,
        current_user: JWTUser = Depends(auth.get_current_user),
    ) -> PropertiesFormFields:
        logger.info(
            "Getting properties form values for study %s and area %s",
            uuid,
            area_id,
            extra={"user": current_user.id},
        )
        params = RequestParameters(user=current_user)
        study = study_service.check_study_access(uuid, StudyPermissionType.READ, params)

        return study_service.properties_manager.get_field_values(
            study,
            area_id,
        )

    @bp.put(
        path="/studies/{uuid}/areas/{area_id}/properties/form",
        tags=[APITag.study_data],
        summary="Set properties for a given area",
    )
    def set_properties_form_values(
        uuid: str,
        area_id: str,
        form_fields: PropertiesFormFields,
        current_user: JWTUser = Depends(auth.get_current_user),
    ) -> None:
        logger.info(
            "Setting properties form values for study %s and area %s",
            uuid,
            area_id,
            extra={"user": current_user.id},
        )
        request_params = RequestParameters(user=current_user)
        study = study_service.check_study_access(uuid, StudyPermissionType.WRITE, request_params)

        study_service.properties_manager.set_field_values(study, area_id, form_fields)

    @bp.get(
        path="/studies/{uuid}/areas/{area_id}/clusters/renewable",
        tags=[APITag.study_data],
        summary="Get all renewable clusters",
        response_model=t.Sequence[RenewableClusterOutput],
    )
    def get_renewable_clusters(
        uuid: str,
        area_id: str,
        current_user: JWTUser = Depends(auth.get_current_user),
    ) -> t.Sequence[RenewableClusterOutput]:
        logger.info(
            "Getting renewable clusters for study %s and area %s",
            uuid,
            area_id,
            extra={"user": current_user.id},
        )
        params = RequestParameters(user=current_user)
        study = study_service.check_study_access(uuid, StudyPermissionType.READ, params)
        return study_service.renewable_manager.get_clusters(study, area_id)

    @bp.get(
        path="/studies/{uuid}/areas/{area_id}/clusters/renewable/{cluster_id}",
        tags=[APITag.study_data],
        summary="Get a single renewable cluster",
        response_model=RenewableClusterOutput,
    )
    def get_renewable_cluster(
        uuid: str,
        area_id: str,
        cluster_id: str,
        current_user: JWTUser = Depends(auth.get_current_user),
    ) -> RenewableClusterOutput:
        logger.info(
            "Getting renewable cluster values for study %s and cluster %s",
            uuid,
            cluster_id,
            extra={"user": current_user.id},
        )
        params = RequestParameters(user=current_user)
        study = study_service.check_study_access(uuid, StudyPermissionType.READ, params)
        return study_service.renewable_manager.get_cluster(study, area_id, cluster_id)

    @bp.get(
        path="/studies/{uuid}/areas/{area_id}/clusters/renewable/{cluster_id}/form",
        tags=[APITag.study_data],
        summary="Get renewable configuration for a given cluster (deprecated)",
        response_class=RedirectResponse,
        deprecated=True,
    )
    def redirect_get_renewable_cluster(
        uuid: str,
        area_id: str,
        cluster_id: str,
    ) -> str:
        return f"/v1/studies/{uuid}/areas/{area_id}/clusters/renewable/{cluster_id}"

    @bp.post(
        path="/studies/{uuid}/areas/{area_id}/clusters/renewable",
        tags=[APITag.study_data],
        summary="Create a new renewable cluster",
        response_model=RenewableClusterOutput,
    )
    def create_renewable_cluster(
        uuid: str,
        area_id: str,
        cluster_data: RenewableClusterCreation,
        current_user: JWTUser = Depends(auth.get_current_user),
    ) -> RenewableClusterOutput:
        """
        Create a new renewable cluster.

        Args:
        - `uuid`: The UUID of the study.
        - `area_id`: the area ID.
        - `cluster_data`: the properties used for creation:
          "name" and "group".

        Returns: The properties of the newly-created renewable cluster.
        """
        logger.info(
            f"Creating renewable cluster for study '{uuid}' and area '{area_id}'",
            extra={"user": current_user.id},
        )
        request_params = RequestParameters(user=current_user)
        study = study_service.check_study_access(uuid, StudyPermissionType.WRITE, request_params)
        return study_service.renewable_manager.create_cluster(study, area_id, cluster_data)

    @bp.patch(
        path="/studies/{uuid}/areas/{area_id}/clusters/renewable/{cluster_id}",
        tags=[APITag.study_data],
        summary="Update a renewable cluster",
        response_model=RenewableClusterOutput,
    )
    def update_renewable_cluster(
        uuid: str,
        area_id: str,
        cluster_id: str,
        cluster_data: RenewableClusterInput,
        current_user: JWTUser = Depends(auth.get_current_user),
    ) -> RenewableClusterOutput:
        logger.info(
            f"Updating renewable cluster for study '{uuid}' and cluster '{cluster_id}'",
            extra={"user": current_user.id},
        )
        request_params = RequestParameters(user=current_user)
        study = study_service.check_study_access(uuid, StudyPermissionType.WRITE, request_params)
        return study_service.renewable_manager.update_cluster(study, area_id, cluster_id, cluster_data)

    @bp.put(
        path="/studies/{uuid}/areas/{area_id}/clusters/renewable/{cluster_id}/form",
        tags=[APITag.study_data],
        summary="Get renewable configuration for a given cluster (deprecated)",
        response_model=RenewableClusterOutput,
        deprecated=True,
    )
    def redirect_update_renewable_cluster(
        uuid: str,
        area_id: str,
        cluster_id: str,
        cluster_data: RenewableClusterInput,
        current_user: JWTUser = Depends(auth.get_current_user),
    ) -> RenewableClusterOutput:
        # We cannot perform redirection, because we have a PUT, where a PATCH is required.
        return update_renewable_cluster(uuid, area_id, cluster_id, cluster_data, current_user=current_user)

    @bp.delete(
        path="/studies/{uuid}/areas/{area_id}/clusters/renewable",
        tags=[APITag.study_data],
        summary="Remove renewable clusters",
        status_code=HTTPStatus.NO_CONTENT,
        response_model=None,
    )
    def delete_renewable_clusters(
        uuid: str,
        area_id: str,
        cluster_ids: t.Sequence[str],
        current_user: JWTUser = Depends(auth.get_current_user),
    ) -> None:
        """
        Remove one or several renewable cluster(s) and it's time series.

        Args:
        - `uuid`: The UUID of the study.
        - `area_id`: the area ID.
        - `cluster_ids`: list of IDs to remove.
        """
        logger.info(
            f"Deleting renewable clusters {cluster_ids!r} for study '{uuid}' and area '{area_id}'",
            extra={"user": current_user.id},
        )
        request_params = RequestParameters(user=current_user)
        study = study_service.check_study_access(uuid, StudyPermissionType.WRITE, request_params)
        study_service.renewable_manager.delete_clusters(study, area_id, cluster_ids)

    @bp.get(
        path="/studies/{uuid}/areas/{area_id}/clusters/thermal",
        tags=[APITag.study_data],
        summary="Get thermal clusters for a given area",
        response_model=t.Sequence[ThermalClusterOutput],
    )
    def get_thermal_clusters(
        uuid: str,
        area_id: str,
        current_user: JWTUser = Depends(auth.get_current_user),
    ) -> t.Sequence[ThermalClusterOutput]:
        """
        Retrieve the list of thermal clusters for a specified area.

        Args:
        - `uuid`: The UUID of the study.
        - `area_id`: the area ID.

        Returns: The list thermal clusters.
        """
        logger.info(
            "Getting thermal clusters for study %s and area %s",
            uuid,
            area_id,
            extra={"user": current_user.id},
        )
        params = RequestParameters(user=current_user)
        study = study_service.check_study_access(uuid, StudyPermissionType.READ, params)
        return study_service.thermal_manager.get_clusters(study, area_id)

    @bp.get(
        path="/studies/{uuid}/areas/{area_id}/clusters/thermal/{cluster_id}",
        tags=[APITag.study_data],
        summary="Get thermal configuration for a given cluster",
        response_model=ThermalClusterOutput,
    )
    def get_thermal_cluster(
        uuid: str,
        area_id: str,
        cluster_id: str,
        current_user: JWTUser = Depends(auth.get_current_user),
    ) -> ThermalClusterOutput:
        """
        Retrieve the thermal clusters for a specified area.

        Args:
        - `uuid`: The UUID of the study.
        - `area_id`: the area ID.
        - `cluster_id`: the cluster ID.

        Returns: The properties of the thermal clusters.
        """
        logger.info(
            "Getting thermal cluster values for study %s and cluster %s",
            uuid,
            cluster_id,
            extra={"user": current_user.id},
        )
        params = RequestParameters(user=current_user)
        study = study_service.check_study_access(uuid, StudyPermissionType.READ, params)
        return study_service.thermal_manager.get_cluster(study, area_id, cluster_id)

    @bp.get(
        path="/studies/{uuid}/areas/{area_id}/clusters/thermal/{cluster_id}/form",
        tags=[APITag.study_data],
        summary="Get thermal configuration for a given cluster (deprecated)",
        response_class=RedirectResponse,
        deprecated=True,
    )
    def redirect_get_thermal_cluster(
        uuid: str,
        area_id: str,
        cluster_id: str,
    ) -> str:
        return f"/v1/studies/{uuid}/areas/{area_id}/clusters/thermal/{cluster_id}"

    @bp.post(
        path="/studies/{uuid}/areas/{area_id}/clusters/thermal",
        tags=[APITag.study_data],
        summary="Create a new thermal cluster for a given area",
        response_model=ThermalClusterOutput,
    )
    def create_thermal_cluster(
        uuid: str,
        area_id: str,
        cluster_data: ThermalClusterCreation,
        current_user: JWTUser = Depends(auth.get_current_user),
    ) -> ThermalClusterOutput:
        """
        Create a new thermal cluster for a specified area.

        Args:
        - `uuid`: The UUID of the study.
        - `area_id`: the area ID.
        - `cluster_data`: the properties used for creation:
          "name" and "group".

        Returns: The properties of the newly-created thermal cluster.
        """
        logger.info(
            f"Creating thermal cluster for study '{uuid}' and area '{area_id}'",
            extra={"user": current_user.id},
        )
        request_params = RequestParameters(user=current_user)
        study = study_service.check_study_access(uuid, StudyPermissionType.WRITE, request_params)
        return study_service.thermal_manager.create_cluster(study, area_id, cluster_data)

    @bp.patch(
        path="/studies/{uuid}/areas/{area_id}/clusters/thermal/{cluster_id}",
        tags=[APITag.study_data],
        summary="Update thermal cluster for a given area",
        response_model=ThermalClusterOutput,
    )
    def update_thermal_cluster(
        uuid: str,
        area_id: str,
        cluster_id: str,
        cluster_data: ThermalClusterInput,
        current_user: JWTUser = Depends(auth.get_current_user),
    ) -> ThermalClusterOutput:
        """
        Update the properties of a thermal cluster for a specified area.

        Args:
        - `uuid`: The UUID of the study.
        - `area_id`: the area ID.
        - `cluster_data`: the properties used for updating.

        Returns: The properties of the updated thermal clusters.
        """
        logger.info(
            f"Updating thermal cluster for study '{uuid}' and cluster '{cluster_id}'",
            extra={"user": current_user.id},
        )
        request_params = RequestParameters(user=current_user)
        study = study_service.check_study_access(uuid, StudyPermissionType.WRITE, request_params)
        return study_service.thermal_manager.update_cluster(study, area_id, cluster_id, cluster_data)

    @bp.put(
        path="/studies/{uuid}/areas/{area_id}/clusters/thermal/{cluster_id}/form",
        tags=[APITag.study_data],
        summary="Get thermal configuration for a given cluster (deprecated)",
        response_model=ThermalClusterOutput,
        deprecated=True,
    )
    def redirect_update_thermal_cluster(
        uuid: str,
        area_id: str,
        cluster_id: str,
        cluster_data: ThermalClusterInput,
        current_user: JWTUser = Depends(auth.get_current_user),
    ) -> ThermalClusterOutput:
        # We cannot perform redirection, because we have a PUT, where a PATCH is required.
        return update_thermal_cluster(uuid, area_id, cluster_id, cluster_data, current_user=current_user)

    @bp.get(
        path="/studies/{uuid}/areas/{area_id}/clusters/thermal/{cluster_id}/validate",
        tags=[APITag.study_data],
        summary="Validates the thermal cluster series",
    )
    def validate_cluster_series(
        uuid: str,
        area_id: str,
        cluster_id: str,
        current_user: JWTUser = Depends(auth.get_current_user),
    ) -> bool:
        """
        Validate the consistency of all time series for the given thermal cluster.

        Args:
        - `uuid`: The UUID of the study.
        - `area_id`: the area ID.
        - `cluster_id`: the ID of the thermal cluster.

        Permissions:
        - User must have READ permission on the study.
        """
        logger.info(
            f"Validating thermal series values for study {uuid} and cluster {cluster_id}",
            extra={"user": current_user.id},
        )
        params = RequestParameters(user=current_user)
        study = study_service.check_study_access(uuid, StudyPermissionType.READ, params)
        return study_service.thermal_manager.validate_series(study, area_id, cluster_id)

    @bp.delete(
        path="/studies/{uuid}/areas/{area_id}/clusters/thermal",
        tags=[APITag.study_data],
        summary="Remove thermal clusters for a given area",
        status_code=HTTPStatus.NO_CONTENT,
        response_model=None,
    )
    def delete_thermal_clusters(
        uuid: str,
        area_id: str,
        cluster_ids: t.Sequence[str],
        current_user: JWTUser = Depends(auth.get_current_user),
    ) -> None:
        """
        Remove one or several thermal cluster(s) from a specified area.
        This endpoint removes the properties and time series of each thermal clusters.

        Args:
        - `uuid`: The UUID of the study.
        - `area_id`: the area ID.
        - `cluster_ids`: list of thermal cluster IDs to remove.
        """
        logger.info(
            f"Deleting thermal clusters {cluster_ids!r} for study '{uuid}' and area '{area_id}'",
            extra={"user": current_user.id},
        )
        request_params = RequestParameters(user=current_user)
        study = study_service.check_study_access(uuid, StudyPermissionType.WRITE, request_params)
        study_service.asserts_no_thermal_in_binding_constraints(study, area_id, cluster_ids)
        study_service.thermal_manager.delete_clusters(study, area_id, cluster_ids)

    @bp.get(
        path="/studies/{uuid}/areas/{area_id}/storages/{storage_id}",
        tags=[APITag.study_data],
        summary="Get the short-term storage properties",
        response_model=STStorageOutput,
    )
    def get_st_storage(
        uuid: str,
        area_id: str,
        storage_id: str,
        current_user: JWTUser = Depends(auth.get_current_user),
    ) -> STStorageOutput:
        """
        Retrieve the storages by given uuid and area id of a study.

        Args:
        - `uuid`: The UUID of the study.
        - `area_id`: the area ID.
        - `storage_id`: the storage ID of the study.

        Returns: One storage with the following attributes:
        - `id`: the storage ID of the study.
        - `name`: the name of the  storage.
        - `group`: the group of the  storage.
        - `injectionNominalCapacity`: the injection Nominal Capacity of the  storage.
        - `withdrawalNominalCapacity`: the withdrawal Nominal Capacity of the  storage.
        - `reservoirCapacity`: the reservoir capacity of the  storage.
        - `efficiency`: the efficiency of the  storage.
        - `initialLevel`: the initial Level of the  storage.
        - `initialLevelOptim`: the initial Level Optim of the  storage.

        Permissions:
          The user must have READ permission on the study.
        """
        logger.info(
            f"Getting values for study {uuid} and short term storage {storage_id}",
            extra={"user": current_user.id},
        )
        params = RequestParameters(user=current_user)
        study = study_service.check_study_access(uuid, StudyPermissionType.READ, params)
        return study_service.st_storage_manager.get_storage(study, area_id, storage_id)

    @bp.get(
        path="/studies/{uuid}/areas/{area_id}/storages",
        tags=[APITag.study_data],
        summary="Get the list of short-term storage properties",
        response_model=t.Sequence[STStorageOutput],
    )
    def get_st_storages(
        uuid: str,
        area_id: str,
        current_user: JWTUser = Depends(auth.get_current_user),
    ) -> t.Sequence[STStorageOutput]:
        """
        Retrieve the short-term storages by given uuid and area ID of a study.

        Args:
        - `uuid`: The UUID of the study.
        - `area_id`: the area ID.

        Returns: A list of storages with the following attributes:
        - `id`: the storage ID of the study.
        - `name`: the name of the  storage.
        - `group`: the group of the  storage.
        - `injectionNominalCapacity`: the injection Nominal Capacity of the  storage.
        - `withdrawalNominalCapacity`: the withdrawal Nominal Capacity of the  storage.
        - `reservoirCapacity`: the reservoir capacity of the  storage.
        - `efficiency`: the efficiency of the  storage.
        - `initialLevel`: the initial Level of the  storage.
        - `initialLevelOptim`: the initial Level Optim of the  storage.

        Permissions:
          The user must have READ permission on the study.
        """
        logger.info(
            f"Getting storages for study {uuid} in a given area {area_id}",
            extra={"user": current_user.id},
        )
        params = RequestParameters(user=current_user)
        study = study_service.check_study_access(uuid, StudyPermissionType.READ, params)
        return study_service.st_storage_manager.get_storages(study, area_id)

    @bp.get(
        path="/studies/{uuid}/areas/{area_id}/storages/{storage_id}/series/{ts_name}",
        tags=[APITag.study_data],
        summary="Get a short-term storage time series",
        response_model=STStorageMatrix,
    )
    def get_st_storage_matrix(
        uuid: str,
        area_id: str,
        storage_id: str,
        ts_name: STStorageTimeSeries,
        current_user: JWTUser = Depends(auth.get_current_user),
    ) -> STStorageMatrix:
        """
        Retrieve the matrix of the specified time series for the given short-term storage.

        Args:
        - `uuid`: The UUID of the study.
        - `area_id`: the area ID.
        - `storage_id`: the ID of the short-term storage.
        - `ts_name`: the name of the time series to retrieve.

        Returns: The time series matrix with the following attributes:
        - `index`: a list of 0-indexed time series lines (8760 lines).
        - `columns`: a list of 0-indexed time series columns (1 column).
        - `data`: a 2D-array matrix representing the time series.

        Permissions:
        - User must have READ permission on the study.
        """
        logger.info(
            f"Retrieving time series for study {uuid} and short-term storage {storage_id}",
            extra={"user": current_user.id},
        )
        params = RequestParameters(user=current_user)
        study = study_service.check_study_access(uuid, StudyPermissionType.READ, params)
        return study_service.st_storage_manager.get_matrix(study, area_id, storage_id, ts_name)

    @bp.put(
        path="/studies/{uuid}/areas/{area_id}/storages/{storage_id}/series/{ts_name}",
        tags=[APITag.study_data],
        summary="Update a short-term storage time series",
    )
    def update_st_storage_matrix(
        uuid: str,
        area_id: str,
        storage_id: str,
        ts_name: STStorageTimeSeries,
        ts: STStorageMatrix,
        current_user: JWTUser = Depends(auth.get_current_user),
    ) -> None:
        """
        Update the matrix of the specified time series for the given short-term storage.

        Args:
        - `uuid`: The UUID of the study.
        - `area_id`: the area ID.
        - `storage_id`: the ID of the short-term storage.
        - `ts_name`: the name of the time series to retrieve.
        - `ts`: the time series matrix to update.

        Permissions:
        - User must have WRITE permission on the study.
        """
        logger.info(
            f"Update time series for study {uuid} and short-term storage {storage_id}",
            extra={"user": current_user.id},
        )
        params = RequestParameters(user=current_user)
        study = study_service.check_study_access(uuid, StudyPermissionType.WRITE, params)
        study_service.st_storage_manager.update_matrix(study, area_id, storage_id, ts_name, ts)

    @bp.get(
        path="/studies/{uuid}/areas/{area_id}/storages/{storage_id}/validate",
        tags=[APITag.study_data],
        summary="Validate all the short-term storage time series",
    )
    def validate_st_storage_matrices(
        uuid: str,
        area_id: str,
        storage_id: str,
        current_user: JWTUser = Depends(auth.get_current_user),
    ) -> bool:
        """
        Validate the consistency of all time series for the given short-term storage.

        Args:
        - `uuid`: The UUID of the study.
        - `area_id`: the area ID.
        - `storage_id`: the ID of the short-term storage.

        Permissions:
        - User must have READ permission on the study.
        """
        logger.info(
            f"Validating time series for study {uuid} and short-term storage {storage_id}",
            extra={"user": current_user.id},
        )
        params = RequestParameters(user=current_user)
        study = study_service.check_study_access(uuid, StudyPermissionType.READ, params)
        return study_service.st_storage_manager.validate_matrices(study, area_id, storage_id)

    @bp.post(
        path="/studies/{uuid}/areas/{area_id}/storages",
        tags=[APITag.study_data],
        summary="Create a new short-term storage in an area",
        response_model=STStorageOutput,
    )
    def create_st_storage(
        uuid: str,
        area_id: str,
        form: STStorageCreation,
        current_user: JWTUser = Depends(auth.get_current_user),
    ) -> STStorageOutput:
        """
        Create a new short-term storage in an area.

        Args:
        - `uuid`: The UUID of the study.
        - `area_id`: The area ID.
        - `form`: The characteristic of the storage that we can update:
          - `name`: The name of the updated storage.
          - `group`: The group of the updated storage.
          - `injectionNominalCapacity`: The injection Nominal Capacity of the updated storage.
          - `withdrawalNominalCapacity`: The withdrawal Nominal Capacity of the updated storage.
          - `reservoirCapacity`:  The reservoir capacity of the updated storage.
          - `efficiency`: The efficiency of the updated storage
          - `initialLevel`: The initial Level of the updated storage
          - `initialLevelOptim`: The initial Level Optim of the updated storage

        Returns: New storage with the following attributes:
        - `id`: the storage ID of the study.
        - `name`: the name of the  storage.
        - `group`: the group of the  storage.
        - `injectionNominalCapacity`: the injection Nominal Capacity of the  storage.
        - `withdrawalNominalCapacity`: the withdrawal Nominal Capacity of the  storage.
        - `reservoirCapacity`: the reservoir capacity of the  storage.
        - `efficiency`: the efficiency of the  storage.
        - `initialLevel`: the initial Level of the  storage.
        - `initialLevelOptim`: the initial Level Optim of the  storage.

        Permissions:
        - User must have READ/WRITE permission on the study.
        """

        logger.info(
            f"Create short-term storage from {area_id} for study {uuid}",
            extra={"user": current_user.id},
        )
        params = RequestParameters(user=current_user)
        study = study_service.check_study_access(uuid, StudyPermissionType.WRITE, params)
        return study_service.st_storage_manager.create_storage(study, area_id, form)

    @bp.patch(
        path="/studies/{uuid}/areas/{area_id}/storages/{storage_id}",
        tags=[APITag.study_data],
        summary="Update the short-term storage properties",
    )
    def update_st_storage(
        uuid: str,
        area_id: str,
        storage_id: str,
        form: STStorageInput,
        current_user: JWTUser = Depends(auth.get_current_user),
    ) -> STStorageOutput:
        """
        Update short-term storage of a study.

        Args:
        - `uuid`: The UUID of the study.
        - `area_id`: the area ID.
        - `storage_id`: the storage id of the study that we want to update.
        - `form`: the characteristic of the storage that we can update:
          - `name`: the name of the updated storage.
          - `group`: the group of the updated storage.
          - `injectionNominalCapacity`: the injection Nominal Capacity of the updated storage.
          - `withdrawalNominalCapacity`: the withdrawal Nominal Capacity of the updated storage.
          - `reservoirCapacity`:  The reservoir capacity of the updated storage.
          - `efficiency`: the efficiency of the updated storage
          - `initialLevel`: the initial Level of the updated storage
          - `initialLevelOptim`: the initial Level Optim of the updated storage

        Returns: The updated storage with the following attributes:
        - `name`: the name of the updated storage.
        - `group`: the group of the updated storage.
        - `injectionNominalCapacity`: the injection Nominal Capacity of the updated storage.
        - `withdrawalNominalCapacity`: the withdrawal Nominal Capacity of the updated storage.
        - `reservoirCapacity`:  The reservoir capacity of the updated storage.
        - `efficiency`: the efficiency of the updated storage
        - `initialLevel`: the initial Level of the updated storage
        - `initialLevelOptim`: the initial Level Optim of the updated storage
        - `id`: the storage ID of the study that we want to update.

        Permissions:
        - User must have READ/WRITE permission on the study.
        """

        logger.info(
            f"Update short-term storage {storage_id} from {area_id} for study {uuid}",
            extra={"user": current_user.id},
        )
        params = RequestParameters(user=current_user)
        study = study_service.check_study_access(uuid, StudyPermissionType.WRITE, params)
        return study_service.st_storage_manager.update_storage(study, area_id, storage_id, form)

    @bp.delete(
        path="/studies/{uuid}/areas/{area_id}/storages",
        tags=[APITag.study_data],
        summary="Remove short-term storages from an area",
        status_code=HTTPStatus.NO_CONTENT,
    )
    def delete_st_storages(
        uuid: str,
        area_id: str,
        storage_ids: t.Sequence[str],
        current_user: JWTUser = Depends(auth.get_current_user),
    ) -> None:
        """
        Delete short-term storages from an area.

        Args:
        - `uuid`: The UUID of the study.
        - `area_id`: the area ID.
        - `storage_ids`: ist of IDs of the storages to remove from the area.

        Permissions:
        - User must have DELETED permission on the study.
        """
        logger.info(
            f"Delete short-term storage ID's {storage_ids} from {area_id} for study {uuid}",
            extra={"user": current_user.id},
        )
        params = RequestParameters(user=current_user)
        study = study_service.check_study_access(uuid, StudyPermissionType.WRITE, params)
        study_service.st_storage_manager.delete_storages(study, area_id, storage_ids)

    @bp.post(
        path="/studies/{uuid}/areas/{area_id}/{cluster_type}/{source_cluster_id}",
        tags=[APITag.study_data],
        summary="Duplicates a given cluster",
    )
    def duplicate_cluster(
        uuid: str,
        area_id: str,
        cluster_type: ClusterType,
        source_cluster_id: str,
        new_cluster_name: str = Query(..., alias="newName", title="New Cluster Name"),
        current_user: JWTUser = Depends(auth.get_current_user),
    ) -> t.Union[STStorageOutput, ThermalClusterOutput, RenewableClusterOutput]:
        logger.info(
            f"Duplicates {cluster_type.value} {source_cluster_id} of {area_id} for study {uuid}",
            extra={"user": current_user.id},
        )
        params = RequestParameters(user=current_user)
        study = study_service.check_study_access(uuid, StudyPermissionType.WRITE, params)

        manager: t.Union[STStorageManager, RenewableManager, ThermalManager]
        if cluster_type == ClusterType.ST_STORAGES:
            manager = STStorageManager(study_service.storage_service)
        elif cluster_type == ClusterType.RENEWABLES:
            manager = RenewableManager(study_service.storage_service)
        elif cluster_type == ClusterType.THERMALS:
            manager = ThermalManager(study_service.storage_service)
        else:  # pragma: no cover
            raise NotImplementedError(f"Cluster type {cluster_type} not implemented")

        return manager.duplicate_cluster(study, area_id, source_cluster_id, new_cluster_name)

    return bp<|MERGE_RESOLUTION|>--- conflicted
+++ resolved
@@ -68,11 +68,7 @@
 )
 from antarest.study.business.district_manager import DistrictCreationDTO, DistrictInfoDTO, DistrictUpdateDTO
 from antarest.study.business.general_management import GeneralFormFields
-<<<<<<< HEAD
-from antarest.study.business.link_management import LinkInfoDTO, LinkOutput
-=======
 from antarest.study.business.model.link_model import LinkDTO
->>>>>>> 03570f58
 from antarest.study.business.optimization_management import OptimizationFormFields
 from antarest.study.business.playlist_management import PlaylistColumns
 from antarest.study.business.scenario_builder_management import Rulesets, ScenarioType
@@ -193,11 +189,7 @@
         uuid: str,
         link_creation_info: LinkDTO,
         current_user: JWTUser = Depends(auth.get_current_user),
-<<<<<<< HEAD
-    ) -> LinkInfoDTO:
-=======
     ) -> LinkDTO:
->>>>>>> 03570f58
         logger.info(
             f"Creating new link for study {uuid}",
             extra={"user": current_user.id},
