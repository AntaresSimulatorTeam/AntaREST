# Copyright (c) 2025, RTE (https://www.rte-france.com)
#
# See AUTHORS.txt
#
# This Source Code Form is subject to the terms of the Mozilla Public
# License, v. 2.0. If a copy of the MPL was not distributed with this
# file, You can obtain one at http://mozilla.org/MPL/2.0/.
#
# SPDX-License-Identifier: MPL-2.0
#
# This file is part of the Antares project.

import enum
import logging
from http import HTTPStatus
from typing import Any, Dict, List, Mapping, Optional, Sequence, cast

import typing_extensions as te
from fastapi import APIRouter, Body, Depends, Query
from starlette.responses import RedirectResponse

from antarest.core.config import Config
from antarest.core.jwt import JWTUser
from antarest.core.model import JSON, StudyPermissionType
from antarest.core.requests import RequestParameters
from antarest.core.utils.utils import sanitize_uuid
from antarest.core.utils.web import APITag
from antarest.login.auth import Auth
from antarest.matrixstore.matrix_editor import MatrixEditInstruction
from antarest.study.business.adequacy_patch_management import AdequacyPatchFormFields
from antarest.study.business.advanced_parameters_management import AdvancedParamsFormFields
from antarest.study.business.allocation_management import AllocationField, AllocationFormFields, AllocationMatrix
from antarest.study.business.areas.renewable_management import RenewableManager
from antarest.study.business.areas.st_storage_management import (
    STStorageManager,
    STStorageMatrix,
    STStorageTimeSeries,
)
from antarest.study.business.areas.thermal_management import (
    ThermalManager,
)
from antarest.study.business.binding_constraint_management import (
    ConstraintCreation,
    ConstraintFilters,
    ConstraintInput,
    ConstraintOutput,
    ConstraintTerm,
    ConstraintTermUpdate,
)
from antarest.study.business.correlation_management import (
    AreaCoefficientItem,
    CorrelationFormFields,
    CorrelationMatrix,
)
from antarest.study.business.district_manager import DistrictCreationDTO, DistrictInfoDTO, DistrictUpdateDTO
from antarest.study.business.general_management import GeneralFormFields
from antarest.study.business.model.area_model import AreaCreationDTO, AreaInfoDTO, AreaType, LayerInfoDTO, UpdateAreaUi
from antarest.study.business.model.area_properties_model import AreaProperties, AreaPropertiesUpdate
from antarest.study.business.model.hydro_model import HydroManagement, HydroManagementUpdate
from antarest.study.business.model.inflow_model import InflowStructure, InflowStructureUpdate
from antarest.study.business.model.link_model import LinkBaseDTO, LinkDTO
from antarest.study.business.model.renewable_cluster_model import (
    RenewableClusterCreation,
    RenewableClusterOutput,
    RenewableClusterUpdate,
)
from antarest.study.business.model.sts_model import STStorageCreation, STStorageOutput, STStorageUpdate
from antarest.study.business.model.thermal_cluster_model import (
    ThermalClusterCreation,
    ThermalClusterOutput,
    ThermalClusterUpdate,
)
from antarest.study.business.optimization_management import OptimizationFormFields
from antarest.study.business.playlist_management import PlaylistColumns
from antarest.study.business.scenario_builder_management import Rulesets, ScenarioType
from antarest.study.business.table_mode_management import TableDataDTO, TableModeType
from antarest.study.business.thematic_trimming_field_infos import ThematicTrimmingFormFields
from antarest.study.business.timeseries_config_management import TimeSeriesConfigDTO
from antarest.study.service import StudyService
from antarest.study.storage.rawstudy.model.filesystem.config.binding_constraint import (
    BindingConstraintFrequency,
    BindingConstraintOperator,
)
from antarest.study.storage.rawstudy.model.filesystem.config.identifier import transform_name_to_id
from antarest.study.storage.rawstudy.model.filesystem.config.ruleset_matrices import TableForm as SBTableForm

logger = logging.getLogger(__name__)


class BCKeyValueType(te.TypedDict):
    """Deprecated type for binding constraint key-value pair (used for update)"""

    key: str
    value: str | int | float | bool


class ClusterType(enum.StrEnum):
    """
    Cluster type:

    - `STORAGE`: short-term storages
    - `RENEWABLES`: renewable clusters
    - `THERMALS`: thermal clusters
    """

    ST_STORAGES = "storages"
    RENEWABLES = "renewables"
    THERMALS = "thermals"


def create_study_data_routes(study_service: StudyService, config: Config) -> APIRouter:
    """
    Endpoint implementation for studies area management

    Args:
        study_service: study service facade to handle request
        config: main server configuration

    Returns:
        The FastAPI route for Study data management
    """
    bp = APIRouter(prefix="/v1")
    auth = Auth(config)

    # noinspection PyShadowingBuiltins
    @bp.get(
        "/studies/{uuid}/areas",
        tags=[APITag.study_data],
        summary="Get all areas basic info",
        response_model=List[AreaInfoDTO] | Dict[str, Any],
    )
    def get_areas(
        uuid: str,
        type: AreaType = Query(None),
        ui: bool = False,
        current_user: JWTUser = Depends(auth.get_current_user),
    ) -> List[AreaInfoDTO] | Dict[str, Any]:
        logger.info(f"Fetching area list (type={type}) for study {uuid}")
        params = RequestParameters(user=current_user)
        areas_list = study_service.get_all_areas(uuid, type, ui, params)
        return areas_list

    @bp.get(
        "/studies/{uuid}/links",
        tags=[APITag.study_data],
        summary="Get all links",
        response_model=List[LinkDTO],
    )
    def get_links(
        uuid: str,
        current_user: JWTUser = Depends(auth.get_current_user),
    ) -> List[LinkDTO]:
        logger.info(f"Fetching link list for study {uuid}")
        params = RequestParameters(user=current_user)
        areas_list = study_service.get_all_links(uuid, params)
        return areas_list

    @bp.post(
        "/studies/{uuid}/areas",
        tags=[APITag.study_data],
        summary="Create a new area",
        response_model=AreaInfoDTO,
    )
    def create_area(
        uuid: str,
        area_creation_info: AreaCreationDTO,
        current_user: JWTUser = Depends(auth.get_current_user),
    ) -> Any:
        logger.info(f"Creating new area for study {uuid}")
        params = RequestParameters(user=current_user)
        return study_service.create_area(uuid, area_creation_info, params)

    @bp.post(
        "/studies/{uuid}/links",
        tags=[APITag.study_data],
        summary="Create a link",
        response_model=LinkDTO,
    )
    def create_link(
        uuid: str,
        link_creation_info: LinkDTO,
        current_user: JWTUser = Depends(auth.get_current_user),
    ) -> LinkDTO:
        logger.info(f"Creating new link for study {uuid}")
        params = RequestParameters(user=current_user)
        return study_service.create_link(uuid, link_creation_info, params)

    @bp.put(
        "/studies/{uuid}/links/{area_from}/{area_to}",
        tags=[APITag.study_data],
        summary="Update a link",
        response_model=LinkDTO,
    )
    def update_link(
        uuid: str,
        area_from: str,
        area_to: str,
        link_update_dto: LinkBaseDTO,
        current_user: JWTUser = Depends(auth.get_current_user),
    ) -> Any:
        logger.info(f"Updating link {area_from} -> {area_to} for study {uuid}")
        params = RequestParameters(user=current_user)
        return study_service.update_link(uuid, area_from, area_to, link_update_dto, params)

    @bp.put(
        "/studies/{uuid}/areas/{area_id}/ui",
        tags=[APITag.study_data],
        summary="Update area information",
        response_model=None,
    )
    def update_area_ui(
        uuid: str,
        area_id: str,
        area_ui: UpdateAreaUi,
        layer: str = "0",
        current_user: JWTUser = Depends(auth.get_current_user),
    ) -> Any:
        logger.info(f"Updating area ui {area_id} for study {uuid}")
        params = RequestParameters(user=current_user)
        return study_service.update_area_ui(uuid, area_id, area_ui, layer, params)

    @bp.delete(
        "/studies/{uuid}/areas/{area_id}",
        tags=[APITag.study_data],
        summary="Delete an area",
        response_model=str,
    )
    def delete_area(
        uuid: str,
        area_id: str,
        current_user: JWTUser = Depends(auth.get_current_user),
    ) -> Any:
        logger.info(f"Removing area {area_id} in study {uuid}")
        params = RequestParameters(user=current_user)
        uuid = sanitize_uuid(uuid)
        area_id = transform_name_to_id(area_id)
        study_service.delete_area(uuid, area_id, params)
        return area_id

    @bp.delete(
        "/studies/{uuid}/links/{area_from}/{area_to}",
        tags=[APITag.study_data],
        summary="Delete a link",
        response_model=str,
    )
    def delete_link(
        uuid: str,
        area_from: str,
        area_to: str,
        current_user: JWTUser = Depends(auth.get_current_user),
    ) -> Any:
        logger.info(f"Removing link {area_from}%{area_to} in study {uuid}")
        params = RequestParameters(user=current_user)
        area_from = transform_name_to_id(area_from)
        area_to = transform_name_to_id(area_to)
        study_service.delete_link(uuid, area_from, area_to, params)
        return f"{area_from}%{area_to}"

    @bp.get(
        "/studies/{uuid}/layers",
        tags=[APITag.study_data],
        summary="Get all layers info",
        response_model=List[LayerInfoDTO],
    )
    def get_layers(
        uuid: str,
        current_user: JWTUser = Depends(auth.get_current_user),
    ) -> List[LayerInfoDTO]:
        logger.info(f"Fetching layer list for study {uuid}")
        params = RequestParameters(user=current_user)
        study = study_service.check_study_access(uuid, StudyPermissionType.READ, params)
        return study_service.area_manager.get_layers(study_service.get_study_interface(study))

    @bp.post(
        "/studies/{uuid}/layers",
        tags=[APITag.study_data],
        summary="Create new layer",
        response_model=str,
    )
    def create_layer(
        uuid: str,
        name: str,
        current_user: JWTUser = Depends(auth.get_current_user),
    ) -> str:
        logger.info(f"Create layer {name} for study {uuid}")
        params = RequestParameters(user=current_user)
        study = study_service.check_study_access(uuid, StudyPermissionType.WRITE, params)
        return study_service.area_manager.create_layer(study_service.get_study_interface(study), name)

    @bp.put(
        "/studies/{uuid}/layers/{layer_id}",
        tags=[APITag.study_data],
        summary="Update layer",
    )
    def update_layer(
        uuid: str,
        layer_id: str,
        name: str = "",
        areas: Optional[List[str]] = None,
        current_user: JWTUser = Depends(auth.get_current_user),
    ) -> None:
        logger.info(f"Updating layer {layer_id} for study {uuid}")
        params = RequestParameters(user=current_user)
        study = study_service.check_study_access(uuid, StudyPermissionType.WRITE, params)
        study_interface = study_service.get_study_interface(study)
        if name:
            study_service.area_manager.update_layer_name(study_interface, layer_id, name)
        if areas:
            study_service.area_manager.update_layer_areas(study_interface, layer_id, areas)

    @bp.delete(
        "/studies/{uuid}/layers/{layer_id}",
        tags=[APITag.study_data],
        summary="Remove layer",
        status_code=HTTPStatus.NO_CONTENT,
        response_model=None,
    )
    def remove_layer(
        uuid: str,
        layer_id: str,
        current_user: JWTUser = Depends(auth.get_current_user),
    ) -> None:
        logger.info(f"Remove layer {layer_id} for study {uuid}")
        params = RequestParameters(user=current_user)
        study = study_service.check_study_access(uuid, StudyPermissionType.READ, params)
        study_service.area_manager.remove_layer(study_service.get_study_interface(study), layer_id)

    @bp.get(
        "/studies/{uuid}/districts",
        tags=[APITag.study_data],
        summary="Get the list of districts defined in this study",
        response_model=List[DistrictInfoDTO],
    )
    def get_districts(
        uuid: str,
        current_user: JWTUser = Depends(auth.get_current_user),
    ) -> List[DistrictInfoDTO]:
        logger.info(f"Fetching districts list for study {uuid}")
        params = RequestParameters(user=current_user)
        study = study_service.check_study_access(uuid, StudyPermissionType.READ, params)
        study_interface = study_service.get_study_interface(study)
        return study_service.district_manager.get_districts(study_interface)

    @bp.post(
        "/studies/{uuid}/districts",
        tags=[APITag.study_data],
        summary="Create a new district in the study",
        response_model=DistrictInfoDTO,
    )
    def create_district(
        uuid: str,
        dto: DistrictCreationDTO,
        current_user: JWTUser = Depends(auth.get_current_user),
    ) -> DistrictInfoDTO:
        logger.info(f"Create district {dto.name} for study {uuid}")
        params = RequestParameters(user=current_user)
        study = study_service.check_study_access(uuid, StudyPermissionType.WRITE, params)
        study_interface = study_service.get_study_interface(study)
        return study_service.district_manager.create_district(study_interface, dto)

    @bp.put(
        "/studies/{uuid}/districts/{district_id}",
        tags=[APITag.study_data],
        summary="Update the properties of a district",
    )
    def update_district(
        uuid: str,
        district_id: str,
        dto: DistrictUpdateDTO,
        current_user: JWTUser = Depends(auth.get_current_user),
    ) -> None:
        logger.info(f"Updating district {district_id} for study {uuid}")
        params = RequestParameters(user=current_user)
        study = study_service.check_study_access(uuid, StudyPermissionType.WRITE, params)
        study_interface = study_service.get_study_interface(study)
        study_service.district_manager.update_district(study_interface, district_id, dto)

    @bp.delete(
        "/studies/{uuid}/districts/{district_id}",
        tags=[APITag.study_data],
        summary="Remove a district from a study",
    )
    def remove_district(
        uuid: str,
        district_id: str,
        current_user: JWTUser = Depends(auth.get_current_user),
    ) -> None:
        logger.info(f"Remove district {district_id} for study {uuid}")
        params = RequestParameters(user=current_user)
        study = study_service.check_study_access(uuid, StudyPermissionType.WRITE, params)
        study_interface = study_service.get_study_interface(study)
        study_service.district_manager.remove_district(study_interface, district_id)

    @bp.get(
        "/studies/{uuid}/areas/{area_id}/hydro/form",
        tags=[APITag.study_data],
        summary="Get Hydro config values for form",
        response_model=HydroManagement,
        response_model_exclude_none=True,
    )
    def get_hydro_form_values(
        uuid: str,
        area_id: str,
        current_user: JWTUser = Depends(auth.get_current_user),
    ) -> HydroManagement:
        logger.info(msg=f"Getting Hydro management config for area {area_id} of study {uuid}")
        params = RequestParameters(user=current_user)
        study = study_service.check_study_access(uuid, StudyPermissionType.READ, params)
        study_interface = study_service.get_study_interface(study)
        return study_service.hydro_manager.get_hydro_management(study_interface, area_id)

    @bp.put(
        "/studies/{uuid}/areas/{area_id}/hydro/form",
        tags=[APITag.study_data],
        summary="Set Hydro config with values from form",
    )
    def set_hydro_form_values(
        uuid: str,
        area_id: str,
        data: HydroManagementUpdate,
        current_user: JWTUser = Depends(auth.get_current_user),
    ) -> None:
        logger.info(msg=f"Updating Hydro management config for area {area_id} of study {uuid}")
        params = RequestParameters(user=current_user)
        study = study_service.check_study_access(uuid, StudyPermissionType.WRITE, params)
        study_interface = study_service.get_study_interface(study)
        study_service.hydro_manager.update_hydro_management(study_interface, data, area_id)

    # noinspection SpellCheckingInspection
    @bp.get(
        "/studies/{uuid}/areas/{area_id}/hydro/inflow-structure",
        tags=[APITag.study_data],
        summary="Get inflow properties",
        response_model=InflowStructure,
    )
    def get_inflow_structure(
        uuid: str,
        area_id: str,
        current_user: JWTUser = Depends(auth.get_current_user),
    ) -> InflowStructure:
        """Get the configuration for the hydraulic inflow structure of the given area."""
        logger.info(msg=f"Getting inflow structure values for area {area_id} of study {uuid}")
        params = RequestParameters(user=current_user)
        study = study_service.check_study_access(uuid, StudyPermissionType.READ, params)
        study_interface = study_service.get_study_interface(study)
        return study_service.hydro_manager.get_inflow_structure(study_interface, area_id)

    @bp.put(
        "/studies/{uuid}/areas/{area_id}/hydro/inflow-structure",
        tags=[APITag.study_data],
        summary="Update inflow properties values",
    )
    def update_inflow_structure(
        uuid: str,
        area_id: str,
        values: InflowStructureUpdate,
        current_user: JWTUser = Depends(auth.get_current_user),
    ) -> None:
        """Update the configuration for the hydraulic inflow properties of the given area."""
        logger.info(msg=f"Updating inflow properties values for area {area_id} of study {uuid}")
        params = RequestParameters(user=current_user)
        study = study_service.check_study_access(uuid, StudyPermissionType.WRITE, params)
        study_interface = study_service.get_study_interface(study)
        study_service.hydro_manager.update_inflow_structure(study_interface, area_id, values)

    @bp.put(
        "/studies/{uuid}/matrix",
        tags=[APITag.study_data],
        summary="Edit matrix",
    )
    def edit_matrix(
        uuid: str,
        path: str,
        matrix_edit_instructions: List[MatrixEditInstruction] = Body(...),
        current_user: JWTUser = Depends(auth.get_current_user),
    ) -> Any:
        # NOTE: This Markdown documentation is reflected in the Swagger API
        """
        Edit a matrix in a study based on the provided edit instructions.

        Args:
        - `uuid`: The UUID of the study.
        - `path`: the path of the matrix to update.
        - `matrix_edit_instructions`: a list of edit instructions to be applied to the matrix.

        Permissions:
        - User must have WRITE permission on the study.
        """
        params = RequestParameters(user=current_user)
        study_service.update_matrix(uuid, path, matrix_edit_instructions, params)

    @bp.get(
        "/studies/{uuid}/config/thematictrimming/form",
        tags=[APITag.study_data],
        summary="Get thematic trimming config",
        response_model=ThematicTrimmingFormFields,
        response_model_exclude_none=True,
    )
    def get_thematic_trimming(
        uuid: str,
        current_user: JWTUser = Depends(auth.get_current_user),
    ) -> ThematicTrimmingFormFields:
        logger.info(f"Fetching thematic trimming config for study {uuid}")
        params = RequestParameters(user=current_user)
        study = study_service.check_study_access(uuid, StudyPermissionType.READ, params)
        study_interface = study_service.get_study_interface(study)
        return study_service.thematic_trimming_manager.get_field_values(study_interface)

    @bp.put(
        path="/studies/{uuid}/config/thematictrimming/form",
        tags=[APITag.study_data],
        summary="Set thematic trimming config",
    )
    def set_thematic_trimming(
        uuid: str,
        field_values: ThematicTrimmingFormFields,
        current_user: JWTUser = Depends(auth.get_current_user),
    ) -> None:
        logger.info(f"Updating thematic trimming config for study {uuid}")
        params = RequestParameters(user=current_user)
        study = study_service.check_study_access(uuid, StudyPermissionType.WRITE, params)
        study_interface = study_service.get_study_interface(study)
        study_service.thematic_trimming_manager.set_field_values(study_interface, field_values)

    @bp.get(
        path="/studies/{uuid}/config/playlist/form",
        tags=[APITag.study_data],
        summary="Get MC Scenario playlist data for table form",
        response_model=Dict[int, PlaylistColumns],
        response_model_exclude_none=True,
    )
    def get_playlist(
        uuid: str,
        current_user: JWTUser = Depends(auth.get_current_user),
    ) -> Dict[int, PlaylistColumns]:
        logger.info(f"Getting MC Scenario playlist data for study {uuid}")
        params = RequestParameters(user=current_user)
        study = study_service.check_study_access(uuid, StudyPermissionType.READ, params)
        study_interface = study_service.get_study_interface(study)
        return study_service.playlist_manager.get_table_data(study_interface)

    @bp.put(
        path="/studies/{uuid}/config/playlist/form",
        tags=[APITag.study_data],
        summary="Set MC Scenario playlist data with values from table form",
    )
    def set_playlist(
        uuid: str,
        data: Dict[int, PlaylistColumns],
        current_user: JWTUser = Depends(auth.get_current_user),
    ) -> None:
        logger.info(f"Updating MC Scenario playlist table data for study {uuid}")
        params = RequestParameters(user=current_user)
        study = study_service.check_study_access(uuid, StudyPermissionType.WRITE, params)
        study_interface = study_service.get_study_interface(study)
        study_service.playlist_manager.set_table_data(study_interface, data)

    @bp.get(
        "/studies/{uuid}/config/playlist",
        tags=[APITag.study_data],
        summary="Get playlist config",
        response_model=Optional[Dict[int, float]],
    )
    def get_playlist_config(
        uuid: str,
        current_user: JWTUser = Depends(auth.get_current_user),
    ) -> Optional[Dict[int, float]]:
        logger.info(f"Fetching playlist config for study {uuid}")
        params = RequestParameters(user=current_user)
        study = study_service.check_study_access(uuid, StudyPermissionType.READ, params)
        study_interface = study_service.get_study_interface(study)
        return study_service.config_manager.get_playlist(study_interface)

    @bp.put(
        path="/studies/{uuid}/config/playlist",
        tags=[APITag.study_data],
        summary="Set playlist config",
    )
    def set_playlist_config(
        uuid: str,
        active: bool = True,
        reverse: bool = False,
        playlist: Optional[List[int]] = Body(default=None),
        weights: Optional[Dict[int, int]] = Body(default=None),
        current_user: JWTUser = Depends(auth.get_current_user),
    ) -> Any:
        logger.info(f"Updating playlist config for study {uuid}")
        params = RequestParameters(user=current_user)
        study = study_service.check_study_access(uuid, StudyPermissionType.WRITE, params)
        study_interface = study_service.get_study_interface(study)
        study_service.config_manager.set_playlist(study_interface, playlist, weights, reverse, active)

    @bp.get(
        path="/studies/{uuid}/config/scenariobuilder",
        tags=[APITag.study_data],
        summary="Get MC Scenario builder config",
        response_model=Rulesets,
    )
    def get_scenario_builder_config(
        uuid: str,
        current_user: JWTUser = Depends(auth.get_current_user),
    ) -> Rulesets:
        logger.info(f"Getting MC Scenario builder config for study {uuid}")
        params = RequestParameters(user=current_user)
        study = study_service.check_study_access(uuid, StudyPermissionType.READ, params)
        study_interface = study_service.get_study_interface(study)
        return study_service.scenario_builder_manager.get_config(study_interface)

    @bp.get(
        path="/studies/{uuid}/config/scenariobuilder/{scenario_type}",
        tags=[APITag.study_data],
        summary="Get MC Scenario builder config",
        response_model=Dict[str, SBTableForm],
    )
    def get_scenario_builder_config_by_type(
        uuid: str,
        scenario_type: ScenarioType,
        current_user: JWTUser = Depends(auth.get_current_user),
    ) -> Dict[str, SBTableForm]:
        """
        Retrieve the scenario matrix corresponding to a specified scenario type.

        The returned scenario matrix is structured as follows:

        ```json
        {
            "scenario_type": {
                "area_id": {
                    "year": <TS number>,
                    ...
                },
                ...
            },
        }
        ```

        For thermal and renewable scenarios, the format is:

        ```json
        {
            "scenario_type": {
                "area_id": {
                    "cluster_id": {
                        "year": <TS number>,
                        ...
                    },
                    ...
                },
                ...
            },
        }
        ```

        For hydraulic levels scenarios, the format is:

        ```json
        {
            "scenario_type": {
                "area_id": {
                    "year": <Percent 0-100>,
                    ...
                },
                ...
            },
        }
        ```

        For binding constraints scenarios, the format is:

        ```json
        {
            "scenario_type": {
                "group_name": {
                    "year": <TS number>,
                    ...
                },
                ...
            },
        }
        ```
        """
        logger.info(f"Getting MC Scenario builder config for study {uuid} with scenario type filter: {scenario_type}")
        params = RequestParameters(user=current_user)
        study = study_service.check_study_access(uuid, StudyPermissionType.READ, params)
        study_interface = study_service.get_study_interface(study)
        table_form = study_service.scenario_builder_manager.get_scenario_by_type(study_interface, scenario_type)
        return {scenario_type: table_form}

    @bp.put(
        path="/studies/{uuid}/config/scenariobuilder",
        tags=[APITag.study_data],
        summary="Set MC Scenario builder config",
    )
    def update_scenario_builder_config(
        uuid: str,
        data: Rulesets,
        current_user: JWTUser = Depends(auth.get_current_user),
    ) -> None:
        logger.info(f"Updating MC Scenario builder config for study {uuid}")
        params = RequestParameters(user=current_user)
        study = study_service.check_study_access(uuid, StudyPermissionType.WRITE, params)
        study_interface = study_service.get_study_interface(study)
        study_service.scenario_builder_manager.update_config(study_interface, data)

    @bp.put(
        path="/studies/{uuid}/config/scenariobuilder/{scenario_type}",
        tags=[APITag.study_data],
        summary="Set MC Scenario builder config",
        response_model=Dict[str, SBTableForm],
    )
    def update_scenario_builder_config_by_type(
        uuid: str,
        scenario_type: ScenarioType,
        data: Dict[str, SBTableForm],
        current_user: JWTUser = Depends(auth.get_current_user),
    ) -> Dict[str, SBTableForm]:
        """
        Update the scenario matrix corresponding to a specified scenario type.

        Args:
        - `data`: partial scenario matrix using the following structure:

          ```json
          {
              "scenario_type": {
                  "area_id": {
                      "year": <TS number>,
                      ...
                  },
                  ...
              },
          }
          ```

          > See the GET endpoint for the structure of the scenario matrix.

        Returns:
        - The updated scenario matrix.
        """
        logger.info(f"Updating MC Scenario builder config for study {uuid} with scenario type filter: {scenario_type}")
        params = RequestParameters(user=current_user)
        study = study_service.check_study_access(uuid, StudyPermissionType.WRITE, params)
        study_interface = study_service.get_study_interface(study)
        table_form = data[scenario_type]
        table_form = study_service.scenario_builder_manager.update_scenario_by_type(
            study_interface, table_form, scenario_type
        )
        return {scenario_type: table_form}

    @bp.get(
        path="/studies/{uuid}/config/general/form",
        tags=[APITag.study_data],
        summary="Get General config values for form",
        response_model=GeneralFormFields,
        response_model_exclude_none=True,
    )
    def get_general_form_values(
        uuid: str,
        current_user: JWTUser = Depends(auth.get_current_user),
    ) -> GeneralFormFields:
        logger.info(msg=f"Getting General management config for study {uuid}")
        params = RequestParameters(user=current_user)
        study = study_service.check_study_access(uuid, StudyPermissionType.READ, params)
        study_interface = study_service.get_study_interface(study)
        return study_service.general_manager.get_field_values(study_interface)

    @bp.put(
        path="/studies/{uuid}/config/general/form",
        tags=[APITag.study_data],
        summary="Set General config with values from form",
    )
    def set_general_form_values(
        uuid: str,
        field_values: GeneralFormFields,
        current_user: JWTUser = Depends(auth.get_current_user),
    ) -> None:
        logger.info(f"Updating General management config for study {uuid}")
        params = RequestParameters(user=current_user)
        study = study_service.check_study_access(uuid, StudyPermissionType.WRITE, params)
        study_interface = study_service.get_study_interface(study)
        study_service.general_manager.set_field_values(study_interface, field_values)

    @bp.get(
        path="/studies/{uuid}/config/optimization/form",
        tags=[APITag.study_data],
        summary="Get optimization config values for form",
        response_model=OptimizationFormFields,
        response_model_exclude_none=True,
    )
    def get_optimization_form_values(
        uuid: str,
        current_user: JWTUser = Depends(auth.get_current_user),
    ) -> OptimizationFormFields:
        logger.info(msg=f"Getting optimization config for study {uuid}")
        params = RequestParameters(user=current_user)
        study = study_service.check_study_access(uuid, StudyPermissionType.READ, params)
        study_interface = study_service.get_study_interface(study)
        return study_service.optimization_manager.get_field_values(study_interface)

    @bp.put(
        path="/studies/{uuid}/config/optimization/form",
        tags=[APITag.study_data],
        summary="Set optimization config with values from form",
    )
    def set_optimization_form_values(
        uuid: str,
        field_values: OptimizationFormFields,
        current_user: JWTUser = Depends(auth.get_current_user),
    ) -> None:
        logger.info(f"Updating optimization config for study {uuid}")
        params = RequestParameters(user=current_user)
        study = study_service.check_study_access(uuid, StudyPermissionType.WRITE, params)
        study_interface = study_service.get_study_interface(study)
        study_service.optimization_manager.set_field_values(study_interface, field_values)

    @bp.get(
        path="/studies/{uuid}/config/adequacypatch/form",
        tags=[APITag.study_data],
        summary="Get adequacy patch config values for form",
        response_model=AdequacyPatchFormFields,
        response_model_exclude_none=True,
    )
    def get_adequacy_patch_form_values(
        uuid: str,
        current_user: JWTUser = Depends(auth.get_current_user),
    ) -> AdequacyPatchFormFields:
        logger.info(msg=f"Getting adequacy patch config for study {uuid}")
        params = RequestParameters(user=current_user)
        study = study_service.check_study_access(uuid, StudyPermissionType.READ, params)
        study_interface = study_service.get_study_interface(study)
        return study_service.adequacy_patch_manager.get_field_values(study_interface)

    @bp.put(
        path="/studies/{uuid}/config/adequacypatch/form",
        tags=[APITag.study_data],
        summary="Set adequacy patch config with values from form",
    )
    def set_adequacy_patch_form_values(
        uuid: str,
        field_values: AdequacyPatchFormFields,
        current_user: JWTUser = Depends(auth.get_current_user),
    ) -> None:
        logger.info(f"Updating adequacy patch config for study {uuid}")
        params = RequestParameters(user=current_user)
        study = study_service.check_study_access(uuid, StudyPermissionType.WRITE, params)
        study_interface = study_service.get_study_interface(study)
        study_service.adequacy_patch_manager.set_field_values(study_interface, field_values)

    @bp.get(
        path="/studies/{uuid}/timeseries/config",
        tags=[APITag.study_data],
        summary="Gets the TS Generation config",
        response_model=TimeSeriesConfigDTO,
        response_model_exclude_none=True,
    )
    def get_timeseries_form_values(
        uuid: str,
        current_user: JWTUser = Depends(auth.get_current_user),
    ) -> TimeSeriesConfigDTO:
        logger.info(msg=f"Getting Time-Series generation config for study {uuid}")
        params = RequestParameters(user=current_user)
        study = study_service.check_study_access(uuid, StudyPermissionType.READ, params)
        study_interface = study_service.get_study_interface(study)
        return study_service.ts_config_manager.get_values(study_interface)

    @bp.put(
        path="/studies/{uuid}/timeseries/config",
        tags=[APITag.study_data],
        summary="Sets the TS Generation config",
    )
    def set_ts_generation_config(
        uuid: str, field_values: TimeSeriesConfigDTO, current_user: JWTUser = Depends(auth.get_current_user)
    ) -> None:
        logger.info(f"Updating Time-Series generation config for study {uuid}")
        params = RequestParameters(user=current_user)
        study = study_service.check_study_access(uuid, StudyPermissionType.WRITE, params)
        study_interface = study_service.get_study_interface(study)
        study_service.ts_config_manager.set_values(study_interface, field_values)

    @bp.get(
        path="/table-schema/{table_type}",
        tags=[APITag.study_data],
        summary="Get table schema",
    )
    def get_table_schema(
        table_type: TableModeType,
        current_user: JWTUser = Depends(auth.get_current_user),
    ) -> JSON:
        """
        Get the properties of the table columns.

        Args:
        - `table_type`: The type of table to get the schema for.
        """
        logger.info("Getting table schema")
        model_schema = study_service.table_mode_manager.get_table_schema(table_type)
        return model_schema

    @bp.get(
        path="/studies/{uuid}/table-mode/{table_type}",
        tags=[APITag.study_data],
        summary="Get table data for table form",
    )
    def get_table_mode(
        uuid: str,
        table_type: TableModeType,
        columns: str = Query("", description="A comma-separated list of columns to include in the table data"),
        current_user: JWTUser = Depends(auth.get_current_user),
    ) -> TableDataDTO:
        """
        Get the table data for the given study and table type.

        Args:
        - uuid: The UUID of the study.
        - table_type: The type of table to get the data for.
        """
        logger.info(f"Getting table data for study {uuid}")
        params = RequestParameters(user=current_user)
        study = study_service.check_study_access(uuid, StudyPermissionType.READ, params)
        study_interface = study_service.get_study_interface(study)
        column_list = columns.split(",") if columns else []
        table_data = study_service.table_mode_manager.get_table_data(study_interface, table_type, column_list)
        return table_data

    @bp.put(
        path="/studies/{uuid}/table-mode/{table_type}",
        tags=[APITag.study_data],
        summary="Update table data with values from table form",
    )
    def update_table_mode(
        uuid: str,
        table_type: TableModeType,
        data: TableDataDTO = Body(
            ...,
            example={
                "de / nuclear_cl1": {
                    "enabled": True,
                    "group": "Nuclear",
                    "unitCount": 17,
                    "nominalCapacity": 123,
                },
                "de / gas_cl1": {
                    "enabled": True,
                    "group": "Gas",
                    "unitCount": 15,
                    "nominalCapacity": 456,
                },
            },
        ),
        current_user: JWTUser = Depends(auth.get_current_user),
    ) -> TableDataDTO:
        """
        Update the table data for the given study and table type.

        Args:
        - uuid: The UUID of the study.
        - table_type: The type of table to update.
        - data: The table data to update.
        """
        logger.info(f"Updating table data for study {uuid}")
        params = RequestParameters(user=current_user)
        study = study_service.check_study_access(uuid, StudyPermissionType.WRITE, params)
        study_interface = study_service.get_study_interface(study)
        table_data = study_service.table_mode_manager.update_table_data(study_interface, table_type, data)
        return table_data

    @bp.post(
        "/studies/_update_version",
        tags=[APITag.study_data],
        summary="update database version of all studies",
    )
    def update_version(
        current_user: JWTUser = Depends(auth.get_current_user),
    ) -> Any:
        params = RequestParameters(user=current_user)
        study_service.check_and_update_all_study_versions_in_database(params)

    @bp.get(
        "/studies/{uuid}/bindingconstraints",
        tags=[APITag.study_data],
        summary="Get binding constraint list",
        response_model=List[ConstraintOutput],
    )
    def get_binding_constraint_list(
        uuid: str,
        enabled: Optional[bool] = Query(None, description="Filter results based on enabled status"),
        operator: BindingConstraintOperator = Query(None, description="Filter results based on operator"),
        comments: str = Query("", description="Filter results based on comments (word match)"),
        group: str = Query("", description="filter binding constraints based on group name (exact match)"),
        time_step: BindingConstraintFrequency = Query(
            None,
            description="Filter results based on time step",
            alias="timeStep",
        ),
        area_name: str = Query(
            "",
            description="Filter results based on area name (word match)",
            alias="areaName",
        ),
        cluster_name: str = Query(
            "",
            description="Filter results based on cluster name (word match)",
            alias="clusterName",
        ),
        link_id: str = Query(
            "",
            description="Filter results based on link ID ('area1%area2')",
            alias="linkId",
        ),
        cluster_id: str = Query(
            "",
            description="Filter results based on cluster ID ('area.cluster')",
            alias="clusterId",
        ),
        current_user: JWTUser = Depends(auth.get_current_user),
    ) -> Sequence[ConstraintOutput]:
        logger.info(f"Fetching binding constraint list for study {uuid}")
        params = RequestParameters(user=current_user)
        study = study_service.check_study_access(uuid, StudyPermissionType.READ, params)
        study_interface = study_service.get_study_interface(study)
        filters = ConstraintFilters(
            enabled=enabled,
            operator=operator,
            comments=comments,
            group=group,
            time_step=time_step,
            area_name=area_name,
            cluster_name=cluster_name,
            link_id=link_id,
            cluster_id=cluster_id,
        )
        return study_service.binding_constraint_manager.get_binding_constraints(study_interface, filters)

    @bp.get(
        "/studies/{uuid}/bindingconstraints/{binding_constraint_id}",
        tags=[APITag.study_data],
        summary="Get binding constraint",
        response_model=ConstraintOutput,  # TODO: redundant ?
    )
    def get_binding_constraint(
        uuid: str,
        binding_constraint_id: str,
        current_user: JWTUser = Depends(auth.get_current_user),
    ) -> ConstraintOutput:
        logger.info(f"Fetching binding constraint {binding_constraint_id} for study {uuid}")
        params = RequestParameters(user=current_user)
        study = study_service.check_study_access(uuid, StudyPermissionType.READ, params)
        study_interface = study_service.get_study_interface(study)
        return study_service.binding_constraint_manager.get_binding_constraint(study_interface, binding_constraint_id)

    @bp.put(
        "/studies/{uuid}/bindingconstraints/{binding_constraint_id}",
        tags=[APITag.study_data],
        summary="Update binding constraint",
    )
    def update_binding_constraint(
        uuid: str,
        binding_constraint_id: str,
        data: ConstraintInput,
        current_user: JWTUser = Depends(auth.get_current_user),
    ) -> ConstraintOutput:
        logger.info(f"Update binding constraint {binding_constraint_id} for study {uuid}")
        params = RequestParameters(user=current_user)
        study = study_service.check_study_access(uuid, StudyPermissionType.WRITE, params)
        study_interface = study_service.get_study_interface(study)
        return study_service.binding_constraint_manager.update_binding_constraint(
            study_interface, binding_constraint_id, data
        )

    @bp.get(
        "/studies/{uuid}/constraint-groups",
        tags=[APITag.study_data],
        summary="Get the list of binding constraint groups",
    )
    def get_grouped_constraints(
        uuid: str,
        current_user: JWTUser = Depends(auth.get_current_user),
    ) -> Mapping[str, Sequence[ConstraintOutput]]:
        """
        Get the list of binding constraint groups for the study.

        Args:
        - `uuid`: The UUID of the study.

        Returns:
        - The list of binding constraints for each group.
        """
        logger.info(f"Fetching binding constraint groups for study {uuid}")
        params = RequestParameters(user=current_user)
        study = study_service.check_study_access(uuid, StudyPermissionType.READ, params)
        study_interface = study_service.get_study_interface(study)
        result = study_service.binding_constraint_manager.get_grouped_constraints(study_interface)
        return result

    @bp.get(
        # We use "validate-all" because it is unlikely to conflict with a group name.
        "/studies/{uuid}/constraint-groups/validate-all",
        tags=[APITag.study_data],
        summary="Validate all binding constraint groups",
        response_model=None,
    )
    def validate_constraint_groups(
        uuid: str,
        current_user: JWTUser = Depends(auth.get_current_user),
    ) -> bool:
        """
        Checks if the dimensions of the right-hand side matrices are consistent with
        the dimensions of the binding constraint matrices within the same group.

        Args:
        - `uuid`: The study UUID.

        Returns:
        - `true` if all groups are valid.

        Raises:
        - HTTPException(422) if any group is invalid.
        """
        logger.info(f"Validating all binding constraint groups for study {uuid}")
        params = RequestParameters(user=current_user)
        study = study_service.check_study_access(uuid, StudyPermissionType.READ, params)
        study_interface = study_service.get_study_interface(study)
        return study_service.binding_constraint_manager.validate_constraint_groups(study_interface)

    @bp.get(
        "/studies/{uuid}/constraint-groups/{group}",
        tags=[APITag.study_data],
        summary="Get the binding constraint group",
    )
    def get_constraints_by_group(
        uuid: str,
        group: str,
        current_user: JWTUser = Depends(auth.get_current_user),
    ) -> Sequence[ConstraintOutput]:
        """
        Get the binding constraint group for the study.

        Args:
        - `uuid`: The UUID of the study.
        - `group`: The name of the binding constraint group (case-insensitive).

        Returns:
        - The list of binding constraints in the group.

        Raises:
        - HTTPException(404) if the group does not exist.
        """
        logger.info(f"Fetching binding constraint group '{group}' for study {uuid}")
        params = RequestParameters(user=current_user)
        study = study_service.check_study_access(uuid, StudyPermissionType.READ, params)
        study_interface = study_service.get_study_interface(study)
        result = study_service.binding_constraint_manager.get_constraints_by_group(study_interface, group)
        return result

    @bp.get(
        "/studies/{uuid}/constraint-groups/{group}/validate",
        tags=[APITag.study_data],
        summary="Validate the binding constraint group",
        response_model=None,
    )
    def validate_constraint_group(
        uuid: str,
        group: str,
        current_user: JWTUser = Depends(auth.get_current_user),
    ) -> bool:
        """
        Checks if the dimensions of the right-hand side matrices are consistent with
        the dimensions of the binding constraint matrices within the same group.

        Args:
        - `uuid`: The study UUID.
        - `group`: The name of the binding constraint group (case-insensitive).

        Returns:
        - `true` if the group is valid.

        Raises:
        - HTTPException(404) if the group does not exist.
        - HTTPException(422) if the group is invalid.
        """
        logger.info(f"Validating binding constraint group '{group}' for study {uuid}")
        params = RequestParameters(user=current_user)
        study = study_service.check_study_access(uuid, StudyPermissionType.READ, params)
        study_interface = study_service.get_study_interface(study)
        return study_service.binding_constraint_manager.validate_constraint_group(study_interface, group)

    @bp.post("/studies/{uuid}/bindingconstraints", tags=[APITag.study_data], summary="Create a binding constraint")
    def create_binding_constraint(
        uuid: str,
        data: ConstraintCreation,
        current_user: JWTUser = Depends(auth.get_current_user),
    ) -> ConstraintOutput:
        logger.info(f"Creating a new binding constraint for study {uuid}")
        params = RequestParameters(user=current_user)
        study = study_service.check_study_access(uuid, StudyPermissionType.READ, params)
        study_interface = study_service.get_study_interface(study)
        return study_service.binding_constraint_manager.create_binding_constraint(study_interface, data)

    @bp.post(
        "/studies/{uuid}/bindingconstraints/{binding_constraint_id}",
        tags=[APITag.study_data],
        summary="Duplicates a given binding constraint",
    )
    def duplicate_binding_constraint(
        uuid: str,
        binding_constraint_id: str,
        new_constraint_name: str,
        current_user: JWTUser = Depends(auth.get_current_user),
    ) -> ConstraintOutput:
        logger.info(f"Duplicates constraint {binding_constraint_id} for study {uuid}")
        params = RequestParameters(user=current_user)
        study = study_service.check_study_access(uuid, StudyPermissionType.WRITE, params)
        study_interface = study_service.get_study_interface(study)
        return study_service.binding_constraint_manager.duplicate_binding_constraint(
            study_interface, binding_constraint_id, new_constraint_name
        )

    @bp.delete(
        "/studies/{uuid}/bindingconstraints/{binding_constraint_id}",
        tags=[APITag.study_data],
        summary="Delete a binding constraint",
        response_model=None,
    )
    def delete_binding_constraint(
        uuid: str, binding_constraint_id: str, current_user: JWTUser = Depends(auth.get_current_user)
    ) -> None:
        logger.info(f"Deleting the binding constraint {binding_constraint_id} for study {uuid}")
        params = RequestParameters(user=current_user)
        study = study_service.check_study_access(uuid, StudyPermissionType.WRITE, params)
        study_interface = study_service.get_study_interface(study)
        return study_service.binding_constraint_manager.remove_binding_constraint(
            study_interface, binding_constraint_id
        )

    @bp.delete(
        "/studies/{uuid}/bindingconstraints",
        tags=[APITag.study_data],
        summary="Delete multiple binding constraints",
        response_model=None,
    )
    def delete_multiple_binding_constraints(
        uuid: str, binding_constraints_ids: List[str], current_user: JWTUser = Depends(auth.get_current_user)
    ) -> None:
        logger.info(f"Deleting the binding constraints {binding_constraints_ids!r} for study {uuid}")
        params = RequestParameters(user=current_user)
        study = study_service.check_study_access(uuid, StudyPermissionType.WRITE, params)
        study_interface = study_service.get_study_interface(study)
        return study_service.binding_constraint_manager.remove_multiple_binding_constraints(
            study_interface, binding_constraints_ids
        )

    @bp.post(
        "/studies/{uuid}/bindingconstraints/{binding_constraint_id}/term",
        tags=[APITag.study_data],
        summary="Create a binding constraint term",
    )
    def add_constraint_term(
        uuid: str,
        binding_constraint_id: str,
        term: ConstraintTerm,
        current_user: JWTUser = Depends(auth.get_current_user),
    ) -> None:
        """
        Append a new term to a given binding constraint

        Args:
        - `uuid`: The UUID of the study.
        - `binding_constraint_id`: The binding constraint ID.
        - `term`: The term to create.
        """
<<<<<<< HEAD
        logger.info(f"Add constraint term {term.id} to {binding_constraint_id} for study {uuid}")
=======
        logger.info(
            f"Add constraint term {term.generate_id()} to {binding_constraint_id} for study {uuid}",
            extra={"user": current_user.id},
        )
>>>>>>> 5b8741c6
        params = RequestParameters(user=current_user)
        study = study_service.check_study_access(uuid, StudyPermissionType.WRITE, params)
        study_interface = study_service.get_study_interface(study)
        return study_service.binding_constraint_manager.add_constraint_terms(
            study_interface, binding_constraint_id, [term]
        )

    @bp.post(
        "/studies/{uuid}/bindingconstraints/{binding_constraint_id}/terms",
        tags=[APITag.study_data],
        summary="Create terms for a given binding constraint",
    )
    def add_constraint_terms(
        uuid: str,
        binding_constraint_id: str,
        terms: Sequence[ConstraintTerm],
        current_user: JWTUser = Depends(auth.get_current_user),
    ) -> None:
        """
        Append new terms to a given binding constraint

        Args:
        - `uuid`: The UUID of the study.
        - `binding_constraint_id`: The binding constraint ID.
        - `terms`: The list of terms to create.
        """
        logger.info(f"Adding constraint terms to {binding_constraint_id} for study {uuid}")
        params = RequestParameters(user=current_user)
        study = study_service.check_study_access(uuid, StudyPermissionType.WRITE, params)
        study_interface = study_service.get_study_interface(study)
        return study_service.binding_constraint_manager.add_constraint_terms(
            study_interface, binding_constraint_id, terms
        )

    @bp.put(
        "/studies/{uuid}/bindingconstraints/{binding_constraint_id}/term",
        tags=[APITag.study_data],
        summary="Update a binding constraint term",
    )
    def update_constraint_term(
        uuid: str,
        binding_constraint_id: str,
        term: ConstraintTermUpdate,
        current_user: JWTUser = Depends(auth.get_current_user),
    ) -> None:
        """
        Update a term for a given binding constraint

        Args:
        - `uuid`: The UUID of the study.
        - `binding_constraint_id`: The binding constraint ID.
        - `term`: The term to update.
        """
        logger.info(f"Update constraint term {term.id} from {binding_constraint_id} for study {uuid}")
        params = RequestParameters(user=current_user)
        study = study_service.check_study_access(uuid, StudyPermissionType.WRITE, params)
        study_interface = study_service.get_study_interface(study)
        return study_service.binding_constraint_manager.update_constraint_terms(
            study_interface, binding_constraint_id, [term]
        )

    @bp.put(
        "/studies/{uuid}/bindingconstraints/{binding_constraint_id}/terms",
        tags=[APITag.study_data],
        summary="Update terms for a given binding constraint",
    )
    def update_constraint_terms(
        uuid: str,
        binding_constraint_id: str,
        terms: Sequence[ConstraintTermUpdate],
        current_user: JWTUser = Depends(auth.get_current_user),
    ) -> None:
        """
        Update several terms for a given binding constraint

        Args:
        - `uuid`: The UUID of the study.
        - `binding_constraint_id`: The binding constraint ID.
        - `terms`: The list of terms to update.
        """
        logger.info(f"Updating constraint terms from {binding_constraint_id} for study {uuid}")
        params = RequestParameters(user=current_user)
        study = study_service.check_study_access(uuid, StudyPermissionType.WRITE, params)
        study_interface = study_service.get_study_interface(study)
        return study_service.binding_constraint_manager.update_constraint_terms(
            study_interface, binding_constraint_id, terms
        )

    @bp.delete(
        "/studies/{uuid}/bindingconstraints/{binding_constraint_id}/term/{term_id}",
        tags=[APITag.study_data],
        summary="Remove a binding constraint term",
    )
    def remove_constraint_term(
        uuid: str,
        binding_constraint_id: str,
        term_id: str,
        current_user: JWTUser = Depends(auth.get_current_user),
    ) -> None:
        logger.info(f"Remove constraint term {term_id} from {binding_constraint_id} for study {uuid}")
        params = RequestParameters(user=current_user)
        study = study_service.check_study_access(uuid, StudyPermissionType.WRITE, params)
        study_interface = study_service.get_study_interface(study)
        study_service.binding_constraint_manager.remove_constraint_term(study_interface, binding_constraint_id, term_id)

    @bp.get(
        path="/studies/{uuid}/areas/hydro/allocation/matrix",
        tags=[APITag.study_data],
        summary="Get the hydraulic allocation matrix for all areas",
        response_model=AllocationMatrix,
    )
    def get_allocation_matrix(
        uuid: str,
        current_user: JWTUser = Depends(auth.get_current_user),
    ) -> AllocationMatrix:
        """
        Get the hydraulic allocation matrix for all areas.

        Args:
        - `uuid`: The study UUID.

        Returns the data frame matrix, where:
        - the rows are the areas,
        - the columns are the hydraulic structures,
        - the values are the allocation factors.
        """
        params = RequestParameters(user=current_user)
        study = study_service.check_study_access(uuid, StudyPermissionType.READ, params)
        all_areas = cast(
            List[AreaInfoDTO],  # because `ui=False`
            study_service.get_all_areas(uuid, area_type=AreaType.AREA, ui=False, params=params),
        )
        study_interface = study_service.get_study_interface(study)
        return study_service.allocation_manager.get_allocation_matrix(study_interface, all_areas)

    @bp.get(
        path="/studies/{uuid}/areas/{area_id}/hydro/allocation/form",
        tags=[APITag.study_data],
        summary="Get the form fields used for the allocation form",
        response_model=AllocationFormFields,
    )
    def get_allocation_form_fields(
        uuid: str,
        area_id: str,
        current_user: JWTUser = Depends(auth.get_current_user),
    ) -> AllocationFormFields:
        """
        Get the form fields used for the allocation form.

        Args:
        - `uuid`: The study UUID,
        - `area_id`: the area ID.

        Returns the allocation form fields.
        """
        params = RequestParameters(user=current_user)
        study = study_service.check_study_access(uuid, StudyPermissionType.READ, params)
        all_areas = cast(
            List[AreaInfoDTO],  # because `ui=False`
            study_service.get_all_areas(uuid, area_type=AreaType.AREA, ui=False, params=params),
        )
        study_interface = study_service.get_study_interface(study)
        return study_service.allocation_manager.get_allocation_form_fields(all_areas, study_interface, area_id)

    @bp.put(
        path="/studies/{uuid}/areas/{area_id}/hydro/allocation/form",
        tags=[APITag.study_data],
        summary="Update the form fields used for the allocation form",
        status_code=HTTPStatus.OK,
        response_model=AllocationFormFields,
    )
    def set_allocation_form_fields(
        uuid: str,
        area_id: str,
        data: AllocationFormFields = Body(
            ...,
            example=AllocationFormFields(
                allocation=[
                    AllocationField.model_validate({"areaId": "EAST", "coefficient": 1}),
                    AllocationField.model_validate({"areaId": "NORTH", "coefficient": 0.20}),
                ]
            ),
        ),
        current_user: JWTUser = Depends(auth.get_current_user),
    ) -> AllocationFormFields:
        """
        Update the hydraulic allocation of a given area.

        Args:
        - `uuid`: The study UUID,
        - `area_id`: the area ID.

        Returns the updated allocation form fields.
        """
        params = RequestParameters(user=current_user)
        study = study_service.check_study_access(uuid, StudyPermissionType.WRITE, params)
        all_areas = cast(
            List[AreaInfoDTO],  # because `ui=False`
            study_service.get_all_areas(uuid, area_type=AreaType.AREA, ui=False, params=params),
        )
        study_interface = study_service.get_study_interface(study)
        return study_service.allocation_manager.set_allocation_form_fields(all_areas, study_interface, area_id, data)

    @bp.get(
        path="/studies/{uuid}/areas/hydro/correlation/matrix",
        tags=[APITag.study_data],
        summary="Get the hydraulic/load/solar/wind correlation matrix of a study",
        response_model=CorrelationMatrix,
    )
    def get_correlation_matrix(
        uuid: str,
        columns: Optional[str] = Query(
            default=None,
            openapi_examples={
                "all areas": {
                    "description": "get the correlation matrix for all areas (by default)",
                    "value": "",
                },
                "single area": {
                    "description": "get the correlation column for a single area",
                    "value": "north",
                },
                "selected areas": {
                    "description": "get the correlation columns for a selected list of areas",
                    "value": "north,east",
                },
            },
        ),
        current_user: JWTUser = Depends(auth.get_current_user),
    ) -> CorrelationMatrix:
        """
        Get the hydraulic/load/solar/wind correlation matrix of a study.

        Args:
        - `uuid`: The UUID of the study.
        - `columns`: a filter on the area identifiers:
          - Use no parameter to select all areas.
          - Use an area identifier to select a single area.
          - Use a comma-separated list of areas to select those areas.

        Returns the hydraulic/load/solar/wind correlation matrix with the following attributes:
        - `index`: a list of all study areas.
        - `columns`: a list of selected production areas.
        - `data`: a 2D-array matrix of correlation coefficients with values in the range of -1 to 1.
        """
        params = RequestParameters(user=current_user)
        study = study_service.check_study_access(uuid, StudyPermissionType.READ, params)
        all_areas = cast(
            List[AreaInfoDTO],  # because `ui=False`
            study_service.get_all_areas(uuid, area_type=AreaType.AREA, ui=False, params=params),
        )
        study_interface = study_service.get_study_interface(study)
        return study_service.correlation_manager.get_correlation_matrix(
            all_areas,
            study_interface,
            columns.split(",") if columns else [],
        )

    @bp.put(
        path="/studies/{uuid}/areas/hydro/correlation/matrix",
        tags=[APITag.study_data],
        summary="Set the hydraulic/load/solar/wind correlation matrix of a study",
        status_code=HTTPStatus.OK,
        response_model=CorrelationMatrix,
    )
    def set_correlation_matrix(
        uuid: str,
        matrix: CorrelationMatrix = Body(
            ...,
            example={
                "columns": ["north", "east", "south", "west"],
                "data": [
                    [0.0, 0.0, 0.25, 0.0],
                    [0.0, 0.0, 0.75, 0.12],
                    [0.25, 0.75, 0.0, 0.75],
                    [0.0, 0.12, 0.75, 0.0],
                ],
                "index": ["north", "east", "south", "west"],
            },
        ),
        current_user: JWTUser = Depends(auth.get_current_user),
    ) -> CorrelationMatrix:
        """
        Set the hydraulic/load/solar/wind correlation matrix of a study.

        Args:
        - `uuid`: The UUID of the study.
        - `index`: a list of all study areas.
        - `columns`: a list of selected production areas.
        - `data`: a 2D-array matrix of correlation coefficients with values in the range of -1 to 1.

        Returns the hydraulic/load/solar/wind correlation matrix updated
        """
        params = RequestParameters(user=current_user)
        study = study_service.check_study_access(uuid, StudyPermissionType.WRITE, params)
        all_areas = cast(
            List[AreaInfoDTO],  # because `ui=False`
            study_service.get_all_areas(uuid, area_type=AreaType.AREA, ui=False, params=params),
        )
        study_interface = study_service.get_study_interface(study)
        return study_service.correlation_manager.set_correlation_matrix(all_areas, study_interface, matrix)

    @bp.get(
        path="/studies/{uuid}/areas/{area_id}/hydro/correlation/form",
        tags=[APITag.study_data],
        summary="Get the form fields used for the correlation form",
        response_model=CorrelationFormFields,
    )
    def get_correlation_form_fields(
        uuid: str,
        area_id: str,
        current_user: JWTUser = Depends(auth.get_current_user),
    ) -> CorrelationFormFields:
        """
        Get the form fields used for the correlation form.

        Args:
        - `uuid`: The UUID of the study.
        - `area_id`: the area ID.

        Returns the correlation form fields in percentage.
        """
        params = RequestParameters(user=current_user)
        study = study_service.check_study_access(uuid, StudyPermissionType.READ, params)
        all_areas = cast(
            List[AreaInfoDTO],  # because `ui=False`
            study_service.get_all_areas(uuid, area_type=AreaType.AREA, ui=False, params=params),
        )
        study_interface = study_service.get_study_interface(study)
        return study_service.correlation_manager.get_correlation_form_fields(all_areas, study_interface, area_id)

    @bp.put(
        path="/studies/{uuid}/areas/{area_id}/hydro/correlation/form",
        tags=[APITag.study_data],
        summary="Set the form fields used for the correlation form",
        status_code=HTTPStatus.OK,
        response_model=CorrelationFormFields,
    )
    def set_correlation_form_fields(
        uuid: str,
        area_id: str,
        data: CorrelationFormFields = Body(
            ...,
            example=CorrelationFormFields(
                correlation=[
                    AreaCoefficientItem.model_validate({"areaId": "east", "coefficient": 80}),
                    AreaCoefficientItem.model_validate({"areaId": "north", "coefficient": 20}),
                ]
            ),
        ),
        current_user: JWTUser = Depends(auth.get_current_user),
    ) -> CorrelationFormFields:
        """
        Update the hydraulic/load/solar/wind correlation of a given area.

        Args:
        - `uuid`: The UUID of the study.
        - `area_id`: the area ID.

        Returns the correlation form fields in percentage.
        """
        params = RequestParameters(user=current_user)
        study = study_service.check_study_access(uuid, StudyPermissionType.WRITE, params)
        all_areas = cast(
            List[AreaInfoDTO],  # because `ui=False`
            study_service.get_all_areas(uuid, area_type=AreaType.AREA, ui=False, params=params),
        )
        study_interface = study_service.get_study_interface(study)
        return study_service.correlation_manager.set_correlation_form_fields(all_areas, study_interface, area_id, data)

    @bp.get(
        path="/studies/{uuid}/config/advancedparameters/form",
        tags=[APITag.study_data],
        summary="Get Advanced parameters form values",
        response_model=AdvancedParamsFormFields,
        response_model_exclude_none=True,
    )
    def get_advanced_parameters(
        uuid: str,
        current_user: JWTUser = Depends(auth.get_current_user),
    ) -> AdvancedParamsFormFields:
        logger.info(msg=f"Getting Advanced Parameters for study {uuid}")

        params = RequestParameters(user=current_user)
        study = study_service.check_study_access(uuid, StudyPermissionType.READ, params)
        study_interface = study_service.get_study_interface(study)
        return study_service.advanced_parameters_manager.get_field_values(study_interface)

    @bp.put(
        path="/studies/{uuid}/config/advancedparameters/form",
        tags=[APITag.study_data],
        summary="Set Advanced parameters new values",
    )
    def set_advanced_parameters(
        uuid: str,
        field_values: AdvancedParamsFormFields,
        current_user: JWTUser = Depends(auth.get_current_user),
    ) -> None:
        logger.info(f"Updating Advanced parameters values for study {uuid}")
        params = RequestParameters(user=current_user)
        study = study_service.check_study_access(uuid, StudyPermissionType.WRITE, params)
        study_interface = study_service.get_study_interface(study)
        study_service.advanced_parameters_manager.set_field_values(study_interface, field_values)

    @bp.put(
        "/studies/{uuid}/timeseries/generate",
        tags=[APITag.study_data],
        summary="Generate timeseries",
    )
    def generate_timeseries(
        uuid: str,
        current_user: JWTUser = Depends(auth.get_current_user),
    ) -> str:
        """
        Generates time-series for thermal clusters and put them inside input data.

        Args:
        - `uuid`: The UUID of the study.
        """
        logger.info(f"Generating timeseries for study {uuid}")
        params = RequestParameters(user=current_user)
        study = study_service.check_study_access(uuid, StudyPermissionType.WRITE, params)
        return study_service.generate_timeseries(study, params)

    @bp.get(
        path="/studies/{uuid}/areas/{area_id}/properties/form",
        tags=[APITag.study_data],
        summary="Get properties for a given area",
        response_model=AreaProperties,
        response_model_exclude_none=True,
    )
    def get_properties_form_values(
        uuid: str,
        area_id: str,
        current_user: JWTUser = Depends(auth.get_current_user),
    ) -> AreaProperties:
        logger.info("Getting properties form values for study %s and area %s", uuid, area_id)
        params = RequestParameters(user=current_user)
        study = study_service.check_study_access(uuid, StudyPermissionType.READ, params)
        study_interface = study_service.get_study_interface(study)
        return study_service.properties_manager.get_area_properties(study_interface, area_id)

    @bp.put(
        path="/studies/{uuid}/areas/{area_id}/properties/form",
        tags=[APITag.study_data],
        summary="Set properties for a given area",
    )
    def set_properties_form_values(
        uuid: str,
        area_id: str,
        form_fields: AreaPropertiesUpdate,
        current_user: JWTUser = Depends(auth.get_current_user),
    ) -> None:
        logger.info("Setting properties form values for study %s and area %s", uuid, area_id)
        request_params = RequestParameters(user=current_user)
        study = study_service.check_study_access(uuid, StudyPermissionType.WRITE, request_params)
        study_interface = study_service.get_study_interface(study)
        study_service.properties_manager.update_area_properties(study_interface, area_id, form_fields)

    @bp.get(
        path="/studies/{uuid}/areas/{area_id}/clusters/renewable",
        tags=[APITag.study_data],
        summary="Get all renewable clusters",
        response_model=Sequence[RenewableClusterOutput],
    )
    def get_renewable_clusters(
        uuid: str,
        area_id: str,
        current_user: JWTUser = Depends(auth.get_current_user),
    ) -> Sequence[RenewableClusterOutput]:
        logger.info("Getting renewable clusters for study %s and area %s", uuid, area_id)
        params = RequestParameters(user=current_user)
        study = study_service.check_study_access(uuid, StudyPermissionType.READ, params)
        study_interface = study_service.get_study_interface(study)
        return study_service.renewable_manager.get_clusters(study_interface, area_id)

    @bp.get(
        path="/studies/{uuid}/areas/{area_id}/clusters/renewable/{cluster_id}",
        tags=[APITag.study_data],
        summary="Get a single renewable cluster",
        response_model=RenewableClusterOutput,
    )
    def get_renewable_cluster(
        uuid: str,
        area_id: str,
        cluster_id: str,
        current_user: JWTUser = Depends(auth.get_current_user),
    ) -> RenewableClusterOutput:
        logger.info("Getting renewable cluster values for study %s and cluster %s", uuid, cluster_id)
        params = RequestParameters(user=current_user)
        study = study_service.check_study_access(uuid, StudyPermissionType.READ, params)
        study_interface = study_service.get_study_interface(study)
        return study_service.renewable_manager.get_cluster(study_interface, area_id, cluster_id)

    @bp.get(
        path="/studies/{uuid}/areas/{area_id}/clusters/renewable/{cluster_id}/form",
        tags=[APITag.study_data],
        summary="Get renewable configuration for a given cluster (deprecated)",
        response_class=RedirectResponse,
        deprecated=True,
    )
    def redirect_get_renewable_cluster(
        uuid: str,
        area_id: str,
        cluster_id: str,
    ) -> str:
        return f"/v1/studies/{uuid}/areas/{area_id}/clusters/renewable/{cluster_id}"

    @bp.post(
        path="/studies/{uuid}/areas/{area_id}/clusters/renewable",
        tags=[APITag.study_data],
        summary="Create a new renewable cluster",
        response_model=RenewableClusterOutput,
    )
    def create_renewable_cluster(
        uuid: str,
        area_id: str,
        cluster_data: RenewableClusterCreation,
        current_user: JWTUser = Depends(auth.get_current_user),
    ) -> RenewableClusterOutput:
        """
        Create a new renewable cluster.

        Args:
        - `uuid`: The UUID of the study.
        - `area_id`: the area ID.
        - `cluster_data`: the properties used for creation:
          "name" and "group".

        Returns: The properties of the newly-created renewable cluster.
        """
        logger.info(f"Creating renewable cluster for study '{uuid}' and area '{area_id}'")
        request_params = RequestParameters(user=current_user)
        study = study_service.check_study_access(uuid, StudyPermissionType.WRITE, request_params)
        study_interface = study_service.get_study_interface(study)
        return study_service.renewable_manager.create_cluster(study_interface, area_id, cluster_data)

    @bp.patch(
        path="/studies/{uuid}/areas/{area_id}/clusters/renewable/{cluster_id}",
        tags=[APITag.study_data],
        summary="Update a renewable cluster",
        response_model=RenewableClusterOutput,
    )
    def update_renewable_cluster(
        uuid: str,
        area_id: str,
        cluster_id: str,
        cluster_data: RenewableClusterUpdate,
        current_user: JWTUser = Depends(auth.get_current_user),
    ) -> RenewableClusterOutput:
        logger.info(f"Updating renewable cluster for study '{uuid}' and cluster '{cluster_id}'")
        request_params = RequestParameters(user=current_user)
        study = study_service.check_study_access(uuid, StudyPermissionType.WRITE, request_params)
        study_interface = study_service.get_study_interface(study)
        return study_service.renewable_manager.update_cluster(study_interface, area_id, cluster_id, cluster_data)

    @bp.put(
        path="/studies/{uuid}/areas/{area_id}/clusters/renewable/{cluster_id}/form",
        tags=[APITag.study_data],
        summary="Get renewable configuration for a given cluster (deprecated)",
        response_model=RenewableClusterOutput,
        deprecated=True,
    )
    def redirect_update_renewable_cluster(
        uuid: str,
        area_id: str,
        cluster_id: str,
        cluster_data: RenewableClusterUpdate,
        current_user: JWTUser = Depends(auth.get_current_user),
    ) -> RenewableClusterOutput:
        # We cannot perform redirection, because we have a PUT, where a PATCH is required.
        return update_renewable_cluster(uuid, area_id, cluster_id, cluster_data, current_user=current_user)

    @bp.delete(
        path="/studies/{uuid}/areas/{area_id}/clusters/renewable",
        tags=[APITag.study_data],
        summary="Remove renewable clusters",
        status_code=HTTPStatus.NO_CONTENT,
        response_model=None,
    )
    def delete_renewable_clusters(
        uuid: str,
        area_id: str,
        cluster_ids: Sequence[str],
        current_user: JWTUser = Depends(auth.get_current_user),
    ) -> None:
        """
        Remove one or several renewable cluster(s) and it's time series.

        Args:
        - `uuid`: The UUID of the study.
        - `area_id`: the area ID.
        - `cluster_ids`: list of IDs to remove.
        """
        logger.info(f"Deleting renewable clusters {cluster_ids!r} for study '{uuid}' and area '{area_id}'")
        request_params = RequestParameters(user=current_user)
        study = study_service.check_study_access(uuid, StudyPermissionType.WRITE, request_params)
        study_interface = study_service.get_study_interface(study)
        study_service.renewable_manager.delete_clusters(study_interface, area_id, cluster_ids)

    @bp.get(
        path="/studies/{uuid}/areas/{area_id}/clusters/thermal",
        tags=[APITag.study_data],
        summary="Get thermal clusters for a given area",
        response_model=Sequence[ThermalClusterOutput],
    )
    def get_thermal_clusters(
        uuid: str,
        area_id: str,
        current_user: JWTUser = Depends(auth.get_current_user),
    ) -> Sequence[ThermalClusterOutput]:
        """
        Retrieve the list of thermal clusters for a specified area.

        Args:
        - `uuid`: The UUID of the study.
        - `area_id`: the area ID.

        Returns: The list thermal clusters.
        """
        logger.info("Getting thermal clusters for study %s and area %s", uuid, area_id)
        params = RequestParameters(user=current_user)
        study = study_service.check_study_access(uuid, StudyPermissionType.READ, params)
        study_interface = study_service.get_study_interface(study)
        return study_service.thermal_manager.get_clusters(study_interface, area_id)

    @bp.get(
        path="/studies/{uuid}/areas/{area_id}/clusters/thermal/{cluster_id}",
        tags=[APITag.study_data],
        summary="Get thermal configuration for a given cluster",
        response_model=ThermalClusterOutput,
    )
    def get_thermal_cluster(
        uuid: str,
        area_id: str,
        cluster_id: str,
        current_user: JWTUser = Depends(auth.get_current_user),
    ) -> ThermalClusterOutput:
        """
        Retrieve the thermal clusters for a specified area.

        Args:
        - `uuid`: The UUID of the study.
        - `area_id`: the area ID.
        - `cluster_id`: the cluster ID.

        Returns: The properties of the thermal clusters.
        """
        logger.info("Getting thermal cluster values for study %s and cluster %s", uuid, cluster_id)
        params = RequestParameters(user=current_user)
        study = study_service.check_study_access(uuid, StudyPermissionType.READ, params)
        study_interface = study_service.get_study_interface(study)
        return study_service.thermal_manager.get_cluster(study_interface, area_id, cluster_id)

    @bp.get(
        path="/studies/{uuid}/areas/{area_id}/clusters/thermal/{cluster_id}/form",
        tags=[APITag.study_data],
        summary="Get thermal configuration for a given cluster (deprecated)",
        response_class=RedirectResponse,
        deprecated=True,
    )
    def redirect_get_thermal_cluster(
        uuid: str,
        area_id: str,
        cluster_id: str,
    ) -> str:
        return f"/v1/studies/{uuid}/areas/{area_id}/clusters/thermal/{cluster_id}"

    @bp.post(
        path="/studies/{uuid}/areas/{area_id}/clusters/thermal",
        tags=[APITag.study_data],
        summary="Create a new thermal cluster for a given area",
        response_model=ThermalClusterOutput,
    )
    def create_thermal_cluster(
        uuid: str,
        area_id: str,
        cluster_data: ThermalClusterCreation,
        current_user: JWTUser = Depends(auth.get_current_user),
    ) -> ThermalClusterOutput:
        """
        Create a new thermal cluster for a specified area.

        Args:
        - `uuid`: The UUID of the study.
        - `area_id`: the area ID.
        - `cluster_data`: the properties used for creation:
          "name" and "group".

        Returns: The properties of the newly-created thermal cluster.
        """
        logger.info(f"Creating thermal cluster for study '{uuid}' and area '{area_id}'")
        request_params = RequestParameters(user=current_user)
        study = study_service.check_study_access(uuid, StudyPermissionType.WRITE, request_params)
        study_interface = study_service.get_study_interface(study)
        return study_service.thermal_manager.create_cluster(study_interface, area_id, cluster_data)

    @bp.patch(
        path="/studies/{uuid}/areas/{area_id}/clusters/thermal/{cluster_id}",
        tags=[APITag.study_data],
        summary="Update thermal cluster for a given area",
        response_model=ThermalClusterOutput,
    )
    def update_thermal_cluster(
        uuid: str,
        area_id: str,
        cluster_id: str,
        cluster_data: ThermalClusterUpdate,
        current_user: JWTUser = Depends(auth.get_current_user),
    ) -> ThermalClusterOutput:
        """
        Update the properties of a thermal cluster for a specified area.

        Args:
        - `uuid`: The UUID of the study.
        - `area_id`: the area ID.
        - `cluster_data`: the properties used for updating.

        Returns: The properties of the updated thermal clusters.
        """
        logger.info(f"Updating thermal cluster for study '{uuid}' and cluster '{cluster_id}'")
        request_params = RequestParameters(user=current_user)
        study = study_service.check_study_access(uuid, StudyPermissionType.WRITE, request_params)
        study_interface = study_service.get_study_interface(study)
        return study_service.thermal_manager.update_cluster(study_interface, area_id, cluster_id, cluster_data)

    @bp.put(
        path="/studies/{uuid}/areas/{area_id}/clusters/thermal/{cluster_id}/form",
        tags=[APITag.study_data],
        summary="Get thermal configuration for a given cluster (deprecated)",
        response_model=ThermalClusterOutput,
        deprecated=True,
    )
    def redirect_update_thermal_cluster(
        uuid: str,
        area_id: str,
        cluster_id: str,
        cluster_data: ThermalClusterUpdate,
        current_user: JWTUser = Depends(auth.get_current_user),
    ) -> ThermalClusterOutput:
        # We cannot perform redirection, because we have a PUT, where a PATCH is required.
        return update_thermal_cluster(uuid, area_id, cluster_id, cluster_data, current_user=current_user)

    @bp.get(
        path="/studies/{uuid}/areas/{area_id}/clusters/thermal/{cluster_id}/validate",
        tags=[APITag.study_data],
        summary="Validates the thermal cluster series",
    )
    def validate_cluster_series(
        uuid: str,
        area_id: str,
        cluster_id: str,
        current_user: JWTUser = Depends(auth.get_current_user),
    ) -> bool:
        """
        Validate the consistency of all time series for the given thermal cluster.

        Args:
        - `uuid`: The UUID of the study.
        - `area_id`: the area ID.
        - `cluster_id`: the ID of the thermal cluster.

        Permissions:
        - User must have READ permission on the study.
        """
        logger.info(f"Validating thermal series values for study {uuid} and cluster {cluster_id}")
        params = RequestParameters(user=current_user)
        study = study_service.check_study_access(uuid, StudyPermissionType.READ, params)
        study_interface = study_service.get_study_interface(study)
        return study_service.thermal_manager.validate_series(study_interface, area_id, cluster_id)

    @bp.delete(
        path="/studies/{uuid}/areas/{area_id}/clusters/thermal",
        tags=[APITag.study_data],
        summary="Remove thermal clusters for a given area",
        status_code=HTTPStatus.NO_CONTENT,
        response_model=None,
    )
    def delete_thermal_clusters(
        uuid: str,
        area_id: str,
        cluster_ids: Sequence[str],
        current_user: JWTUser = Depends(auth.get_current_user),
    ) -> None:
        """
        Remove one or several thermal cluster(s) from a specified area.
        This endpoint removes the properties and time series of each thermal clusters.

        Args:
        - `uuid`: The UUID of the study.
        - `area_id`: the area ID.
        - `cluster_ids`: list of thermal cluster IDs to remove.
        """
        logger.info(f"Deleting thermal clusters {cluster_ids!r} for study '{uuid}' and area '{area_id}'")
        request_params = RequestParameters(user=current_user)
        study = study_service.check_study_access(uuid, StudyPermissionType.WRITE, request_params)
        study_interface = study_service.get_study_interface(study)
        study_service.asserts_no_thermal_in_binding_constraints(study, area_id, cluster_ids)
        study_service.thermal_manager.delete_clusters(study_interface, area_id, cluster_ids)

    @bp.get(
        path="/studies/{uuid}/areas/{area_id}/storages/{storage_id}",
        tags=[APITag.study_data],
        summary="Get the short-term storage properties",
        response_model=STStorageOutput,
    )
    def get_st_storage(
        uuid: str,
        area_id: str,
        storage_id: str,
        current_user: JWTUser = Depends(auth.get_current_user),
    ) -> STStorageOutput:
        """
        Retrieve the storages by given uuid and area id of a study.

        Args:
        - `uuid`: The UUID of the study.
        - `area_id`: the area ID.
        - `storage_id`: the storage ID of the study.

        Returns: One storage with the following attributes:
        - `id`: the storage ID of the study.
        - `name`: the name of the  storage.
        - `group`: the group of the  storage.
        - `injectionNominalCapacity`: the injection Nominal Capacity of the  storage.
        - `withdrawalNominalCapacity`: the withdrawal Nominal Capacity of the  storage.
        - `reservoirCapacity`: the reservoir capacity of the  storage.
        - `efficiency`: the efficiency of the  storage.
        - `initialLevel`: the initial Level of the  storage.
        - `initialLevelOptim`: the initial Level Optim of the  storage.

        Permissions:
          The user must have READ permission on the study.
        """
        logger.info(f"Getting values for study {uuid} and short term storage {storage_id}")
        params = RequestParameters(user=current_user)
        study = study_service.check_study_access(uuid, StudyPermissionType.READ, params)
        study_interface = study_service.get_study_interface(study)
        return study_service.st_storage_manager.get_storage(study_interface, area_id, storage_id)

    @bp.get(
        path="/studies/{uuid}/areas/{area_id}/storages",
        tags=[APITag.study_data],
        summary="Get the list of short-term storage properties",
        response_model=Sequence[STStorageOutput],
    )
    def get_st_storages(
        uuid: str,
        area_id: str,
        current_user: JWTUser = Depends(auth.get_current_user),
    ) -> Sequence[STStorageOutput]:
        """
        Retrieve the short-term storages by given uuid and area ID of a study.

        Args:
        - `uuid`: The UUID of the study.
        - `area_id`: the area ID.

        Returns: A list of storages with the following attributes:
        - `id`: the storage ID of the study.
        - `name`: the name of the  storage.
        - `group`: the group of the  storage.
        - `injectionNominalCapacity`: the injection Nominal Capacity of the  storage.
        - `withdrawalNominalCapacity`: the withdrawal Nominal Capacity of the  storage.
        - `reservoirCapacity`: the reservoir capacity of the  storage.
        - `efficiency`: the efficiency of the  storage.
        - `initialLevel`: the initial Level of the  storage.
        - `initialLevelOptim`: the initial Level Optim of the  storage.

        Permissions:
          The user must have READ permission on the study.
        """
        logger.info(f"Getting storages for study {uuid} in a given area {area_id}")
        params = RequestParameters(user=current_user)
        study = study_service.check_study_access(uuid, StudyPermissionType.READ, params)
        study_interface = study_service.get_study_interface(study)
        return study_service.st_storage_manager.get_storages(study_interface, area_id)

    @bp.get(
        path="/studies/{uuid}/areas/{area_id}/storages/{storage_id}/series/{ts_name}",
        tags=[APITag.study_data],
        summary="Get a short-term storage time series",
        response_model=STStorageMatrix,
    )
    def get_st_storage_matrix(
        uuid: str,
        area_id: str,
        storage_id: str,
        ts_name: STStorageTimeSeries,
        current_user: JWTUser = Depends(auth.get_current_user),
    ) -> STStorageMatrix:
        """
        Retrieve the matrix of the specified time series for the given short-term storage.

        Args:
        - `uuid`: The UUID of the study.
        - `area_id`: the area ID.
        - `storage_id`: the ID of the short-term storage.
        - `ts_name`: the name of the time series to retrieve.

        Returns: The time series matrix with the following attributes:
        - `index`: a list of 0-indexed time series lines (8760 lines).
        - `columns`: a list of 0-indexed time series columns (1 column).
        - `data`: a 2D-array matrix representing the time series.

        Permissions:
        - User must have READ permission on the study.
        """
        logger.info(f"Retrieving time series for study {uuid} and short-term storage {storage_id}")
        params = RequestParameters(user=current_user)
        study = study_service.check_study_access(uuid, StudyPermissionType.READ, params)
        study_interface = study_service.get_study_interface(study)
        return study_service.st_storage_manager.get_matrix(study_interface, area_id, storage_id, ts_name)

    @bp.put(
        path="/studies/{uuid}/areas/{area_id}/storages/{storage_id}/series/{ts_name}",
        tags=[APITag.study_data],
        summary="Update a short-term storage time series",
    )
    def update_st_storage_matrix(
        uuid: str,
        area_id: str,
        storage_id: str,
        ts_name: STStorageTimeSeries,
        ts: STStorageMatrix,
        current_user: JWTUser = Depends(auth.get_current_user),
    ) -> None:
        """
        Update the matrix of the specified time series for the given short-term storage.

        Args:
        - `uuid`: The UUID of the study.
        - `area_id`: the area ID.
        - `storage_id`: the ID of the short-term storage.
        - `ts_name`: the name of the time series to retrieve.
        - `ts`: the time series matrix to update.

        Permissions:
        - User must have WRITE permission on the study.
        """
        logger.info(f"Update time series for study {uuid} and short-term storage {storage_id}")
        params = RequestParameters(user=current_user)
        study = study_service.check_study_access(uuid, StudyPermissionType.WRITE, params)
        study_interface = study_service.get_study_interface(study)
        study_service.st_storage_manager.update_matrix(study_interface, area_id, storage_id, ts_name, ts)

    @bp.get(
        path="/studies/{uuid}/areas/{area_id}/storages/{storage_id}/validate",
        tags=[APITag.study_data],
        summary="Validate all the short-term storage time series",
    )
    def validate_st_storage_matrices(
        uuid: str,
        area_id: str,
        storage_id: str,
        current_user: JWTUser = Depends(auth.get_current_user),
    ) -> bool:
        """
        Validate the consistency of all time series for the given short-term storage.

        Args:
        - `uuid`: The UUID of the study.
        - `area_id`: the area ID.
        - `storage_id`: the ID of the short-term storage.

        Permissions:
        - User must have READ permission on the study.
        """
        logger.info(f"Validating time series for study {uuid} and short-term storage {storage_id}")
        params = RequestParameters(user=current_user)
        study = study_service.check_study_access(uuid, StudyPermissionType.READ, params)
        study_interface = study_service.get_study_interface(study)
        return study_service.st_storage_manager.validate_matrices(study_interface, area_id, storage_id)

    @bp.post(
        path="/studies/{uuid}/areas/{area_id}/storages",
        tags=[APITag.study_data],
        summary="Create a new short-term storage in an area",
        response_model=STStorageOutput,
    )
    def create_st_storage(
        uuid: str,
        area_id: str,
        form: STStorageCreation,
        current_user: JWTUser = Depends(auth.get_current_user),
    ) -> STStorageOutput:
        """
        Create a new short-term storage in an area.

        Args:
        - `uuid`: The UUID of the study.
        - `area_id`: The area ID.
        - `form`: The characteristic of the storage that we can update:
          - `name`: The name of the updated storage.
          - `group`: The group of the updated storage.
          - `injectionNominalCapacity`: The injection Nominal Capacity of the updated storage.
          - `withdrawalNominalCapacity`: The withdrawal Nominal Capacity of the updated storage.
          - `reservoirCapacity`:  The reservoir capacity of the updated storage.
          - `efficiency`: The efficiency of the updated storage
          - `initialLevel`: The initial Level of the updated storage
          - `initialLevelOptim`: The initial Level Optim of the updated storage

        Returns: New storage with the following attributes:
        - `id`: the storage ID of the study.
        - `name`: the name of the  storage.
        - `group`: the group of the  storage.
        - `injectionNominalCapacity`: the injection Nominal Capacity of the  storage.
        - `withdrawalNominalCapacity`: the withdrawal Nominal Capacity of the  storage.
        - `reservoirCapacity`: the reservoir capacity of the  storage.
        - `efficiency`: the efficiency of the  storage.
        - `initialLevel`: the initial Level of the  storage.
        - `initialLevelOptim`: the initial Level Optim of the  storage.

        Permissions:
        - User must have READ/WRITE permission on the study.
        """

        logger.info(f"Create short-term storage from {area_id} for study {uuid}")
        params = RequestParameters(user=current_user)
        study = study_service.check_study_access(uuid, StudyPermissionType.WRITE, params)
        study_interface = study_service.get_study_interface(study)
        return study_service.st_storage_manager.create_storage(study_interface, area_id, form)

    @bp.patch(
        path="/studies/{uuid}/areas/{area_id}/storages/{storage_id}",
        tags=[APITag.study_data],
        summary="Update the short-term storage properties",
    )
    def update_st_storage(
        uuid: str,
        area_id: str,
        storage_id: str,
        form: STStorageUpdate,
        current_user: JWTUser = Depends(auth.get_current_user),
    ) -> STStorageOutput:
        """
        Update short-term storage of a study.

        Args:
        - `uuid`: The UUID of the study.
        - `area_id`: the area ID.
        - `storage_id`: the storage id of the study that we want to update.
        - `form`: the characteristic of the storage that we can update:
          - `name`: the name of the updated storage.
          - `group`: the group of the updated storage.
          - `injectionNominalCapacity`: the injection Nominal Capacity of the updated storage.
          - `withdrawalNominalCapacity`: the withdrawal Nominal Capacity of the updated storage.
          - `reservoirCapacity`:  The reservoir capacity of the updated storage.
          - `efficiency`: the efficiency of the updated storage
          - `initialLevel`: the initial Level of the updated storage
          - `initialLevelOptim`: the initial Level Optim of the updated storage

        Returns: The updated storage with the following attributes:
        - `name`: the name of the updated storage.
        - `group`: the group of the updated storage.
        - `injectionNominalCapacity`: the injection Nominal Capacity of the updated storage.
        - `withdrawalNominalCapacity`: the withdrawal Nominal Capacity of the updated storage.
        - `reservoirCapacity`:  The reservoir capacity of the updated storage.
        - `efficiency`: the efficiency of the updated storage
        - `initialLevel`: the initial Level of the updated storage
        - `initialLevelOptim`: the initial Level Optim of the updated storage
        - `id`: the storage ID of the study that we want to update.

        Permissions:
        - User must have READ/WRITE permission on the study.
        """

        logger.info(f"Update short-term storage {storage_id} from {area_id} for study {uuid}")
        params = RequestParameters(user=current_user)
        study = study_service.check_study_access(uuid, StudyPermissionType.WRITE, params)
        study_interface = study_service.get_study_interface(study)
        return study_service.st_storage_manager.update_storage(study_interface, area_id, storage_id, form)

    @bp.delete(
        path="/studies/{uuid}/areas/{area_id}/storages",
        tags=[APITag.study_data],
        summary="Remove short-term storages from an area",
        status_code=HTTPStatus.NO_CONTENT,
    )
    def delete_st_storages(
        uuid: str,
        area_id: str,
        storage_ids: Sequence[str],
        current_user: JWTUser = Depends(auth.get_current_user),
    ) -> None:
        """
        Delete short-term storages from an area.

        Args:
        - `uuid`: The UUID of the study.
        - `area_id`: the area ID.
        - `storage_ids`: ist of IDs of the storages to remove from the area.

        Permissions:
        - User must have DELETED permission on the study.
        """
        logger.info(f"Delete short-term storage ID's {storage_ids} from {area_id} for study {uuid}")
        params = RequestParameters(user=current_user)
        study = study_service.check_study_access(uuid, StudyPermissionType.WRITE, params)
        study_interface = study_service.get_study_interface(study)
        study_service.st_storage_manager.delete_storages(study_interface, area_id, storage_ids)

    @bp.post(
        path="/studies/{uuid}/areas/{area_id}/{cluster_type}/{source_cluster_id}",
        tags=[APITag.study_data],
        summary="Duplicates a given cluster",
    )
    def duplicate_cluster(
        uuid: str,
        area_id: str,
        cluster_type: ClusterType,
        source_cluster_id: str,
        new_cluster_name: str = Query(..., alias="newName", title="New Cluster Name"),
        current_user: JWTUser = Depends(auth.get_current_user),
    ) -> STStorageOutput | ThermalClusterOutput | RenewableClusterOutput:
        logger.info(f"Duplicates {cluster_type.value} {source_cluster_id} of {area_id} for study {uuid}")
        params = RequestParameters(user=current_user)
        study = study_service.check_study_access(uuid, StudyPermissionType.WRITE, params)

        manager: STStorageManager | RenewableManager | ThermalManager
        if cluster_type == ClusterType.ST_STORAGES:
            manager = study_service.st_storage_manager
        elif cluster_type == ClusterType.RENEWABLES:
            manager = study_service.renewable_manager
        elif cluster_type == ClusterType.THERMALS:
            manager = study_service.thermal_manager
        else:  # pragma: no cover
            raise NotImplementedError(f"Cluster type {cluster_type} not implemented")

        study_interface = study_service.get_study_interface(study)
        return manager.duplicate_cluster(study_interface, area_id, source_cluster_id, new_cluster_name)

    return bp<|MERGE_RESOLUTION|>--- conflicted
+++ resolved
@@ -1268,14 +1268,7 @@
         - `binding_constraint_id`: The binding constraint ID.
         - `term`: The term to create.
         """
-<<<<<<< HEAD
-        logger.info(f"Add constraint term {term.id} to {binding_constraint_id} for study {uuid}")
-=======
-        logger.info(
-            f"Add constraint term {term.generate_id()} to {binding_constraint_id} for study {uuid}",
-            extra={"user": current_user.id},
-        )
->>>>>>> 5b8741c6
+        logger.info(f"Add constraint term {term.generate_id()} to {binding_constraint_id} for study {uuid}")
         params = RequestParameters(user=current_user)
         study = study_service.check_study_access(uuid, StudyPermissionType.WRITE, params)
         study_interface = study_service.get_study_interface(study)
