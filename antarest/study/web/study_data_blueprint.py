--- conflicted
+++ resolved
@@ -397,14 +397,7 @@
         summary="Get thematic trimming config",
         response_model_exclude_none=True,
     )
-<<<<<<< HEAD
-    def get_thematic_trimming(
-        uuid: str,
-        current_user: JWTUser = Depends(auth.get_current_user),
-    ) -> ThematicTrimming:
-=======
-    def get_thematic_trimming(uuid: str) -> ThematicTrimmingFormFields:
->>>>>>> f0cf809f
+    def get_thematic_trimming(uuid: str) -> ThematicTrimming:
         logger.info(f"Fetching thematic trimming config for study {uuid}")
         study = study_service.check_study_access(uuid, StudyPermissionType.READ)
         study_interface = study_service.get_study_interface(study)
@@ -415,15 +408,7 @@
         tags=[APITag.study_data],
         summary="Set thematic trimming config",
     )
-<<<<<<< HEAD
-    def set_thematic_trimming(
-        uuid: str,
-        field_values: ThematicTrimming,
-        current_user: JWTUser = Depends(auth.get_current_user),
-    ) -> None:
-=======
-    def set_thematic_trimming(uuid: str, field_values: ThematicTrimmingFormFields) -> None:
->>>>>>> f0cf809f
+    def set_thematic_trimming(uuid: str, field_values: ThematicTrimming) -> None:
         logger.info(f"Updating thematic trimming config for study {uuid}")
         study = study_service.check_study_access(uuid, StudyPermissionType.WRITE)
         study_interface = study_service.get_study_interface(study)
