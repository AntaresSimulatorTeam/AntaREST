# Copyright (c) 2025, RTE (https://www.rte-france.com)
#
# See AUTHORS.txt
#
# This Source Code Form is subject to the terms of the Mozilla Public
# License, v. 2.0. If a copy of the MPL was not distributed with this
# file, You can obtain one at http://mozilla.org/MPL/2.0/.
#
# SPDX-License-Identifier: MPL-2.0
#
# This file is part of the Antares project.

import contextlib
import http
import logging
from typing import List, Optional

from fastapi import HTTPException, UploadFile
from pydantic import Field

from antarest.core.exceptions import ChildNotFoundError, LinkNotFound
from antarest.core.model import JSON
from antarest.core.serde import AntaresBaseModel
from antarest.study.business.model.xpansion_model import (
    GetXpansionSettings,
    XpansionResourceFileType,
    XpansionSettingsUpdate,
)
from antarest.study.business.study_interface import StudyInterface
from antarest.study.storage.rawstudy.model.filesystem.factory import FileStudy
from antarest.study.storage.variantstudy.model.command.create_xpansion_configuration import CreateXpansionConfiguration
from antarest.study.storage.variantstudy.model.command.remove_xpansion_configuration import RemoveXpansionConfiguration
from antarest.study.storage.variantstudy.model.command.remove_xpansion_resource import (
    RemoveXpansionResource,
    checks_resource_deletion_is_allowed,
)
from antarest.study.storage.variantstudy.model.command.xpansion_common import get_resource_dir
from antarest.study.storage.variantstudy.model.command_context import CommandContext

logger = logging.getLogger(__name__)


class XpansionCandidateDTO(AntaresBaseModel):
    # The id of the candidate is irrelevant, so it should stay hidden for the user
    # The names should be the section titles of the file, and the id should be removed
    name: str
    link: str
    annual_cost_per_mw: float = Field(alias="annual-cost-per-mw", ge=0)
    unit_size: Optional[float] = Field(default=None, alias="unit-size", ge=0)
    max_units: Optional[int] = Field(default=None, alias="max-units", ge=0)
    max_investment: Optional[float] = Field(default=None, alias="max-investment", ge=0)
    already_installed_capacity: Optional[int] = Field(default=None, alias="already-installed-capacity", ge=0)
    # this is obsolete (replaced by direct/indirect)
    link_profile: Optional[str] = Field(default=None, alias="link-profile")
    # this is obsolete (replaced by direct/indirect)
    already_installed_link_profile: Optional[str] = Field(default=None, alias="already-installed-link-profile")
    direct_link_profile: Optional[str] = Field(default=None, alias="direct-link-profile")
    indirect_link_profile: Optional[str] = Field(default=None, alias="indirect-link-profile")
    already_installed_direct_link_profile: Optional[str] = Field(
        default=None, alias="already-installed-direct-link-profile"
    )
    already_installed_indirect_link_profile: Optional[str] = Field(
        default=None, alias="already-installed-indirect-link-profile"
    )


class XpansionFileNotFoundError(HTTPException):
    def __init__(self, message: str) -> None:
        super().__init__(http.HTTPStatus.NOT_FOUND, message)


class IllegalCharacterInNameError(HTTPException):
    def __init__(self, message: str) -> None:
        super().__init__(http.HTTPStatus.BAD_REQUEST, message)


class CandidateNameIsEmpty(HTTPException):
    def __init__(self) -> None:
        super().__init__(http.HTTPStatus.BAD_REQUEST)


class WrongLinkFormatError(HTTPException):
    def __init__(self, message: str) -> None:
        super().__init__(http.HTTPStatus.BAD_REQUEST, message)


class CandidateAlreadyExistsError(HTTPException):
    def __init__(self, message: str) -> None:
        super().__init__(http.HTTPStatus.BAD_REQUEST, message)


class BadCandidateFormatError(HTTPException):
    def __init__(self, message: str) -> None:
        super().__init__(http.HTTPStatus.BAD_REQUEST, message)


class CandidateNotFoundError(HTTPException):
    def __init__(self, message: str) -> None:
        super().__init__(http.HTTPStatus.NOT_FOUND, message)


class FileAlreadyExistsError(HTTPException):
    def __init__(self, message: str) -> None:
        super().__init__(http.HTTPStatus.CONFLICT, message)


class XpansionManager:
    def __init__(self, command_context: CommandContext):
        self._command_context = command_context

    def create_xpansion_configuration(self, study: StudyInterface) -> None:
        logger.info(f"Initiating xpansion configuration for study '{study.id}'")

        command = CreateXpansionConfiguration(command_context=self._command_context, study_version=study.version)
        study.add_commands([command])

    def delete_xpansion_configuration(self, study: StudyInterface) -> None:
        logger.info(f"Deleting xpansion configuration for study '{study.id}'")
        command = RemoveXpansionConfiguration(command_context=self._command_context, study_version=study.version)
        study.add_commands([command])

    def get_xpansion_settings(self, study: StudyInterface) -> GetXpansionSettings:
        logger.info(f"Getting xpansion settings for study '{study.id}'")
        file_study = study.get_files()
        config_obj = file_study.tree.get(["user", "expansion", "settings"])
        with contextlib.suppress(ChildNotFoundError):
            config_obj["sensitivity_config"] = file_study.tree.get(
                ["user", "expansion", "sensitivity", "sensitivity_in"]
            )
        return GetXpansionSettings.from_config(config_obj)

    def update_xpansion_settings(
        self, study: StudyInterface, new_xpansion_settings: XpansionSettingsUpdate
    ) -> GetXpansionSettings:
        logger.info(f"Updating xpansion settings for study '{study.id}'")

        actual_settings = self.get_xpansion_settings(study)
        settings_fields = new_xpansion_settings.model_dump(
            mode="json", exclude_none=True, exclude={"sensitivity_config"}
        )
        updated_settings = actual_settings.model_copy(deep=True, update=settings_fields)

        file_study = study.get_files()

        # Specific handling for yearly_weights and additional_constraints:
        # - If the attributes are given, it means that the user wants to select a file.
        #   It is therefore necessary to check that the file exists.
        # - Else, it means the user want to deselect the additional constraints file,
        #  but he does not want to delete it from the expansion configuration folder.
        excludes = {"sensitivity_config"}
        if constraints_file := new_xpansion_settings.additional_constraints:
            try:
                constraints_url = ["user", "expansion", "constraints", constraints_file]
                file_study.tree.get(constraints_url)
            except ChildNotFoundError:
                msg = f"Additional constraints file '{constraints_file}' does not exist"
                raise XpansionFileNotFoundError(msg) from None
        else:
            excludes.add("additional_constraints")

        if weights_file := new_xpansion_settings.yearly_weights:
            try:
                weights_url = ["user", "expansion", "weights", weights_file]
                file_study.tree.get(weights_url)
            except ChildNotFoundError:
                msg = f"Additional weights file '{weights_file}' does not exist"
                raise XpansionFileNotFoundError(msg) from None
        else:
            excludes.add("yearly_weights")

        config_obj = updated_settings.model_dump(mode="json", by_alias=True, exclude=excludes)
        file_study.tree.save(config_obj, ["user", "expansion", "settings"])

        if new_xpansion_settings.sensitivity_config:
            sensitivity_obj = new_xpansion_settings.sensitivity_config.model_dump(mode="json", by_alias=True)
            file_study.tree.save(sensitivity_obj, ["user", "expansion", "sensitivity", "sensitivity_in"])

        return self.get_xpansion_settings(study)

    @staticmethod
    def _assert_link_profile_are_files(
        file_study: FileStudy,
        xpansion_candidate_dto: XpansionCandidateDTO,
    ) -> None:
        for fieldname, filename in [
            ("link-profile", xpansion_candidate_dto.link_profile),
            (
                "already-installed-link-profile",
                xpansion_candidate_dto.already_installed_link_profile,
            ),
            (
                "direct-link-profile",
                xpansion_candidate_dto.direct_link_profile,
            ),
            (
                "indirect-direct-link-profile",
                xpansion_candidate_dto.indirect_link_profile,
            ),
            (
                "already-installed-direct-link-profile",
                xpansion_candidate_dto.already_installed_direct_link_profile,
            ),
            (
                "already-installed-indirect-link-profile",
                xpansion_candidate_dto.already_installed_indirect_link_profile,
            ),
        ]:
            if filename and not file_study.tree.get(
                [
                    "user",
                    "expansion",
                    "capa",
                    filename,
                ]
            ):
                raise XpansionFileNotFoundError(f"The '{fieldname}' file '{filename}' does not exist")

    @staticmethod
    def _assert_link_exist(
        file_study: FileStudy,
        xpansion_candidate_dto: XpansionCandidateDTO,
    ) -> None:
        if " - " not in xpansion_candidate_dto.link:
            raise WrongLinkFormatError("The link must be in the format 'area1 - area2'")
        area1, area2 = xpansion_candidate_dto.link.split(" - ")
        area_from, area_to = sorted([area1, area2])
        if area_to not in file_study.config.get_links(area_from):
            raise LinkNotFound(f"The link from '{area_from}' to '{area_to}' not found")

    @staticmethod
    def _assert_no_illegal_character_is_in_candidate_name(
        xpansion_candidate_name: str,
    ) -> None:
        illegal_chars = [
            " ",
            "\n",
            "\t",
            "\r",
            "\f",
            "\v",
            "-",
            "+",
            "=",
            ":",
            "[",
            "]",
            "(",
            ")",
        ]
        if xpansion_candidate_name.strip() == "":
            raise CandidateNameIsEmpty()
        for char in illegal_chars:
            if char in xpansion_candidate_name:
                raise IllegalCharacterInNameError(f"The character '{char}' is not allowed in the candidate name")

    @staticmethod
    def _assert_candidate_name_is_not_already_taken(candidates: JSON, xpansion_candidate_name: str) -> None:
        for candidate in candidates.values():
            if candidate["name"] == xpansion_candidate_name:
                raise CandidateAlreadyExistsError(f"The candidate '{xpansion_candidate_name}' already exists")

    @staticmethod
    def _assert_investment_candidate_is_valid(
        max_investment: Optional[float],
        max_units: Optional[int],
        unit_size: Optional[float],
    ) -> None:
        bool_max_investment = max_investment is None
        bool_max_units = max_units is None
        bool_unit_size = unit_size is None

        if not (
            (not bool_max_investment and bool_max_units and bool_unit_size)
            or (bool_max_investment and not bool_max_units and not bool_unit_size)
        ):
            raise BadCandidateFormatError(
                "The candidate is not well formatted."
                "\nIt should either contain max-investment or (max-units and unit-size)."
            )

    def _assert_candidate_is_correct(
        self,
        candidates: JSON,
        file_study: FileStudy,
        xpansion_candidate_dto: XpansionCandidateDTO,
        new_name: bool = False,
    ) -> None:
        logger.info("Checking given candidate is correct")
        self._assert_no_illegal_character_is_in_candidate_name(xpansion_candidate_dto.name)
        if new_name:
            self._assert_candidate_name_is_not_already_taken(candidates, xpansion_candidate_dto.name)
        self._assert_link_profile_are_files(file_study, xpansion_candidate_dto)
        self._assert_link_exist(file_study, xpansion_candidate_dto)
        self._assert_investment_candidate_is_valid(
            xpansion_candidate_dto.max_investment,
            xpansion_candidate_dto.max_units,
            xpansion_candidate_dto.unit_size,
        )
        assert xpansion_candidate_dto.annual_cost_per_mw

    def add_candidate(self, study: StudyInterface, xpansion_candidate: XpansionCandidateDTO) -> XpansionCandidateDTO:
        file_study = study.get_files()

        candidates_obj = file_study.tree.get(["user", "expansion", "candidates"])

        self._assert_candidate_is_correct(candidates_obj, file_study, xpansion_candidate)

        # Find next candidate id
        max_id = 2 if not candidates_obj else int(sorted(candidates_obj.keys()).pop()) + 2
        next_id = next(
            str(i) for i in range(1, max_id) if str(i) not in candidates_obj
        )  # The primary key is actually the name, the id does not matter and is never checked.

        logger.info(f"Adding candidate '{xpansion_candidate.name}' to study '{study.id}'")
        candidates_obj[next_id] = xpansion_candidate.model_dump(mode="json", by_alias=True, exclude_none=True)
        candidates_data = {"user": {"expansion": {"candidates": candidates_obj}}}
        file_study.tree.save(candidates_data)
        # Should we add a field in the study config containing the xpansion candidates like the links or the areas ?
        return self.get_candidate(study, xpansion_candidate.name)

    def get_candidate(self, study: StudyInterface, candidate_name: str) -> XpansionCandidateDTO:
        logger.info(f"Getting candidate '{candidate_name}' of study '{study.id}'")
        # This takes the first candidate with the given name and not the id, because the name is the primary key.
        file_study = study.get_files()
        candidates = file_study.tree.get(["user", "expansion", "candidates"])
        try:
            candidate = next(c for c in candidates.values() if c["name"] == candidate_name)
            return XpansionCandidateDTO(**candidate)

        except StopIteration:
            raise CandidateNotFoundError(f"The candidate '{candidate_name}' does not exist")

    def get_candidates(self, study: StudyInterface) -> List[XpansionCandidateDTO]:
        logger.info(f"Getting all candidates of study {study.id}")
        file_study = study.get_files()
        candidates = file_study.tree.get(["user", "expansion", "candidates"])
        return [XpansionCandidateDTO(**c) for c in candidates.values()]

    def update_candidate(
        self,
        study: StudyInterface,
        candidate_name: str,
        xpansion_candidate_dto: XpansionCandidateDTO,
    ) -> None:
        file_study = study.get_files()

        candidates = file_study.tree.get(["user", "expansion", "candidates"])

        new_name = candidate_name != xpansion_candidate_dto.name
        self._assert_candidate_is_correct(candidates, file_study, xpansion_candidate_dto, new_name=new_name)

        logger.info(f"Checking candidate {candidate_name} exists")
        for candidate_id, candidate in candidates.items():
            if candidate["name"] == candidate_name:
                logger.info(f"Updating candidate '{candidate_name}' of study '{study.id}'")
                candidates[candidate_id] = xpansion_candidate_dto.model_dump(
                    mode="json", by_alias=True, exclude_none=True
                )
                file_study.tree.save(candidates, ["user", "expansion", "candidates"])
                return
        raise CandidateNotFoundError(f"The candidate '{xpansion_candidate_dto.name}' does not exist")

    def delete_candidate(self, study: StudyInterface, candidate_name: str) -> None:
        file_study = study.get_files()

        candidates = file_study.tree.get(["user", "expansion", "candidates"])
        candidate_id = next(
            candidate_id for candidate_id, candidate in candidates.items() if candidate["name"] == candidate_name
        )

        logger.info(f"Deleting candidate '{candidate_name}' from study '{study.id}'")
        file_study.tree.delete(["user", "expansion", "candidates", candidate_id])

    def update_xpansion_constraints_settings(
        self, study: StudyInterface, constraints_file_name: str
    ) -> GetXpansionSettings:
        # Make sure filename is not `None`, because `None` values are ignored by the update.
        constraints_file_name = constraints_file_name or ""
        # noinspection PyArgumentList
        args = {"additional_constraints": constraints_file_name}
        xpansion_settings = XpansionSettingsUpdate.model_validate(args)
        return self.update_xpansion_settings(study, xpansion_settings)

    def _add_raw_files(
        self,
        file_study: FileStudy,
        files: List[UploadFile],
        resource_type: XpansionResourceFileType,
    ) -> None:
        keys = get_resource_dir(resource_type)
        data: JSON = {}
        buffer = data

        list_names = [file.filename for file in files]
        for name in list_names:
            try:
                if name in file_study.tree.get(keys):
                    raise FileAlreadyExistsError(f"File '{name}' already exists")
            except ChildNotFoundError:
                logger.warning(f"Failed to list existing files for {keys}")

        if len(list_names) != len(set(list_names)):
            raise FileAlreadyExistsError(f"Some files have the same name: {list_names}")

        for key in keys:
            buffer[key] = {}
            buffer = buffer[key]

        for file in files:
            content = file.file.read()
            if isinstance(content, str):
                content = content.encode(encoding="utf-8")
            assert file.filename is not None
            buffer[file.filename] = content

        file_study.tree.save(data)

    def add_resource(
        self,
        study: StudyInterface,
        resource_type: XpansionResourceFileType,
        files: List[UploadFile],
    ) -> None:
        logger.info(f"Adding xpansion {resource_type} resource file list to study '{study.id}'")
        file_study = study.get_files()
        self._add_raw_files(file_study, files, resource_type)

    def delete_resource(
        self,
        study: StudyInterface,
        resource_type: XpansionResourceFileType,
        filename: str,
    ) -> None:
        file_study = study.get_files()
        logger.info(f"Checking xpansion file '{filename}' is not used in study '{file_study.config.study_id}'")
        checks_resource_deletion_is_allowed(resource_type, filename, file_study)
        logger.info(f"Deleting xpansion resource {filename} for study '{study.id}'")
        command = RemoveXpansionResource(
            resource_type=resource_type,
            filename=filename,
            command_context=self._command_context,
            study_version=study.version,
        )
        study.add_commands([command])

    def get_resource_content(
        self,
        study: StudyInterface,
        resource_type: XpansionResourceFileType,
        filename: str,
    ) -> JSON | bytes:
        logger.info(f"Getting xpansion {resource_type} resource file '{filename}' from study '{study.id}'")
        file_study = study.get_files()
        return file_study.tree.get(get_resource_dir(resource_type) + [filename])

    def list_resources(self, study: StudyInterface, resource_type: XpansionResourceFileType) -> List[str]:
        logger.info(f"Getting all xpansion {resource_type} files from study '{study.id}'")
        file_study = study.get_files()
        try:
<<<<<<< HEAD
            return [filename for filename in file_study.tree.get(get_resource_dir(resource_type)).keys()]
=======
            return sorted([filename for filename in file_study.tree.get(self._raw_file_dir(resource_type)).keys()])
>>>>>>> aba36339
        except ChildNotFoundError:
            return []<|MERGE_RESOLUTION|>--- conflicted
+++ resolved
@@ -457,10 +457,6 @@
         logger.info(f"Getting all xpansion {resource_type} files from study '{study.id}'")
         file_study = study.get_files()
         try:
-<<<<<<< HEAD
-            return [filename for filename in file_study.tree.get(get_resource_dir(resource_type)).keys()]
-=======
-            return sorted([filename for filename in file_study.tree.get(self._raw_file_dir(resource_type)).keys()])
->>>>>>> aba36339
+            return sorted([filename for filename in file_study.tree.get(get_resource_dir(resource_type)).keys()])
         except ChildNotFoundError:
             return []