--- conflicted
+++ resolved
@@ -10,7 +10,7 @@
 #
 # This file is part of the Antares project.
 
-from typing import Any, Callable, MutableSequence, Optional, Sequence, TypedDict
+from typing import Any, Callable, Dict, MutableSequence, Optional, Sequence, Type, TypedDict
 
 from antares.study.version import StudyVersion
 
@@ -98,13 +98,9 @@
     # (value) -> encoded_value
     encode: Optional[Callable[[Any], Any]]
     # (encoded_value, current_value) -> decoded_value
-<<<<<<< HEAD
-    decode: t.Optional[t.Callable[[t.Any, t.Optional[t.Any]], t.Any]]
+    decode: Optional[Callable[[Any, Optional[Any]], Any]]
 
 
-def update_binding_constraint_from_props(bc: t.Dict, bc_props: t.Type[BindingConstraintProperties]):
+def update_binding_constraint_from_props(bc: Dict, bc_props: Type[BindingConstraintProperties]):
     bc_props_as_dict = bc_props.model_dump(mode="json", by_alias=True, exclude_unset=True)
-    bc.update(bc_props_as_dict)
-=======
-    decode: Optional[Callable[[Any, Optional[Any]], Any]]
->>>>>>> 469f1468
+    bc.update(bc_props_as_dict)