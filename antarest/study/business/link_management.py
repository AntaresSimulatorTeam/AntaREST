# Copyright (c) 2024, RTE (https://www.rte-france.com)
#
# See AUTHORS.txt
#
# This Source Code Form is subject to the terms of the Mozilla Public
# License, v. 2.0. If a copy of the MPL was not distributed with this
# file, You can obtain one at http://mozilla.org/MPL/2.0/.
#
# SPDX-License-Identifier: MPL-2.0
#
# This file is part of the Antares project.

import typing as t

from antares.study.version import StudyVersion

<<<<<<< HEAD
from antarest.core.exceptions import ConfigFileNotFound, LinkValidationError
=======
from antarest.core.exceptions import ConfigFileNotFound
>>>>>>> 4a8f05b9
from antarest.core.model import JSON
from antarest.study.business.all_optional_meta import all_optional_model, camel_case_model
from antarest.study.business.model.link_model import LinkDTO, LinkInternal
from antarest.study.business.utils import execute_or_add_commands
from antarest.study.model import RawStudy, Study
from antarest.study.storage.rawstudy.model.filesystem.config.links import LinkProperties
from antarest.study.storage.rawstudy.model.filesystem.factory import FileStudy
from antarest.study.storage.storage_service import StudyStorageService
from antarest.study.storage.variantstudy.model.command.create_link import CreateLink
from antarest.study.storage.variantstudy.model.command.remove_link import RemoveLink
from antarest.study.storage.variantstudy.model.command.update_config import UpdateConfig
from antarest.study.storage.variantstudy.model.command.update_link import UpdateLink

_ALL_LINKS_PATH = "input/links"


@all_optional_model
@camel_case_model
class LinkOutput(LinkProperties):
    """
    DTO object use to get the link information.
    """


class LinkManager:
    def __init__(self, storage_service: StudyStorageService) -> None:
        self.storage_service = storage_service

    def get_all_links(self, study: Study) -> t.List[LinkDTO]:
        file_study = self.storage_service.get_storage(study).get_raw(study)
        result: t.List[LinkDTO] = []

        for area_id, area in file_study.config.areas.items():
            links_config = file_study.tree.get(["input", "links", area_id, "properties"])

            for link in area.links:
                link_tree_config: t.Dict[str, t.Any] = links_config[link]
                link_tree_config.update({"area1": area_id, "area2": link})

                link_internal = LinkInternal.model_validate(link_tree_config)

                result.append(link_internal.to_dto())

        return result

    def create_link(self, study: Study, link_creation_dto: LinkDTO) -> LinkDTO:
        link = link_creation_dto.to_internal(StudyVersion.parse(study.version))

        storage_service = self.storage_service.get_storage(study)
        file_study = storage_service.get_raw(study)

        command = CreateLink(
            area1=link.area1,
            area2=link.area2,
            parameters=link.model_dump(exclude_none=True),
            command_context=self.storage_service.variant_study_service.command_factory.command_context,
        )

        execute_or_add_commands(study, file_study, [command], self.storage_service)

<<<<<<< HEAD
        return link.to_dto()

    def update_link(self, study: RawStudy, link_dto: LinkDTO) -> LinkDTO:
        link = link_dto.to_internal(StudyVersion.parse(study.version))
        file_study = self.storage_service.get_storage(study).get_raw(study)

        self.check_link_existence(file_study, link)

        command = UpdateLink(
            area1=link.area1,
            area2=link.area2,
            parameters=link.model_dump(
                include=link_dto.model_fields_set, exclude={"area1", "area2"}, exclude_none=True
            ),
            command_context=self.storage_service.variant_study_service.command_factory.command_context,
        )
=======
        return link_creation_dto
>>>>>>> 4a8f05b9

        execute_or_add_commands(study, file_study, [command], self.storage_service)

        updated_link = self.get_ini_link(study, link)

        return updated_link.to_dto()

    def check_link_existence(self, file_study: FileStudy, link: LinkInternal) -> None:
        area_from, area_to = sorted([link.area1, link.area2])
        try:
            file_study.tree.get(["input", "links", area_from, "properties", area_to])
        except KeyError:
            raise LinkValidationError(f"The link {area_from} -> {area_to} is not present in the study")

    def get_ini_link(self, study: RawStudy, link: LinkInternal) -> LinkInternal:
        file_study = self.storage_service.get_storage(study).get_raw(study)

        area_from, area_to = sorted([link.area1, link.area2])
        try:
            link_properties = file_study.tree.get(["input", "links", area_from, "properties", area_to])
        except KeyError:
            raise LinkValidationError(f"The link {area_from} -> {area_to} is not present in the study")

        link_properties.update({"area1": area_from, "area2": area_to})
        updated_link = LinkInternal.model_validate(link_properties)

        return link.model_copy(update=updated_link.model_dump())

    def delete_link(self, study: RawStudy, area1_id: str, area2_id: str) -> None:
        file_study = self.storage_service.get_storage(study).get_raw(study)
        command = RemoveLink(
            area1=area1_id,
            area2=area2_id,
            command_context=self.storage_service.variant_study_service.command_factory.command_context,
        )
        execute_or_add_commands(study, file_study, [command], self.storage_service)

    def get_all_links_props(self, study: RawStudy) -> t.Mapping[t.Tuple[str, str], LinkOutput]:
        """
        Retrieves all links properties from the study.

        Args:
            study: The raw study object.
        Returns:
            A mapping of link IDS `(area1_id, area2_id)` to link properties.
        Raises:
            ConfigFileNotFound: if a configuration file is not found.
        """
        file_study = self.storage_service.get_storage(study).get_raw(study)

        # Get the link information from the `input/links/{area1}/properties.ini` file.
        path = _ALL_LINKS_PATH
        try:
            links_cfg = file_study.tree.get(path.split("/"), depth=5)
        except KeyError:
            raise ConfigFileNotFound(path) from None

        # areas_cfg contains a dictionary where the keys are the area IDs,
        # and the values are objects that can be converted to `LinkFolder`.
        links_by_ids = {}
        for area1_id, entries in links_cfg.items():
            property_map = entries.get("properties") or {}
            for area2_id, properties_cfg in property_map.items():
                area1_id, area2_id = sorted([area1_id, area2_id])
                properties = LinkProperties(**properties_cfg)
                links_by_ids[(area1_id, area2_id)] = LinkOutput(**properties.model_dump(mode="json", by_alias=False))

        return links_by_ids

    def update_links_props(
        self,
        study: RawStudy,
        update_links_by_ids: t.Mapping[t.Tuple[str, str], LinkOutput],
    ) -> t.Mapping[t.Tuple[str, str], LinkOutput]:
        old_links_by_ids = self.get_all_links_props(study)
        new_links_by_ids = {}
        file_study = self.storage_service.get_storage(study).get_raw(study)
        commands = []
        for (area1, area2), update_link_dto in update_links_by_ids.items():
            # Update the link properties.
            old_link_dto = old_links_by_ids[(area1, area2)]
            new_link_dto = old_link_dto.copy(
                update=update_link_dto.model_dump(mode="json", by_alias=False, exclude_none=True)
            )
            new_links_by_ids[(area1, area2)] = new_link_dto

            # Convert the DTO to a configuration object and update the configuration file.
            properties = LinkProperties(**new_link_dto.model_dump(by_alias=False))
            path = f"{_ALL_LINKS_PATH}/{area1}/properties/{area2}"
            cmd = UpdateConfig(
                target=path,
                data=properties.to_config(),
                command_context=self.storage_service.variant_study_service.command_factory.command_context,
            )
            commands.append(cmd)

        execute_or_add_commands(study, file_study, commands, self.storage_service)
        return new_links_by_ids

    @staticmethod
    def get_table_schema() -> JSON:
        return LinkOutput.schema()<|MERGE_RESOLUTION|>--- conflicted
+++ resolved
@@ -14,11 +14,10 @@
 
 from antares.study.version import StudyVersion
 
-<<<<<<< HEAD
 from antarest.core.exceptions import ConfigFileNotFound, LinkValidationError
-=======
+from antares.study.version import StudyVersion
+
 from antarest.core.exceptions import ConfigFileNotFound
->>>>>>> 4a8f05b9
 from antarest.core.model import JSON
 from antarest.study.business.all_optional_meta import all_optional_model, camel_case_model
 from antarest.study.business.model.link_model import LinkDTO, LinkInternal
@@ -79,8 +78,7 @@
 
         execute_or_add_commands(study, file_study, [command], self.storage_service)
 
-<<<<<<< HEAD
-        return link.to_dto()
+        return link_creation_dto
 
     def update_link(self, study: RawStudy, link_dto: LinkDTO) -> LinkDTO:
         link = link_dto.to_internal(StudyVersion.parse(study.version))
@@ -96,9 +94,6 @@
             ),
             command_context=self.storage_service.variant_study_service.command_factory.command_context,
         )
-=======
-        return link_creation_dto
->>>>>>> 4a8f05b9
 
         execute_or_add_commands(study, file_study, [command], self.storage_service)
 
@@ -126,6 +121,7 @@
         updated_link = LinkInternal.model_validate(link_properties)
 
         return link.model_copy(update=updated_link.model_dump())
+
 
     def delete_link(self, study: RawStudy, area1_id: str, area2_id: str) -> None:
         file_study = self.storage_service.get_storage(study).get_raw(study)
