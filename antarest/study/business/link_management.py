--- conflicted
+++ resolved
@@ -71,23 +71,12 @@
         return link_creation_dto
 
     def _create_update_link_command(
-<<<<<<< HEAD
-        self, study: Study, area_from: str, area_to: str, link_update_dto: LinkBaseDTO
-    ) -> tuple[UpdateLink, LinkInternal]:
-
-        file_study = self.storage_service.get_storage(study).get_raw(study)
-        study_version = file_study.config.version
-
-        link_dto = LinkDTO(area1=area_from, area2=area_to, **link_update_dto.model_dump(exclude_unset=True))
-        link = link_dto.to_internal(study_version)
-=======
         self, study: StudyInterface, area_from: str, area_to: str, link_update_dto: LinkBaseDTO
     ) -> tuple[UpdateLink, LinkInternal]:
         link_dto = LinkDTO(area1=area_from, area2=area_to, **link_update_dto.model_dump(exclude_unset=True))
 
         file_study = study.get_files()
         link = link_dto.to_internal(study.version)
->>>>>>> 9ce0647e
 
         self._get_link_if_exists(file_study, link)
 
@@ -97,18 +86,6 @@
             parameters=link.model_dump(
                 include=link_update_dto.model_fields_set, exclude={"area1", "area2"}, exclude_none=True
             ),
-<<<<<<< HEAD
-            command_context=self.storage_service.variant_study_service.command_factory.command_context,
-            study_version=study_version,
-        )
-        return command, link
-
-    def update_link(self, study: RawStudy, area_from: str, area_to: str, link_update_dto: LinkBaseDTO) -> LinkDTO:
-        command, link = self._create_update_link_command(study, area_from, area_to, link_update_dto)
-
-        file_study = self.storage_service.get_storage(study).get_raw(study)
-        execute_or_add_commands(study, file_study, [command], self.storage_service)
-=======
             command_context=self._command_context,
             study_version=study.version,
         )
@@ -118,7 +95,6 @@
         command, link = self._create_update_link_command(study, area_from, area_to, link_update_dto)
 
         study.add_commands([command])
->>>>>>> 9ce0647e
 
         updated_link = self.get_link(study, link)
 
@@ -126,28 +102,16 @@
 
     def update_links(
         self,
-<<<<<<< HEAD
-        study: RawStudy,
-        update_links_by_ids: t.Mapping[t.Tuple[str, str], LinkBaseDTO],
-    ) -> t.Mapping[t.Tuple[str, str], LinkBaseDTO]:
-        file_study = self.storage_service.get_storage(study).get_raw(study)
-
-=======
         study: StudyInterface,
         update_links_by_ids: Mapping[Tuple[str, str], LinkBaseDTO],
     ) -> Mapping[Tuple[str, str], LinkDTO]:
->>>>>>> 9ce0647e
         # Build all commands
         commands = []
         for (area1, area2), update_link_dto in update_links_by_ids.items():
             command = self._create_update_link_command(study, area1, area2, update_link_dto)[0]
             commands.append(command)
 
-<<<<<<< HEAD
-        execute_or_add_commands(study, file_study, commands, self.storage_service)
-=======
         study.add_commands(commands)
->>>>>>> 9ce0647e
 
         # Builds return
         all_links = self.get_all_links(study)
