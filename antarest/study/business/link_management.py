# Copyright (c) 2024, RTE (https://www.rte-france.com)
#
# See AUTHORS.txt
#
# This Source Code Form is subject to the terms of the Mozilla Public
# License, v. 2.0. If a copy of the MPL was not distributed with this
# file, You can obtain one at http://mozilla.org/MPL/2.0/.
#
# SPDX-License-Identifier: MPL-2.0
#
# This file is part of the Antares project.

import typing as t

from antares.study.version import StudyVersion
<<<<<<< HEAD

from antarest.core.exceptions import ConfigFileNotFound, LinkValidationError
from antarest.core.model import JSON
=======
from pydantic import ConfigDict

from antarest.core.exceptions import ConfigFileNotFound, LinkValidationError
from antarest.core.model import JSON
from antarest.core.utils.string import to_camel_case
>>>>>>> b8a52e4c
from antarest.study.business.all_optional_meta import all_optional_model, camel_case_model
from antarest.study.business.utils import execute_or_add_commands
from antarest.study.model import STUDY_VERSION_8_2, RawStudy
from antarest.study.storage.rawstudy.model.filesystem.config.links import LinkProperties
from antarest.study.storage.rawstudy.model.filesystem.factory import FileStudy
from antarest.study.storage.storage_service import StudyStorageService
<<<<<<< HEAD
from antarest.study.storage.variantstudy.model.command.common import FilteringOptions
=======
>>>>>>> b8a52e4c
from antarest.study.storage.variantstudy.model.command.create_link import (
    AreaInfo,
    CreateLink,
    LinkInfoProperties,
    LinkInfoProperties820,
)
from antarest.study.storage.variantstudy.model.command.remove_link import RemoveLink
from antarest.study.storage.variantstudy.model.command.update_config import UpdateConfig
from antarest.study.storage.variantstudy.model.command.update_link import UpdateLink

_ALL_LINKS_PATH = "input/links"


class LinkInfoDTOBase(AreaInfo, LinkInfoProperties):
<<<<<<< HEAD
    pass


class LinkInfoDTO820(AreaInfo, LinkInfoProperties820):
    pass
=======
    model_config = ConfigDict(alias_generator=to_camel_case, populate_by_name=True, extra="forbid")

>>>>>>> b8a52e4c

class LinkInfoDTO820(AreaInfo, LinkInfoProperties820):
    model_config = ConfigDict(alias_generator=to_camel_case, populate_by_name=True, extra="forbid")

<<<<<<< HEAD
LinkInfoDTOType = t.Union[LinkInfoDTO820, LinkInfoDTOBase]
=======

LinkInfoDTO = t.Union[LinkInfoDTO820, LinkInfoDTOBase]
>>>>>>> b8a52e4c


@all_optional_model
@camel_case_model
class LinkOutput(LinkProperties):
    """
    DTO object use to get the link information.
    """


class LinkManager:
    def __init__(self, storage_service: StudyStorageService) -> None:
        self.storage_service = storage_service

<<<<<<< HEAD
    def get_all_links(self, study: RawStudy) -> t.List[LinkInfoDTOType]:
        file_study = self.storage_service.get_storage(study).get_raw(study)
        result: t.List[LinkInfoDTOType] = []
=======
    def get_all_links(self, study: RawStudy) -> t.List[LinkInfoDTO]:
        file_study = self.storage_service.get_storage(study).get_raw(study)
        result: t.List[LinkInfoDTO] = []
>>>>>>> b8a52e4c

        for area_id, area in file_study.config.areas.items():
            links_config = file_study.tree.get(["input", "links", area_id, "properties"])

            for link in area.links:
<<<<<<< HEAD
                link_properties = links_config[link]

                link_creation_data: t.Dict[str, t.Any] = {"area1": area_id, "area2": link}
                link_creation_data.update(link_properties)

                link_data: LinkInfoDTOType
                if StudyVersion.parse(study.version) < STUDY_VERSION_8_2:
                    link_data = LinkInfoDTOBase(**link_creation_data)
                else:
                    link_data = LinkInfoDTO820(**link_creation_data)

                result.append(link_data)

        return result

    def create_link(self, study: RawStudy, link_creation_info: LinkInfoDTOType) -> LinkInfoDTOType:
        if link_creation_info.area1 == link_creation_info.area2:
            raise LinkValidationError(f"Cannot create link on same area: {link_creation_info.area1}")

        if StudyVersion.parse(study.version) < STUDY_VERSION_8_2 and isinstance(link_creation_info, LinkInfoDTO820):
            if link_creation_info.filter_synthesis is not None or link_creation_info.filter_year_by_year is not None:
                raise LinkValidationError("Cannot specify a filter value for study's version earlier than v8.2")

        link_info = link_creation_info.model_dump(exclude_none=True, by_alias=True)

        link_data: LinkInfoDTOType
        if StudyVersion.parse(study.version) < STUDY_VERSION_8_2:
            link_data = LinkInfoDTOBase(**link_info)
        else:
            link_data = LinkInfoDTO820(**link_info)
            if isinstance(link_data, LinkInfoDTO820) and link_data.filter_synthesis is None:
                link_data.filter_synthesis = FilteringOptions.FILTER_SYNTHESIS
            if isinstance(link_data, LinkInfoDTO820) and link_data.filter_year_by_year is None:
                link_data.filter_year_by_year = FilteringOptions.FILTER_YEAR_BY_YEAR
=======
                link_tree_config: t.Dict[str, t.Any] = links_config[link]
                link_tree_config.update({"area1": area_id, "area2": link})

                link_properties = {"area1": area_id, "area2": link}
                link_dto: LinkInfoDTO
                if StudyVersion.parse(study.version) < STUDY_VERSION_8_2:
                    link_properties.update(LinkInfoProperties(**link_tree_config).model_dump())
                    link_dto = LinkInfoDTOBase(**link_properties)
                else:
                    link_properties.update(LinkInfoProperties820(**link_tree_config).model_dump())
                    link_dto = LinkInfoDTO820(**link_properties)

                result.append(link_dto)

        return result

    def create_link(self, study: RawStudy, link_creation_info: LinkInfoDTO) -> LinkInfoDTO:
        if link_creation_info.area1 == link_creation_info.area2:
            raise LinkValidationError(f"Cannot create link on same area: {link_creation_info.area1}")

        link_dto: LinkInfoDTO
        if StudyVersion.parse(study.version) >= STUDY_VERSION_8_2:
            link_dto = LinkInfoDTO820.model_validate(link_creation_info.model_dump())
        else:
            forbidden_fields = {"filter_synthesis", "filter_year_by_year"}
            fields = set(link_creation_info.model_dump(exclude_defaults=True))
            if forbidden_fields & fields:
                raise LinkValidationError("Cannot specify a filter value for study's version earlier than v8.2")
            link_dto = LinkInfoDTOBase.model_validate(link_creation_info.model_dump(exclude=forbidden_fields))
>>>>>>> b8a52e4c

        storage_service = self.storage_service.get_storage(study)
        file_study = storage_service.get_raw(study)

        command = CreateLink(
            area1=link_creation_info.area1,
            area2=link_creation_info.area2,
<<<<<<< HEAD
            parameters=link_data.model_dump(exclude={"area1", "area2"}, exclude_none=True, by_alias=True),
=======
            parameters=link_dto.model_dump(exclude_none=True),
>>>>>>> b8a52e4c
            command_context=self.storage_service.variant_study_service.command_factory.command_context,
        )

        execute_or_add_commands(study, file_study, [command], self.storage_service)

<<<<<<< HEAD
        return link_data

    def update_link(self, study: RawStudy, link_creation_info: LinkInfoDTOType) -> LinkInfoDTOType:
        file_study = self.storage_service.get_storage(study).get_raw(study)

        self.check_attributes_coherence(file_study, StudyVersion.parse(study.version), link_creation_info)

        command = UpdateLink(
            area1=link_creation_info.area1,
            area2=link_creation_info.area2,
            parameters=link_creation_info.model_dump(
                mode="json", exclude={"area1", "area2"}, exclude_none=True, by_alias=True, exclude_unset=True
            ),
            command_context=self.storage_service.variant_study_service.command_factory.command_context,
        )
=======
        return link_dto
>>>>>>> b8a52e4c

        execute_or_add_commands(study, file_study, [command], self.storage_service)

        existing_link = self.get_one_link(study, link_creation_info)
        return existing_link

    def check_attributes_coherence(
        self, file_study: FileStudy, study_version: StudyVersion, link_creation_info: LinkInfoDTOType
    ) -> None:
        if link_creation_info.area1 == link_creation_info.area2:
            raise LinkValidationError("Area 1 and Area 2 can not be the same")

        area_from, area_to = sorted([link_creation_info.area1, link_creation_info.area2])
        try:
            file_study.tree.get(["input", "links", area_from, "properties", area_to])
        except KeyError:
            raise LinkValidationError(f"The link {area_from} -> {area_to} is not present in the study")

        if study_version < STUDY_VERSION_8_2:
            if isinstance(link_creation_info, LinkInfoDTO820):
                if (
                    link_creation_info.filter_synthesis is not None
                    or link_creation_info.filter_year_by_year is not None
                ):
                    raise LinkValidationError("Cannot specify a filter value for study's version earlier than v8.2")

    def get_one_link(self, study: RawStudy, link_creation_info: LinkInfoDTOType) -> LinkInfoDTOType:
        file_study = self.storage_service.get_storage(study).get_raw(study)

        area_from, area_to = sorted([link_creation_info.area1, link_creation_info.area2])
        try:
            link_config = file_study.tree.get(["input", "links", area_from, "properties", area_to])
        except KeyError:
            raise LinkValidationError(f"The link {area_from} -> {area_to} is not present in the study")

        link_config["area1"] = area_from
        link_config["area2"] = area_to

        link_data: LinkInfoDTOType
        if int(study.version) < 820:
            return LinkInfoDTOBase.model_validate(link_config)
        return LinkInfoDTO820.model_validate(link_config)

    def delete_link(self, study: RawStudy, area1_id: str, area2_id: str) -> None:
        file_study = self.storage_service.get_storage(study).get_raw(study)
        command = RemoveLink(
            area1=area1_id,
            area2=area2_id,
            command_context=self.storage_service.variant_study_service.command_factory.command_context,
        )
        execute_or_add_commands(study, file_study, [command], self.storage_service)

    def get_all_links_props(self, study: RawStudy) -> t.Mapping[t.Tuple[str, str], LinkOutput]:
        """
        Retrieves all links properties from the study.

        Args:
            study: The raw study object.
        Returns:
            A mapping of link IDS `(area1_id, area2_id)` to link properties.
        Raises:
            ConfigFileNotFound: if a configuration file is not found.
        """
        file_study = self.storage_service.get_storage(study).get_raw(study)

        # Get the link information from the `input/links/{area1}/properties.ini` file.
        path = _ALL_LINKS_PATH
        try:
            links_cfg = file_study.tree.get(path.split("/"), depth=5)
        except KeyError:
            raise ConfigFileNotFound(path) from None

        # areas_cfg contains a dictionary where the keys are the area IDs,
        # and the values are objects that can be converted to `LinkFolder`.
        links_by_ids = {}
        for area1_id, entries in links_cfg.items():
            property_map = entries.get("properties") or {}
            for area2_id, properties_cfg in property_map.items():
                area1_id, area2_id = sorted([area1_id, area2_id])
                properties = LinkProperties(**properties_cfg)
                links_by_ids[(area1_id, area2_id)] = LinkOutput(**properties.model_dump(by_alias=False))

        return links_by_ids

    def update_links_props(
        self,
        study: RawStudy,
        update_links_by_ids: t.Mapping[t.Tuple[str, str], LinkOutput],
    ) -> t.Mapping[t.Tuple[str, str], LinkOutput]:
        old_links_by_ids = self.get_all_links_props(study)
        new_links_by_ids = {}
        file_study = self.storage_service.get_storage(study).get_raw(study)
        commands = []
        for (area1, area2), update_link_dto in update_links_by_ids.items():
            # Update the link properties.
            old_link_dto = old_links_by_ids[(area1, area2)]
            updated_link_properties = old_link_dto.copy(
                update=update_link_dto.model_dump(by_alias=False, exclude_none=True)
            )
            new_links_by_ids[(area1, area2)] = updated_link_properties

            # Convert the DTO to a configuration object and update the configuration file.
            properties = LinkProperties(**updated_link_properties.model_dump(by_alias=False))
            path = f"{_ALL_LINKS_PATH}/{area1}/properties/{area2}"
            cmd = UpdateConfig(
                target=path,
                data=properties.to_ini(int(study.version)),
                command_context=self.storage_service.variant_study_service.command_factory.command_context,
            )
            commands.append(cmd)

        execute_or_add_commands(study, file_study, commands, self.storage_service)
        return new_links_by_ids

    @staticmethod
    def get_table_schema() -> JSON:
        return LinkOutput.schema()<|MERGE_RESOLUTION|>--- conflicted
+++ resolved
@@ -13,27 +13,17 @@
 import typing as t
 
 from antares.study.version import StudyVersion
-<<<<<<< HEAD
-
-from antarest.core.exceptions import ConfigFileNotFound, LinkValidationError
-from antarest.core.model import JSON
-=======
 from pydantic import ConfigDict
 
 from antarest.core.exceptions import ConfigFileNotFound, LinkValidationError
 from antarest.core.model import JSON
 from antarest.core.utils.string import to_camel_case
->>>>>>> b8a52e4c
 from antarest.study.business.all_optional_meta import all_optional_model, camel_case_model
 from antarest.study.business.utils import execute_or_add_commands
 from antarest.study.model import STUDY_VERSION_8_2, RawStudy
 from antarest.study.storage.rawstudy.model.filesystem.config.links import LinkProperties
 from antarest.study.storage.rawstudy.model.filesystem.factory import FileStudy
 from antarest.study.storage.storage_service import StudyStorageService
-<<<<<<< HEAD
-from antarest.study.storage.variantstudy.model.command.common import FilteringOptions
-=======
->>>>>>> b8a52e4c
 from antarest.study.storage.variantstudy.model.command.create_link import (
     AreaInfo,
     CreateLink,
@@ -48,26 +38,14 @@
 
 
 class LinkInfoDTOBase(AreaInfo, LinkInfoProperties):
-<<<<<<< HEAD
-    pass
-
-
-class LinkInfoDTO820(AreaInfo, LinkInfoProperties820):
-    pass
-=======
     model_config = ConfigDict(alias_generator=to_camel_case, populate_by_name=True, extra="forbid")
 
->>>>>>> b8a52e4c
 
 class LinkInfoDTO820(AreaInfo, LinkInfoProperties820):
     model_config = ConfigDict(alias_generator=to_camel_case, populate_by_name=True, extra="forbid")
 
-<<<<<<< HEAD
-LinkInfoDTOType = t.Union[LinkInfoDTO820, LinkInfoDTOBase]
-=======
 
 LinkInfoDTO = t.Union[LinkInfoDTO820, LinkInfoDTOBase]
->>>>>>> b8a52e4c
 
 
 @all_optional_model
@@ -82,56 +60,14 @@
     def __init__(self, storage_service: StudyStorageService) -> None:
         self.storage_service = storage_service
 
-<<<<<<< HEAD
-    def get_all_links(self, study: RawStudy) -> t.List[LinkInfoDTOType]:
-        file_study = self.storage_service.get_storage(study).get_raw(study)
-        result: t.List[LinkInfoDTOType] = []
-=======
     def get_all_links(self, study: RawStudy) -> t.List[LinkInfoDTO]:
         file_study = self.storage_service.get_storage(study).get_raw(study)
         result: t.List[LinkInfoDTO] = []
->>>>>>> b8a52e4c
 
         for area_id, area in file_study.config.areas.items():
             links_config = file_study.tree.get(["input", "links", area_id, "properties"])
 
             for link in area.links:
-<<<<<<< HEAD
-                link_properties = links_config[link]
-
-                link_creation_data: t.Dict[str, t.Any] = {"area1": area_id, "area2": link}
-                link_creation_data.update(link_properties)
-
-                link_data: LinkInfoDTOType
-                if StudyVersion.parse(study.version) < STUDY_VERSION_8_2:
-                    link_data = LinkInfoDTOBase(**link_creation_data)
-                else:
-                    link_data = LinkInfoDTO820(**link_creation_data)
-
-                result.append(link_data)
-
-        return result
-
-    def create_link(self, study: RawStudy, link_creation_info: LinkInfoDTOType) -> LinkInfoDTOType:
-        if link_creation_info.area1 == link_creation_info.area2:
-            raise LinkValidationError(f"Cannot create link on same area: {link_creation_info.area1}")
-
-        if StudyVersion.parse(study.version) < STUDY_VERSION_8_2 and isinstance(link_creation_info, LinkInfoDTO820):
-            if link_creation_info.filter_synthesis is not None or link_creation_info.filter_year_by_year is not None:
-                raise LinkValidationError("Cannot specify a filter value for study's version earlier than v8.2")
-
-        link_info = link_creation_info.model_dump(exclude_none=True, by_alias=True)
-
-        link_data: LinkInfoDTOType
-        if StudyVersion.parse(study.version) < STUDY_VERSION_8_2:
-            link_data = LinkInfoDTOBase(**link_info)
-        else:
-            link_data = LinkInfoDTO820(**link_info)
-            if isinstance(link_data, LinkInfoDTO820) and link_data.filter_synthesis is None:
-                link_data.filter_synthesis = FilteringOptions.FILTER_SYNTHESIS
-            if isinstance(link_data, LinkInfoDTO820) and link_data.filter_year_by_year is None:
-                link_data.filter_year_by_year = FilteringOptions.FILTER_YEAR_BY_YEAR
-=======
                 link_tree_config: t.Dict[str, t.Any] = links_config[link]
                 link_tree_config.update({"area1": area_id, "area2": link})
 
@@ -161,7 +97,6 @@
             if forbidden_fields & fields:
                 raise LinkValidationError("Cannot specify a filter value for study's version earlier than v8.2")
             link_dto = LinkInfoDTOBase.model_validate(link_creation_info.model_dump(exclude=forbidden_fields))
->>>>>>> b8a52e4c
 
         storage_service = self.storage_service.get_storage(study)
         file_study = storage_service.get_raw(study)
@@ -169,18 +104,13 @@
         command = CreateLink(
             area1=link_creation_info.area1,
             area2=link_creation_info.area2,
-<<<<<<< HEAD
-            parameters=link_data.model_dump(exclude={"area1", "area2"}, exclude_none=True, by_alias=True),
-=======
             parameters=link_dto.model_dump(exclude_none=True),
->>>>>>> b8a52e4c
             command_context=self.storage_service.variant_study_service.command_factory.command_context,
         )
 
         execute_or_add_commands(study, file_study, [command], self.storage_service)
 
-<<<<<<< HEAD
-        return link_data
+        return link_dto
 
     def update_link(self, study: RawStudy, link_creation_info: LinkInfoDTOType) -> LinkInfoDTOType:
         file_study = self.storage_service.get_storage(study).get_raw(study)
@@ -195,9 +125,6 @@
             ),
             command_context=self.storage_service.variant_study_service.command_factory.command_context,
         )
-=======
-        return link_dto
->>>>>>> b8a52e4c
 
         execute_or_add_commands(study, file_study, [command], self.storage_service)
 
