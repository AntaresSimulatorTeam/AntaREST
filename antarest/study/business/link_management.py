--- conflicted
+++ resolved
@@ -48,25 +48,10 @@
 
         return link_creation_dto
 
-<<<<<<< HEAD
-    def update_link(
-        self,
-        study: StudyInterface,
-        area_from: str,
-        area_to: str,
-        link_update_dto: LinkBaseDTO,
-    ) -> LinkDTO:
-        link_dto = LinkDTO(
-            area1=area_from,
-            area2=area_to,
-            **link_update_dto.model_dump(exclude_unset=True),
-        )
-=======
     def _create_update_link_command(
         self, study: StudyInterface, area_from: str, area_to: str, link_update_dto: LinkBaseDTO
     ) -> tuple[UpdateLink, LinkInternal]:
         link_dto = LinkDTO(area1=area_from, area2=area_to, **link_update_dto.model_dump(exclude_unset=True))
->>>>>>> 6a809cc0
 
         file_study = study.get_files()
         link = link_dto.to_internal(study.version)
