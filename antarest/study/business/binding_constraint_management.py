# Copyright (c) 2024, RTE (https://www.rte-france.com)
#
# See AUTHORS.txt
#
# This Source Code Form is subject to the terms of the Mozilla Public
# License, v. 2.0. If a copy of the MPL was not distributed with this
# file, You can obtain one at http://mozilla.org/MPL/2.0/.
#
# SPDX-License-Identifier: MPL-2.0
#
# This file is part of the Antares project.

import collections
<<<<<<< HEAD
import copy
import json
=======
>>>>>>> 0bbfde56
import logging
import typing as t

import numpy as np
from pydantic import BaseModel, Field, field_validator, model_validator

from antarest.core.exceptions import (
    BindingConstraintNotFound,
    ConstraintTermNotFound,
    DuplicateConstraintName,
    DuplicateConstraintTerm,
    InvalidConstraintName,
    InvalidConstraintTerm,
    InvalidFieldForVersionError,
    MatrixWidthMismatchError,
    WrongMatrixHeightError,
)
from antarest.core.model import JSON
from antarest.core.requests import CaseInsensitiveDict
from antarest.core.utils.string import to_camel_case
from antarest.study.business.all_optional_meta import camel_case_model
from antarest.study.business.utils import execute_or_add_commands
from antarest.study.model import Study
from antarest.study.storage.rawstudy.model.filesystem.config.binding_constraint import (
    DEFAULT_GROUP,
    DEFAULT_OPERATOR,
    DEFAULT_TIMESTEP,
    BindingConstraintFrequency,
    BindingConstraintOperator,
)
from antarest.study.storage.rawstudy.model.filesystem.config.model import transform_name_to_id
from antarest.study.storage.rawstudy.model.filesystem.factory import FileStudy
from antarest.study.storage.storage_service import StudyStorageService
from antarest.study.storage.variantstudy.business.matrix_constants.binding_constraint.series_after_v87 import (
    default_bc_hourly as default_bc_hourly_87,
)
from antarest.study.storage.variantstudy.business.matrix_constants.binding_constraint.series_after_v87 import (
    default_bc_weekly_daily as default_bc_weekly_daily_87,
)
from antarest.study.storage.variantstudy.business.matrix_constants.binding_constraint.series_before_v87 import (
    default_bc_hourly as default_bc_hourly_86,
)
from antarest.study.storage.variantstudy.business.matrix_constants.binding_constraint.series_before_v87 import (
    default_bc_weekly_daily as default_bc_weekly_daily_86,
)
from antarest.study.storage.variantstudy.model.command.create_binding_constraint import (
    EXPECTED_MATRIX_SHAPES,
    BindingConstraintMatrices,
    BindingConstraintPropertiesBase,
    CreateBindingConstraint,
    OptionalProperties,
    TermMatrices,
    create_binding_constraint_config,
)
from antarest.study.storage.variantstudy.model.command.icommand import ICommand
from antarest.study.storage.variantstudy.model.command.remove_binding_constraint import RemoveBindingConstraint
from antarest.study.storage.variantstudy.model.command.replace_matrix import ReplaceMatrix
from antarest.study.storage.variantstudy.model.command.update_binding_constraint import (
    UpdateBindingConstraint,
    update_matrices_names,
)
from antarest.study.storage.variantstudy.model.command.update_config import UpdateConfig
from antarest.study.storage.variantstudy.model.command_context import CommandContext
from antarest.study.storage.variantstudy.model.dbmodel import VariantStudy

logger = logging.getLogger(__name__)


OPERATOR_CONFLICT_MAP = {
    BindingConstraintOperator.EQUAL: [TermMatrices.LESS.value, TermMatrices.GREATER.value],
    BindingConstraintOperator.GREATER: [TermMatrices.LESS.value, TermMatrices.EQUAL.value],
    BindingConstraintOperator.LESS: [TermMatrices.EQUAL.value, TermMatrices.GREATER.value],
    BindingConstraintOperator.BOTH: [TermMatrices.EQUAL.value],
}


class LinkTerm(BaseModel):
    """
    DTO for a constraint term on a link between two areas.

    Attributes:
        area1: the first area ID
        area2: the second area ID
    """

    area1: str
    area2: str

    def generate_id(self) -> str:
        """Return the constraint term ID for this link, of the form "area1%area2"."""
        # Ensure IDs are in alphabetical order and lower case
        ids = sorted((self.area1.lower(), self.area2.lower()))
        return "%".join(ids)


class ClusterTerm(BaseModel):
    """
    DTO for a constraint term on a cluster in an area.

    Attributes:
        area: the area ID
        cluster: the cluster ID
    """

    area: str
    cluster: str

    def generate_id(self) -> str:
        """Return the constraint term ID for this Area/cluster constraint, of the form "area.cluster"."""
        # Ensure IDs are in lower case
        ids = [self.area.lower(), self.cluster.lower()]
        return ".".join(ids)


class ConstraintTerm(BaseModel):
    """
    DTO for a constraint term.

    Attributes:
        id: the constraint term ID, of the form "area1%area2" or "area.cluster".
        weight: the constraint term weight, if any.
        offset: the constraint term offset, if any.
        data: the constraint term data (link or cluster), if any.
    """

    id: t.Optional[str] = None
    weight: t.Optional[float] = None
    offset: t.Optional[int] = None
    data: t.Optional[t.Union[LinkTerm, ClusterTerm]] = None

    @field_validator("id")
    def id_to_lower(cls, v: t.Optional[str]) -> t.Optional[str]:
        """Ensure the ID is lower case."""
        if v is None:
            return None
        return v.lower()

    def generate_id(self) -> str:
        """Return the constraint term ID for this term based on its data."""
        if self.data is None:
            return self.id or ""
        return self.data.generate_id()


class ConstraintFilters(BaseModel, frozen=True, extra="forbid"):
    """
    Binding Constraint Filters gathering the main filtering parameters.

    Attributes:
        bc_id: binding constraint ID (exact match)
        enabled: enabled status
        operator: operator
        comments: comments (word match, case-insensitive)
        group: on group name (exact match, case-insensitive)
        time_step: time step
        area_name: area name (word match, case-insensitive)
        cluster_name: cluster name (word match, case-insensitive)
        link_id: link ID ('area1%area2') in at least one term.
        cluster_id: cluster ID ('area.cluster') in at least one term.
    """

    bc_id: str = ""
    enabled: t.Optional[bool] = None
    operator: t.Optional[BindingConstraintOperator] = None
    comments: str = ""
    group: str = ""
    time_step: t.Optional[BindingConstraintFrequency] = None
    area_name: str = ""
    cluster_name: str = ""
    link_id: str = ""
    cluster_id: str = ""

    def match_filters(self, constraint: "ConstraintOutput") -> bool:
        """
        Check if the constraint matches the filters.

        Args:
            constraint: the constraint to check

        Returns:
            True if the constraint matches the filters, False otherwise
        """
        if self.bc_id and self.bc_id != constraint.id:
            # The `bc_id` filter is a case-sensitive exact match.
            return False
        if self.enabled is not None and self.enabled != constraint.enabled:
            return False
        if self.operator is not None and self.operator != constraint.operator:
            return False
        if self.comments:
            # The `comments` filter is a case-insensitive substring match.
            comments = constraint.comments or ""
            if self.comments.upper() not in comments.upper():
                return False
        if self.group:
            # The `group` filter is a case-insensitive exact match.
            group = getattr(constraint, "group", DEFAULT_GROUP)
            if self.group.upper() != group.upper():
                return False
        if self.time_step is not None and self.time_step != constraint.time_step:
            return False

        terms = constraint.terms or []

        if self.area_name:
            # The `area_name` filter is a case-insensitive substring match.
            area_name_upper = self.area_name.upper()
            for data in (term.data for term in terms if term.data):
                # fmt: off
                if (
                    isinstance(data, LinkTerm)
                    and (area_name_upper in data.area1.upper() or area_name_upper in data.area2.upper())
                ) or (
                    isinstance(data, ClusterTerm)
                    and area_name_upper in data.area.upper()
                ):
                    break
                # fmt: on
            else:
                return False

        if self.cluster_name:
            # The `cluster_name` filter is a case-insensitive substring match.
            cluster_name_upper = self.cluster_name.upper()
            for data in (term.data for term in terms if term.data):
                if isinstance(data, ClusterTerm) and cluster_name_upper in data.cluster.upper():
                    break
            else:
                return False

        if self.link_id:
            # The `link_id` filter is a case-insensitive exact match.
            all_link_ids = [term.data.generate_id() for term in terms if isinstance(term.data, LinkTerm)]
            if self.link_id.lower() not in all_link_ids:
                return False

        if self.cluster_id:
            # The `cluster_id` filter is a case-insensitive exact match.
            all_cluster_ids = [term.data.generate_id() for term in terms if isinstance(term.data, ClusterTerm)]
            if self.cluster_id.lower() not in all_cluster_ids:
                return False

        return True


@camel_case_model
class ConstraintInput870(OptionalProperties):
    pass


@camel_case_model
class ConstraintInput(BindingConstraintMatrices, ConstraintInput870):
    terms: t.MutableSequence[ConstraintTerm] = Field(
        default_factory=lambda: [],
    )


@camel_case_model
class ConstraintCreation(ConstraintInput):
    name: str

    @model_validator(mode="before")
    def check_matrices_dimensions(cls, values: t.Dict[str, t.Any]) -> t.Dict[str, t.Any]:
        for _key in ["time_step"] + [m.value for m in TermMatrices]:
            _camel = to_camel_case(_key)
            values[_key] = values.pop(_camel, values.get(_key))

        # The dimensions of the matrices depend on the frequency and the version of the study.
        if values.get("time_step") is None:
            return values
        _time_step = BindingConstraintFrequency(values["time_step"])

        # Matrix shapes for binding constraints are different from usual shapes,
        # because we need to take leap years into account, which contains 366 days and 8784 hours.
        # Also, we use the same matrices for "weekly" and "daily" frequencies,
        # because the solver calculates the weekly matrix from the daily matrix.
        # See https://github.com/AntaresSimulatorTeam/AntaREST/issues/1843
        expected_rows = EXPECTED_MATRIX_SHAPES[_time_step][0]

        # Collect the matrix shapes
        matrix_shapes = {}
        for _field_name in ["values"] + [m.value for m in TermMatrices]:
            if _matrix := values.get(_field_name):
                _array = np.array(_matrix)
                # We only store the shape if the array is not empty
                if _array.size != 0:
                    matrix_shapes[_field_name] = _array.shape

        # We don't know the exact version of the study here, but we can rely on the matrix field names.
        if not matrix_shapes:
            return values
        elif "values" in matrix_shapes:
            expected_cols = 3
        else:
            # pick the first matrix column as the expected column
            expected_cols = next(iter(matrix_shapes.values()))[1]

        if all(shape == (expected_rows, expected_cols) for shape in matrix_shapes.values()):
            return values

        # Prepare a clear error message
        _field_names = ", ".join(f"'{n}'" for n in matrix_shapes)
        if len(matrix_shapes) == 1:
            err_msg = f"Matrix {_field_names} must have the shape ({expected_rows}, {expected_cols})"
        else:
            _shapes = list({(expected_rows, s[1]) for s in matrix_shapes.values()})
            _shapes_msg = ", ".join(f"{s}" for s in _shapes[:-1]) + " or " + f"{_shapes[-1]}"
            err_msg = f"Matrices {_field_names} must have the same shape: {_shapes_msg}"

        raise ValueError(err_msg)


class ConstraintOutputBase(BindingConstraintPropertiesBase):
    id: str
    name: str
    terms: t.MutableSequence[ConstraintTerm] = Field(default_factory=lambda: [])
    # I have to redefine the time_step attribute to give him another alias.
    time_step: t.Optional[BindingConstraintFrequency] = Field(DEFAULT_TIMESTEP, alias="timeStep")  # type: ignore


class ConstraintOutput830(ConstraintOutputBase):
    filter_year_by_year: str = Field(default="", alias="filterYearByYear")
    filter_synthesis: str = Field(default="", alias="filterSynthesis")


class ConstraintOutput870(ConstraintOutput830):
    group: str = DEFAULT_GROUP


# WARNING: Do not change the order of the following line, it is used to determine
# the type of the output constraint in the FastAPI endpoint.
ConstraintOutput = t.Union[ConstraintOutputBase, ConstraintOutput830, ConstraintOutput870]

OPERATOR_MATRIX_FILE_MAP = {
    BindingConstraintOperator.EQUAL: ["{bc_id}_eq"],
    BindingConstraintOperator.GREATER: ["{bc_id}_gt"],
    BindingConstraintOperator.LESS: ["{bc_id}_lt"],
    BindingConstraintOperator.BOTH: ["{bc_id}_lt", "{bc_id}_gt"],
}


def _get_references_by_widths(
    file_study: FileStudy, bcs: t.Sequence[ConstraintOutput]
) -> t.Mapping[int, t.Sequence[t.Tuple[str, str]]]:
    """
    Iterates over each BC and its associated matrices.
    For each matrix, it checks its width according to the expected matrix shapes.
    It then groups the binding constraints by these widths.

    Notes:
        The height of the matrices may vary depending on the time step,
        but the width should be consistent within a group of binding constraints.
    """

    references_by_width: t.Dict[int, t.List[t.Tuple[str, str]]] = {}
    _total = len(bcs)
    for _index, bc in enumerate(bcs):
        matrices_name = OPERATOR_MATRIX_FILE_MAP[bc.operator] if file_study.config.version >= 870 else ["{bc_id}"]
        for matrix_name in matrices_name:
            matrix_id = matrix_name.format(bc_id=bc.id)
            logger.info(f"⏲ Validating BC '{bc.id}': {matrix_id=} [{_index+1}/{_total}]")
            obj = file_study.tree.get(url=["input", "bindingconstraints", matrix_id])
            matrix = np.array(obj["data"], dtype=float)
            # We ignore empty matrices as there are default matrices for the simulator.
            if not matrix.size:
                continue

            matrix_height = matrix.shape[0]
            expected_height = EXPECTED_MATRIX_SHAPES[bc.time_step][0]  # type: ignore
            if matrix_height != expected_height:
                raise WrongMatrixHeightError(
                    f"The binding constraint '{bc.name}' should have {expected_height} rows, currently: {matrix_height}"
                )
            matrix_width = matrix.shape[1]
            if matrix_width > 1:
                references_by_width.setdefault(matrix_width, []).append((bc.id, matrix_id))

    return references_by_width


def _validate_binding_constraints(file_study: FileStudy, bcs: t.Sequence[ConstraintOutput]) -> bool:
    """
    Validates the binding constraints within a group.
    """
    references_by_widths = _get_references_by_widths(file_study, bcs)

    if len(references_by_widths) > 1:
        most_common = collections.Counter(references_by_widths.keys()).most_common()
        invalid_constraints: t.Dict[str, str] = {}

        for width, _ in most_common[1:]:
            references = references_by_widths[width]
            for bc_id, matrix_id in references:
                existing_key = invalid_constraints.get(bc_id, "")
                if existing_key:
                    existing_key += ", "
                existing_key += f"'{matrix_id}' has {width} columns"
                invalid_constraints[bc_id] = existing_key

        expected_width = most_common[0][0]
        raise MatrixWidthMismatchError(
            f"Mismatch widths: the most common width in the group is {expected_width}"
            f" but we have: {invalid_constraints!r}"
        )

    return True


# noinspection SpellCheckingInspection
_ALL_BINDING_CONSTRAINTS_PATH = "input/bindingconstraints/bindingconstraints"


class BindingConstraintManager:
    def __init__(
        self,
        storage_service: StudyStorageService,
    ) -> None:
        self.storage_service = storage_service

    @staticmethod
    def parse_and_add_terms(key: str, value: t.Any, adapted_constraint: ConstraintOutput) -> None:
        """Parse a single term from the constraint dictionary and add it to the adapted_constraint model."""
        if "%" in key or "." in key:
            separator = "%" if "%" in key else "."
            term_data = key.split(separator)
            if isinstance(value, (float, int)):
                weight, offset = (float(value), None)
            else:
                _parts = value.partition("%")
                weight = float(_parts[0])
                offset = int(_parts[2]) if _parts[2] else None

            if separator == "%":
                # Link term
                adapted_constraint.terms.append(
                    ConstraintTerm(
                        id=key,
                        weight=weight,
                        offset=offset,
                        data=LinkTerm.model_validate(
                            {
                                "area1": term_data[0],
                                "area2": term_data[1],
                            }
                        ),
                    )
                )
            # Cluster term
            else:
                adapted_constraint.terms.append(
                    ConstraintTerm(
                        id=key,
                        weight=weight,
                        offset=offset,
                        data=ClusterTerm.model_validate({"area": term_data[0], "cluster": term_data[1]}),
                    )
                )

    @staticmethod
    def constraint_model_adapter(constraint: t.Mapping[str, t.Any], version: int) -> ConstraintOutput:
        """
        Adapts a binding constraint configuration to the appropriate model version.

        Args:
            constraint: A dictionary or model representing the constraint to be adapted.
                This can either be a dictionary coming from client input or an existing
                model that needs reformatting.
            version: An integer indicating the target version of the study configuration. This is used to
                determine which model class to instantiate and which default values to apply.

        Returns:
            A new instance of either `ConstraintOutputBase`, `ConstraintOutput830`, or `ConstraintOutput870`,
            populated with the adapted values from the input constraint, and conforming to the
            structure expected by the specified version.

        Note:
            This method is crucial for ensuring backward compatibility and future-proofing the application
            as it evolves. It allows client-side data to be accurately represented within the config and
            ensures data integrity when storing or retrieving constraint configurations from the database.
        """

        constraint_output = {
            "id": constraint["id"],
            "name": constraint["name"],
            "enabled": constraint.get("enabled", True),
            "time_step": constraint.get("type", DEFAULT_TIMESTEP),
            "operator": constraint.get("operator", DEFAULT_OPERATOR),
            "comments": constraint.get("comments", ""),
            "terms": constraint.get("terms", []),
        }

        if version >= 830:
            _filter_year_by_year = constraint.get("filter_year_by_year") or constraint.get("filter-year-by-year", "")
            _filter_synthesis = constraint.get("filter_synthesis") or constraint.get("filter-synthesis", "")
            constraint_output["filter_year_by_year"] = _filter_year_by_year
            constraint_output["filter_synthesis"] = _filter_synthesis
        if version >= 870:
            constraint_output["group"] = constraint.get("group", DEFAULT_GROUP)

        # Choose the right model according to the version
        adapted_constraint: ConstraintOutput
        if version >= 870:
            adapted_constraint = ConstraintOutput870(**constraint_output)
        elif version >= 830:
            adapted_constraint = ConstraintOutput830(**constraint_output)
        else:
            adapted_constraint = ConstraintOutputBase(**constraint_output)

        # If 'terms' were not directly provided in the input, parse and add terms dynamically
        if not constraint.get("terms"):
            for key, value in constraint.items():
                if key not in constraint_output:  # Avoid re-processing keys already included
                    BindingConstraintManager.parse_and_add_terms(key, value, adapted_constraint)

        return adapted_constraint

    @staticmethod
    def terms_to_coeffs(terms: t.Sequence[ConstraintTerm]) -> t.Dict[str, t.List[float]]:
        """
        Converts a sequence of terms into a dictionary mapping each term's ID to its coefficients,
        including the weight and, optionally, the offset.

        :param terms: A sequence of terms to be converted.
        :return: A dictionary of term IDs mapped to a list of their coefficients.
        """
        coeffs = {}
        for term in terms:
            if term.id and term.weight is not None:
                coeffs[term.id] = [term.weight]
                if term.offset:
                    coeffs[term.id].append(term.offset)
        return coeffs

    def get_binding_constraint(self, study: Study, bc_id: str) -> ConstraintOutput:
        """
        Retrieves a binding constraint by its ID within a given study.

        Args:
            study: The study from which to retrieve the constraint.
            bc_id: The ID of the binding constraint to retrieve.

        Returns:
            A ConstraintOutput object representing the binding constraint with the specified ID.

        Raises:
            BindingConstraintNotFound: If no binding constraint with the specified ID is found.
        """
        storage_service = self.storage_service.get_storage(study)
        file_study = storage_service.get_raw(study)
        config = file_study.tree.get(["input", "bindingconstraints", "bindingconstraints"])

        constraints_by_id: t.Dict[str, ConstraintOutput] = CaseInsensitiveDict()  # type: ignore

        for constraint in config.values():
            constraint_config = self.constraint_model_adapter(constraint, int(study.version))
            constraints_by_id[constraint_config.id] = constraint_config

        if bc_id not in constraints_by_id:
            raise BindingConstraintNotFound(f"Binding constraint '{bc_id}' not found")

        return constraints_by_id[bc_id]

    def get_binding_constraints(
        self, study: Study, filters: ConstraintFilters = ConstraintFilters()
    ) -> t.Sequence[ConstraintOutput]:
        """
        Retrieves all binding constraints within a given study, optionally filtered by specific criteria.

        Args:
            study: The study from which to retrieve the constraints.
            filters: The filters to apply when retrieving the constraints.

        Returns:
            A list of ConstraintOutput objects representing the binding constraints that match the specified filters.
        """
        storage_service = self.storage_service.get_storage(study)
        file_study = storage_service.get_raw(study)
        config = file_study.tree.get(["input", "bindingconstraints", "bindingconstraints"])
        outputs = [self.constraint_model_adapter(c, int(study.version)) for c in config.values()]
        filtered_constraints = list(filter(lambda c: filters.match_filters(c), outputs))
        return filtered_constraints

    def get_grouped_constraints(self, study: Study) -> t.Mapping[str, t.Sequence[ConstraintOutput]]:
        """
         Retrieves and groups all binding constraints by their group names within a given study.

        This method organizes binding constraints into a dictionary where each key corresponds to a group name,
        and the value is a list of ConstraintOutput objects associated with that group.

        Args:
            study: the study

        Returns:
            A dictionary mapping group names to lists of binding constraints associated with each group.

        Notes:
        The grouping considers the exact group name, implying case sensitivity. If case-insensitive grouping
        is required, normalization of group names to a uniform case (e.g., all lower or upper) should be performed.
        """
        storage_service = self.storage_service.get_storage(study)
        file_study = storage_service.get_raw(study)
        config = file_study.tree.get(["input", "bindingconstraints", "bindingconstraints"])
        grouped_constraints = CaseInsensitiveDict()

        for constraint in config.values():
            constraint_config = self.constraint_model_adapter(constraint, int(study.version))
            constraint_group = getattr(constraint_config, "group", DEFAULT_GROUP)
            grouped_constraints.setdefault(constraint_group, []).append(constraint_config)

        return grouped_constraints

    def get_constraints_by_group(self, study: Study, group_name: str) -> t.Sequence[ConstraintOutput]:
        """
         Retrieve all binding constraints belonging to a specified group within a study.

        Args:
            study: The study from which to retrieve the constraints.
            group_name: The name of the group (case-insensitive).

        Returns:
            A list of ConstraintOutput objects that belong to the specified group.

        Raises:
            BindingConstraintNotFound: If the specified group name is not found among the constraint groups.
        """
        grouped_constraints = self.get_grouped_constraints(study)

        if group_name not in grouped_constraints:
            raise BindingConstraintNotFound(f"Group '{group_name}' not found")

        return grouped_constraints[group_name]

    def validate_constraint_group(self, study: Study, group_name: str) -> bool:
        """
        Validates if the specified group name exists within the study's binding constraints
        and checks the validity of the constraints within that group.

        This method performs a case-insensitive search to match the specified group name against
        existing groups of binding constraints. It ensures that the group exists and then
        validates the constraints within that found group.

        Args:
            study: The study object containing binding constraints.
            group_name: The name of the group (case-insensitive).

        Returns:
            True if the group exists and the constraints within the group are valid; False otherwise.

        Raises:
            BindingConstraintNotFound: If no matching group name is found in a case-insensitive manner.
        """
        storage_service = self.storage_service.get_storage(study)
        file_study = storage_service.get_raw(study)
        grouped_constraints = self.get_grouped_constraints(study)

        if group_name not in grouped_constraints:
            raise BindingConstraintNotFound(f"Group '{group_name}' not found")

        constraints = grouped_constraints[group_name]
        return _validate_binding_constraints(file_study, constraints)

    def validate_constraint_groups(self, study: Study) -> bool:
        """
        Validates all groups of binding constraints within the given study.

        This method checks each group of binding constraints for validity based on specific criteria
        (e.g., coherence between matrices lengths). If any group fails the validation, an aggregated
        error detailing all incoherence is raised.

        Args:
            study: The study object containing binding constraints.

        Returns:
            True if all constraint groups are valid.

        Raises:
            IncoherenceBetweenMatricesLength: If any validation checks fail.
        """
        storage_service = self.storage_service.get_storage(study)
        file_study = storage_service.get_raw(study)
        grouped_constraints = self.get_grouped_constraints(study)
        invalid_groups = {}

        for group_name, bcs in grouped_constraints.items():
            try:
                _validate_binding_constraints(file_study, bcs)
            except MatrixWidthMismatchError as e:
                invalid_groups[group_name] = e.detail

        if invalid_groups:
            err_msg = ", ".join(f"'{grp}': {msg}" for grp, msg in sorted(invalid_groups.items()))
            raise MatrixWidthMismatchError(err_msg)

        return True

    def create_binding_constraint(
        self,
        study: Study,
        data: ConstraintCreation,
    ) -> ConstraintOutput:
        bc_id = transform_name_to_id(data.name)
        version = int(study.version)

        if not bc_id:
            raise InvalidConstraintName(f"Invalid binding constraint name: {data.name}.")

        if bc_id in {bc.id for bc in self.get_binding_constraints(study)}:
            raise DuplicateConstraintName(f"A binding constraint with the same name already exists: {bc_id}.")

        check_attributes_coherence(data, version, data.operator or DEFAULT_OPERATOR)

        new_constraint = {
            "name": data.name,
            **data.model_dump(mode="json", exclude={"terms", "name"}, exclude_none=True),
        }
        args = {
            **new_constraint,
            "command_context": self.storage_service.variant_study_service.command_factory.command_context,
        }
        if data.terms:
            args["coeffs"] = self.terms_to_coeffs(data.terms)

        command = CreateBindingConstraint(**args)

        # Validates the matrices. Needed when the study is a variant because we only append the command to the list
        if isinstance(study, VariantStudy):
            time_step = data.time_step or DEFAULT_TIMESTEP
            command.validates_and_fills_matrices(
                time_step=time_step, specific_matrices=None, version=version, create=True
            )

        file_study = self.storage_service.get_storage(study).get_raw(study)
        execute_or_add_commands(study, file_study, [command], self.storage_service)

        # Processes the constraints to add them inside the endpoint response.
        new_constraint["id"] = bc_id
        return self.constraint_model_adapter(new_constraint, version)

    def update_binding_constraint(
        self,
        study: Study,
        binding_constraint_id: str,
        data: ConstraintInput,
        existing_constraint: t.Optional[ConstraintOutput] = None,
    ) -> ConstraintOutput:
        file_study = self.storage_service.get_storage(study).get_raw(study)
        existing_constraint = existing_constraint or self.get_binding_constraint(study, binding_constraint_id)

        study_version = int(study.version)
        check_attributes_coherence(data, study_version, data.operator or existing_constraint.operator)

        upd_constraint = {
            "id": binding_constraint_id,
            **data.model_dump(mode="json", exclude={"terms", "name"}, exclude_none=True),
        }
        args = {
            **upd_constraint,
            "command_context": self.storage_service.variant_study_service.command_factory.command_context,
        }
        if data.terms:
            args["coeffs"] = self.terms_to_coeffs(data.terms)

        if data.time_step is not None and data.time_step != existing_constraint.time_step:
            # The user changed the time step, we need to update the matrix accordingly
            args = _replace_matrices_according_to_frequency_and_version(data, study_version, args)

        command = UpdateBindingConstraint(**args)

        # Validates the matrices. Needed when the study is a variant because we only append the command to the list
        if isinstance(study, VariantStudy):
            updated_matrices = [term for term in [m.value for m in TermMatrices] if getattr(data, term)]
<<<<<<< HEAD
            if updated_matrices:
                time_step = data.time_step or existing_constraint.time_step
                command.validates_and_fills_matrices(
                    time_step=time_step, specific_matrices=updated_matrices, version=study_version, create=False
                )
=======
            time_step = data.time_step or existing_constraint.time_step
            command.validates_and_fills_matrices(
                time_step=time_step, specific_matrices=updated_matrices, version=study_version, create=False  # type: ignore
            )
>>>>>>> 0bbfde56

        execute_or_add_commands(study, file_study, [command], self.storage_service)

        # Constructs the endpoint response.
        upd_constraint["name"] = existing_constraint.name
        upd_constraint["type"] = upd_constraint.get("time_step", existing_constraint.time_step)
        upd_constraint["terms"] = data.terms or existing_constraint.terms
        new_fields = ["enabled", "operator", "comments", "terms"]
        if study_version >= 830:
            new_fields.extend(["filter_year_by_year", "filter_synthesis"])
        if study_version >= 870:
            new_fields.append("group")
        for field in new_fields:
            if field not in upd_constraint:
                upd_constraint[field] = getattr(data, field) or getattr(existing_constraint, field)
        return self.constraint_model_adapter(upd_constraint, study_version)

    def update_binding_constraints(
        self,
        study: Study,
        bcs_by_ids: t.Mapping[str, ConstraintInput],
    ) -> t.Mapping[str, ConstraintOutput]:
        """
        Updates multiple binding constraints within a study.

        Args:
            study: The study from which to update the constraints.
            bcs_by_ids: A mapping of binding constraint IDs to their updated configurations.

        If there's more than 50 BCs updated as the same time, the 'update_binding_constraint' command takes more than 1 second.
        And for thousands of BCs updated as the same time, it takes several minutes.
        This is mainly because we open/close the 'bindingconstraints.ini' file multiple times for each constraint.
        To avoid this, when dealing with such a case we'll use the 'update_config' command to write all the data at once.
        However, such command is not really clear, so we won't use it on variants with less than 50 updated BCs.

        Returns:
            A dictionary of the updated binding constraints, indexed by their IDs.

        Raises:
            BindingConstraintNotFound: If any of the specified binding constraint IDs are not found.
        """

        # Variant study with less than 50 updated constraints
        updated_constraints = {}
        if len(bcs_by_ids) < 50 and isinstance(study, VariantStudy):
            existing_constraints = {bc.id: bc for bc in self.get_binding_constraints(study)}
            for bc_id, data in bcs_by_ids.items():
                updated_constraints[bc_id] = self.update_binding_constraint(
                    study, bc_id, data, existing_constraints[bc_id]
                )
            return updated_constraints

        # More efficient way of doing things but using less readable commands.
        study_version = int(study.version)
        commands = []
        command_context = self.storage_service.variant_study_service.command_factory.command_context

        file_study = self.storage_service.get_storage(study).get_raw(study)
        config = file_study.tree.get(["input", "bindingconstraints", "bindingconstraints"])
        dict_config = {value["id"]: key for (key, value) in config.items()}
        for bc_id, value in bcs_by_ids.items():
            if bc_id not in dict_config:
                raise BindingConstraintNotFound(f"Binding constraint '{bc_id}' not found")

            props = create_binding_constraint_config(study_version, **value.dict())
            new_values = json.loads(props.json(by_alias=True, exclude_unset=True))
            upd_obj = config[dict_config[bc_id]]
            current_value = copy.deepcopy(upd_obj)
            upd_obj.update(new_values)
            output = self.constraint_model_adapter(upd_obj, study_version)
            updated_constraints[bc_id] = output

            if value.time_step and value.time_step != BindingConstraintFrequency(current_value["type"]):
                # The user changed the time step, we need to update the matrix accordingly
                replace_matrix_commands = self._generate_replace_matrix_commands(
                    bc_id, study_version, value, output.operator, command_context
                )
                commands.extend(replace_matrix_commands)

            if value.operator and study_version >= 870:
                # The user changed the operator, we have to rename matrices accordingly
                existing_operator = BindingConstraintOperator(current_value["operator"])
                update_matrices_names(file_study, bc_id, existing_operator, value.operator)

        # Updates the file only once with all the information
        command = UpdateConfig(
            target="input/bindingconstraints/bindingconstraints",
            data=config,
            command_context=command_context,
        )
        commands.append(command)
        execute_or_add_commands(study, file_study, commands, self.storage_service)
        return updated_constraints

    @staticmethod
    def _generate_replace_matrix_commands(
        bc_id: str,
        study_version: int,
        value: ConstraintInput,
        operator: BindingConstraintOperator,
        command_context: CommandContext,
    ) -> t.List[ICommand]:
        commands: t.List[ICommand] = []
        if study_version < 870:
            matrix = {
                BindingConstraintFrequency.HOURLY.value: default_bc_hourly_86,
                BindingConstraintFrequency.DAILY.value: default_bc_weekly_daily_86,
                BindingConstraintFrequency.WEEKLY.value: default_bc_weekly_daily_86,
            }[value.time_step].tolist()
            command = ReplaceMatrix(
                target=f"input/bindingconstraints/{bc_id}", matrix=matrix, command_context=command_context
            )
            commands.append(command)
        else:
            matrix = {
                BindingConstraintFrequency.HOURLY.value: default_bc_hourly_87,
                BindingConstraintFrequency.DAILY.value: default_bc_weekly_daily_87,
                BindingConstraintFrequency.WEEKLY.value: default_bc_weekly_daily_87,
            }[value.time_step].tolist()
            matrices_to_replace = OPERATOR_MATRIX_FILE_MAP[operator]
            for matrix_name in matrices_to_replace:
                matrix_id = matrix_name.format(bc_id=bc_id)
                command = ReplaceMatrix(
                    target=f"input/bindingconstraints/{matrix_id}", matrix=matrix, command_context=command_context
                )
                commands.append(command)
        return commands

    def remove_binding_constraint(self, study: Study, binding_constraint_id: str) -> None:
        """
        Removes a binding constraint from a study.

        Args:
            study: The study from which to remove the constraint.
            binding_constraint_id: The ID of the binding constraint to remove.

        Raises:
            BindingConstraintNotFound: If no binding constraint with the specified ID is found.
        """
        # Check the existence of the binding constraint before removing it
        bc = self.get_binding_constraint(study, binding_constraint_id)
        command_context = self.storage_service.variant_study_service.command_factory.command_context
        file_study = self.storage_service.get_storage(study).get_raw(study)
        command = RemoveBindingConstraint(id=bc.id, command_context=command_context)
        execute_or_add_commands(study, file_study, [command], self.storage_service)

    def _update_constraint_with_terms(
        self, study: Study, bc: ConstraintOutput, terms: t.Mapping[str, ConstraintTerm]
    ) -> None:
        coeffs = {
            term_id: [term.weight, term.offset] if term.offset else [term.weight] for term_id, term in terms.items()
        }
        command_context = self.storage_service.variant_study_service.command_factory.command_context
        args = {"id": bc.id, "coeffs": coeffs, "command_context": command_context}
        command = UpdateBindingConstraint.model_validate(args)
        file_study = self.storage_service.get_storage(study).get_raw(study)
        execute_or_add_commands(study, file_study, [command], self.storage_service)

    def update_constraint_terms(
        self,
        study: Study,
        binding_constraint_id: str,
        constraint_terms: t.Sequence[ConstraintTerm],
        update_mode: str = "replace",
    ) -> None:
        """
        Update or add the specified constraint terms.

        Args:
            study: The study from which to update the binding constraint.
            binding_constraint_id: The ID of the binding constraint to update.
            constraint_terms: The constraint terms to update.
            update_mode: The update mode, either "replace" or "add".
        """
        if update_mode == "add":
            for term in constraint_terms:
                if term.data is None:
                    raise InvalidConstraintTerm(binding_constraint_id, term.model_dump_json())

        constraint = self.get_binding_constraint(study, binding_constraint_id)
        existing_terms = collections.OrderedDict((term.generate_id(), term) for term in constraint.terms)
        updated_terms = collections.OrderedDict((term.generate_id(), term) for term in constraint_terms)

        if update_mode == "replace":
            missing_terms = set(updated_terms) - set(existing_terms)
            if missing_terms:
                raise ConstraintTermNotFound(binding_constraint_id, *missing_terms)
        elif update_mode == "add":
            duplicate_terms = set(updated_terms) & set(existing_terms)
            if duplicate_terms:
                raise DuplicateConstraintTerm(binding_constraint_id, *duplicate_terms)
        else:  # pragma: no cover
            raise NotImplementedError(f"Unsupported update mode: {update_mode}")

        existing_terms.update(updated_terms)
        self._update_constraint_with_terms(study, constraint, existing_terms)

    def create_constraint_terms(
        self, study: Study, binding_constraint_id: str, constraint_terms: t.Sequence[ConstraintTerm]
    ) -> None:
        """
        Adds new constraint terms to an existing binding constraint.

        Args:
            study: The study from which to update the binding constraint.
            binding_constraint_id: The ID of the binding constraint to update.
            constraint_terms: The constraint terms to add.
        """
        return self.update_constraint_terms(study, binding_constraint_id, constraint_terms, update_mode="add")

    def remove_constraint_term(
        self,
        study: Study,
        binding_constraint_id: str,
        term_id: str,
    ) -> None:
        """
        Remove a constraint term from an existing binding constraint.

        Args:
            study: The study from which to update the binding constraint.
            binding_constraint_id: The ID of the binding constraint to update.
            term_id: The ID of the term to remove.
        """
        constraint = self.get_binding_constraint(study, binding_constraint_id)
        existing_terms = collections.OrderedDict((term.generate_id(), term) for term in constraint.terms)
        removed_term = existing_terms.pop(term_id, None)
        if removed_term is None:
            raise ConstraintTermNotFound(binding_constraint_id, term_id)
        self._update_constraint_with_terms(study, constraint, existing_terms)

    @staticmethod
    def get_table_schema() -> JSON:
        return ConstraintOutput870.schema()


def _replace_matrices_according_to_frequency_and_version(
    data: ConstraintInput, version: int, args: t.Dict[str, t.Any]
) -> t.Dict[str, t.Any]:
    if version < 870:
        if "values" not in args:
            matrix = {
                BindingConstraintFrequency.HOURLY.value: default_bc_hourly_86,
                BindingConstraintFrequency.DAILY.value: default_bc_weekly_daily_86,
                BindingConstraintFrequency.WEEKLY.value: default_bc_weekly_daily_86,
            }[data.time_step].tolist()
            args["values"] = matrix
    else:
        matrix = {
            BindingConstraintFrequency.HOURLY.value: default_bc_hourly_87,
            BindingConstraintFrequency.DAILY.value: default_bc_weekly_daily_87,
            BindingConstraintFrequency.WEEKLY.value: default_bc_weekly_daily_87,
        }[data.time_step].tolist()
        for term in [m.value for m in TermMatrices]:
            if term not in args:
                args[term] = matrix
    return args


def check_attributes_coherence(
    data: t.Union[ConstraintCreation, ConstraintInput],
    study_version: int,
    operator: BindingConstraintOperator,
) -> None:
    if study_version < 870:
        if data.group:
            raise InvalidFieldForVersionError(
                f"You cannot specify a group as your study version is older than v8.7: {data.group}"
            )
        if any([data.less_term_matrix, data.equal_term_matrix, data.greater_term_matrix]):
            raise InvalidFieldForVersionError("You cannot fill a 'matrix_term' as these values refer to v8.7+ studies")
    elif data.values:
        raise InvalidFieldForVersionError("You cannot fill 'values' as it refers to the matrix before v8.7")
    conflicting_matrices = [
        getattr(data, matrix) for matrix in OPERATOR_CONFLICT_MAP[operator] if getattr(data, matrix)
    ]
    if conflicting_matrices:
        raise InvalidFieldForVersionError(
            f"You cannot fill matrices '{OPERATOR_CONFLICT_MAP[operator]}' while using the operator '{operator}'"
        )<|MERGE_RESOLUTION|>--- conflicted
+++ resolved
@@ -11,11 +11,8 @@
 # This file is part of the Antares project.
 
 import collections
-<<<<<<< HEAD
 import copy
 import json
-=======
->>>>>>> 0bbfde56
 import logging
 import typing as t
 
@@ -787,18 +784,11 @@
         # Validates the matrices. Needed when the study is a variant because we only append the command to the list
         if isinstance(study, VariantStudy):
             updated_matrices = [term for term in [m.value for m in TermMatrices] if getattr(data, term)]
-<<<<<<< HEAD
             if updated_matrices:
                 time_step = data.time_step or existing_constraint.time_step
                 command.validates_and_fills_matrices(
-                    time_step=time_step, specific_matrices=updated_matrices, version=study_version, create=False
+                    time_step=time_step, specific_matrices=updated_matrices, version=study_version, create=False  # type: ignore
                 )
-=======
-            time_step = data.time_step or existing_constraint.time_step
-            command.validates_and_fills_matrices(
-                time_step=time_step, specific_matrices=updated_matrices, version=study_version, create=False  # type: ignore
-            )
->>>>>>> 0bbfde56
 
         execute_or_add_commands(study, file_study, [command], self.storage_service)
 
