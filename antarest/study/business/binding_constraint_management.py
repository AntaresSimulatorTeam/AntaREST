--- conflicted
+++ resolved
@@ -29,11 +29,7 @@
     MatrixWidthMismatchError,
     WrongMatrixHeightError,
 )
-<<<<<<< HEAD
-from antarest.core.model import JSON, LowerCaseStr
-=======
 from antarest.core.model import JSON, LowerCaseId, LowerCaseStr
->>>>>>> 964c1d80
 from antarest.core.requests import CaseInsensitiveDict
 from antarest.core.serde import AntaresBaseModel
 from antarest.core.utils.string import to_camel_case
@@ -1049,48 +1045,6 @@
             binding_constraint_id: The ID of the binding constraint to update.
             constraint_terms: The constraint terms to add.
         """
-<<<<<<< HEAD
-
-        constraint = self.get_binding_constraint(study, binding_constraint_id)
-        existing_terms = {term.generate_id(): term for term in constraint.terms}
-
-        if update_mode == "add":
-            new_terms = {}
-            for term in constraint_terms:
-                if term.data is None:
-                    raise InvalidConstraintTerm(binding_constraint_id, term.model_dump_json())
-                new_terms[term.generate_id()] = term
-
-            duplicate_terms = set(new_terms) & set(existing_terms)
-            if duplicate_terms:
-                raise DuplicateConstraintTerm(binding_constraint_id, *duplicate_terms)
-
-            existing_terms.update(new_terms)
-
-        elif update_mode == "replace":
-            ids_to_update = set()
-            for term in constraint_terms:
-                if not term.id:
-                    raise InvalidConstraintTerm(binding_constraint_id, term.model_dump_json())
-                ids_to_update.add(term.id)
-
-            missing_terms = ids_to_update - set(existing_terms)
-            if missing_terms:
-                raise ConstraintTermNotFound(binding_constraint_id, *missing_terms)
-
-            # We can either rename a term or just change its values
-            for term in constraint_terms:
-                if term.generate_id() != term.id:
-                    existing_terms[term.generate_id()] = existing_terms.pop(term.id)  # type: ignore
-                else:
-                    existing_terms[term.id] = term
-
-        else:  # pragma: no cover
-            raise NotImplementedError(f"Unsupported update mode: {update_mode}")
-
-        sorted_terms = dict(sorted(existing_terms.items()))
-        self._update_constraint_with_terms(study, constraint, sorted_terms)
-=======
         constraint = self.get_binding_constraint(study, binding_constraint_id)
         existing_terms = {term.generate_id(): term for term in constraint.terms}
 
@@ -1098,7 +1052,6 @@
         duplicate_terms = set(new_terms) & set(existing_terms)
         if duplicate_terms:
             raise DuplicateConstraintTerm(binding_constraint_id, *duplicate_terms)
->>>>>>> 964c1d80
 
         existing_terms.update(new_terms)
         sorted_terms = dict(sorted(existing_terms.items()))
