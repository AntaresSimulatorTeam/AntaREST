--- conflicted
+++ resolved
@@ -1,6 +1,3 @@
-<<<<<<< HEAD
-from typing import Any, Dict, List
-=======
 # Copyright (c) 2024, RTE (https://www.rte-france.com)
 #
 # See AUTHORS.txt
@@ -13,8 +10,7 @@
 #
 # This file is part of the Antares project.
 
-from typing import Any, Dict, List, Optional
->>>>>>> e3451585
+from typing import Any, Dict, List
 
 from pydantic import field_validator
 from pydantic.types import StrictInt, StrictStr
