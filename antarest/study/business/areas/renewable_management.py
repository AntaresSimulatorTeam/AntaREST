# Copyright (c) 2025, RTE (https://www.rte-france.com)
#
# See AUTHORS.txt
#
# This Source Code Form is subject to the terms of the Mozilla Public
# License, v. 2.0. If a copy of the MPL was not distributed with this
# file, You can obtain one at http://mozilla.org/MPL/2.0/.
#
# SPDX-License-Identifier: MPL-2.0
#
# This file is part of the Antares project.

import collections
from typing import Any, Dict, Mapping, MutableMapping, Optional, Sequence

from antares.study.version import StudyVersion
from pydantic import field_validator

from antarest.core.exceptions import DuplicateRenewableCluster, RenewableClusterConfigNotFound, RenewableClusterNotFound
from antarest.core.model import JSON
from antarest.study.business.all_optional_meta import all_optional_model, camel_case_model
from antarest.study.business.enum_ignore_case import EnumIgnoreCase
<<<<<<< HEAD
from antarest.study.business.study_interface import StudyInterface
from antarest.study.storage.rawstudy.model.filesystem.config.model import transform_name_to_id
=======
from antarest.study.business.utils import execute_or_add_commands
from antarest.study.model import Study
from antarest.study.storage.rawstudy.model.filesystem.config.identifier import transform_name_to_id
>>>>>>> 469f1468
from antarest.study.storage.rawstudy.model.filesystem.config.renewable import (
    RenewableConfig,
    RenewableConfigType,
    RenewableProperties,
    RenewablePropertiesType,
    create_renewable_config,
    create_renewable_properties,
)
from antarest.study.storage.storage_service import StudyStorageService
from antarest.study.storage.variantstudy.model.command.create_renewables_cluster import CreateRenewablesCluster
from antarest.study.storage.variantstudy.model.command.remove_renewables_cluster import RemoveRenewablesCluster
from antarest.study.storage.variantstudy.model.command.replace_matrix import ReplaceMatrix
from antarest.study.storage.variantstudy.model.command.update_config import UpdateConfig
from antarest.study.storage.variantstudy.model.command_context import CommandContext

_CLUSTER_PATH = "input/renewables/clusters/{area_id}/list/{cluster_id}"
_CLUSTERS_PATH = "input/renewables/clusters/{area_id}/list"
_ALL_CLUSTERS_PATH = "input/renewables/clusters"


class TimeSeriesInterpretation(EnumIgnoreCase):
    POWER_GENERATION = "power-generation"
    PRODUCTION_FACTOR = "production-factor"


@all_optional_model
@camel_case_model
class RenewableClusterInput(RenewableProperties):
    """
    Model representing the data structure required to edit an existing renewable cluster.
    """

    class Config:
        populate_by_name = True

        @staticmethod
        def json_schema_extra(schema: MutableMapping[str, Any]) -> None:
            schema["example"] = RenewableClusterInput(
                group="Gas",
                name="Gas Cluster XY",
                enabled=False,
                unit_count=100,
                nominal_capacity=1000.0,
                ts_interpretation="power-generation",
            ).model_dump(mode="json")


class RenewableClusterCreation(RenewableClusterInput):
    """
    Model representing the data structure required to create a new Renewable cluster within a study.
    """

    def to_properties(self, study_version: StudyVersion) -> RenewablePropertiesType:
        values = self.model_dump(by_alias=False, exclude_none=True)
        return create_renewable_properties(study_version=study_version, data=values)


@all_optional_model
@camel_case_model
class RenewableClusterOutput(RenewableConfig):
    """
    Model representing the output data structure to display the details of a renewable cluster.
    """

    class Config:
        @staticmethod
        def json_schema_extra(schema: MutableMapping[str, Any]) -> None:
            schema["example"] = RenewableClusterOutput(
                id="Gas cluster YZ",
                group="Gas",
                name="Gas Cluster YZ",
                enabled=False,
                unit_count=100,
                nominal_capacity=1000.0,
                ts_interpretation="power-generation",
            ).model_dump()


def create_renewable_output(
    study_version: StudyVersion,
    cluster_id: str,
    config: Mapping[str, Any],
) -> "RenewableClusterOutput":
    obj = create_renewable_config(study_version=study_version, **config, id=cluster_id)
    kwargs = obj.model_dump(by_alias=False)
    return RenewableClusterOutput(**kwargs)


class RenewableManager:
    """
    A manager class responsible for handling operations related to renewable clusters within a study.

    Attributes:
        storage_service (StudyStorageService): A service responsible for study data storage and retrieval.
    """

    def __init__(self, command_context: CommandContext):
        self._command_context = command_context

    def get_clusters(self, study: StudyInterface, area_id: str) -> Sequence[RenewableClusterOutput]:
        """
        Fetches all clusters related to a specific area in a study.

        Returns:
            List of cluster output for all clusters.

        Raises:
            RenewableClusterConfigNotFound: If the clusters configuration for the specified area is not found.
        """
        file_study = study.get_files()
        path = _CLUSTERS_PATH.format(area_id=area_id)

        try:
            clusters = file_study.tree.get(path.split("/"), depth=3)
        except KeyError:
            raise RenewableClusterConfigNotFound(path, area_id)

        return [create_renewable_output(study.version, cluster_id, cluster) for cluster_id, cluster in clusters.items()]

    def get_all_renewables_props(
        self,
        study: StudyInterface,
    ) -> Mapping[str, Mapping[str, RenewableClusterOutput]]:
        """
        Retrieve all renewable clusters from all areas within a study.

        Args:
            study: Study from which to retrieve the clusters.

        Returns:
            A mapping of area IDs to a mapping of cluster IDs to cluster output.

        Raises:
            RenewableClusterConfigNotFound: If no clusters are found in the specified area.
        """

        file_study = study.get_files()
        path = _ALL_CLUSTERS_PATH
        try:
            # may raise KeyError if the path is missing
            clusters = file_study.tree.get(path.split("/"), depth=5)
            # may raise KeyError if "list" is missing
            clusters = {area_id: cluster_list["list"] for area_id, cluster_list in clusters.items()}
        except KeyError:
            raise RenewableClusterConfigNotFound(path)

        renewables_by_areas: MutableMapping[str, MutableMapping[str, RenewableClusterOutput]]
        renewables_by_areas = collections.defaultdict(dict)
        for area_id, cluster_obj in clusters.items():
            for cluster_id, cluster in cluster_obj.items():
                renewables_by_areas[area_id][cluster_id] = create_renewable_output(study.version, cluster_id, cluster)

        return renewables_by_areas

    def create_cluster(
        self, study: StudyInterface, area_id: str, cluster_data: RenewableClusterCreation
    ) -> RenewableClusterOutput:
        """
        Creates a new cluster within an area in the study.

        Args:
            study: The study to search within.
            area_id: The identifier of the area.
            cluster_data: The data used to create the cluster configuration.

        Returns:
            The newly created cluster.
        """
<<<<<<< HEAD
        file_study = study.get_files()
        cluster = cluster_data.to_config(StudyVersion.parse(study.version))
        command = self._make_create_cluster_cmd(area_id, cluster, file_study.config.version)
        study.add_commands([command])
        output = self.get_cluster(study, area_id, cluster.id)
=======
        file_study = self._get_file_study(study)
        cluster = cluster_data.to_properties(StudyVersion.parse(study.version))
        command = self._make_create_cluster_cmd(area_id, cluster, file_study.config.version)
        execute_or_add_commands(
            study,
            file_study,
            [command],
            self.storage_service,
        )
        output = self.get_cluster(study, area_id, cluster.get_id())
>>>>>>> 469f1468
        return output

    def _make_create_cluster_cmd(
        self, area_id: str, cluster: RenewablePropertiesType, study_version: StudyVersion
    ) -> CreateRenewablesCluster:
        command = CreateRenewablesCluster(
            area_id=area_id,
<<<<<<< HEAD
            cluster_name=cluster.id,
            parameters=cluster.model_dump(mode="json", by_alias=True, exclude={"id"}),
            command_context=self._command_context,
=======
            parameters=cluster,
            command_context=self.storage_service.variant_study_service.command_factory.command_context,
>>>>>>> 469f1468
            study_version=study_version,
        )
        return command

    def get_cluster(self, study: StudyInterface, area_id: str, cluster_id: str) -> RenewableClusterOutput:
        """
        Retrieves a single cluster's data for a specific area in a study.

        Args:
            study: The study to search within.
            area_id: The identifier of the area.
            cluster_id: The identifier of the cluster to retrieve.

        Returns:
            The cluster output representation.

        Raises:
            RenewableClusterNotFound: If the specified cluster is not found within the area.
        """
        file_study = study.get_files()
        path = _CLUSTER_PATH.format(area_id=area_id, cluster_id=cluster_id)
        try:
            cluster = file_study.tree.get(path.split("/"), depth=1)
        except KeyError:
            raise RenewableClusterNotFound(path, cluster_id)
        return create_renewable_output(study.version, cluster_id, cluster)

    def update_cluster(
        self,
        study: StudyInterface,
        area_id: str,
        cluster_id: str,
        cluster_data: RenewableClusterInput,
    ) -> RenewableClusterOutput:
        """
        Updates the configuration of an existing cluster within an area in the study.

        Args:
            study: The study where the cluster exists.
            area_id: The identifier of the area where the cluster is located.
            cluster_id: The identifier of the cluster to be updated.
            cluster_data: The new data for updating the cluster configuration.

        Returns:
            The updated cluster configuration.

        Raises:
            RenewableClusterNotFound: If the cluster to update is not found.
        """

        file_study = study.get_files()
        path = _CLUSTER_PATH.format(area_id=area_id, cluster_id=cluster_id)

        try:
            values = file_study.tree.get(path.split("/"), depth=1)
        except KeyError:
            raise RenewableClusterNotFound(path, cluster_id) from None
        else:
            old_config = create_renewable_config(study.version, **values)

        new_values = cluster_data.model_dump(exclude_none=True)
        new_config = old_config.model_copy(update=new_values)
        new_data = new_config.model_dump(mode="json", by_alias=True, exclude={"id"})

        # create the dict containing the new values using aliases
        data: Dict[str, Any] = {}
        for field_name, field in new_config.model_fields.items():
            if field_name in new_values:
                name = field.alias if field.alias else field_name
                data[name] = new_data[name]

        # create the update config commands with the modified data
        commands = [
            UpdateConfig(
                target=f"{path}/{key}", data=value, command_context=self._command_context, study_version=study.version
            )
            for key, value in data.items()
        ]
        study.add_commands(commands)

        values = new_config.model_dump(exclude={"id"})
        return RenewableClusterOutput(**values, id=cluster_id)

    def delete_clusters(self, study: StudyInterface, area_id: str, cluster_ids: Sequence[str]) -> None:
        """
        Deletes multiple clusters from an area in the study.

        Args:
            study: The study from which clusters will be deleted.
            area_id: The identifier of the area where clusters will be deleted.
            cluster_ids: A sequence of cluster identifiers to be deleted.
        """
        commands = [
            RemoveRenewablesCluster(
                area_id=area_id,
                cluster_id=cluster_id,
                command_context=self._command_context,
                study_version=study.version,
            )
            for cluster_id in cluster_ids
        ]

        study.add_commands(commands)

    def duplicate_cluster(
        self,
        study: StudyInterface,
        area_id: str,
        source_id: str,
        new_cluster_name: str,
    ) -> RenewableClusterOutput:
        """
        Creates a duplicate cluster within the study area with a new name.

        Args:
            study: The study in which the cluster will be duplicated.
            area_id: The identifier of the area where the cluster will be duplicated.
            source_id: The identifier of the cluster to be duplicated.
            new_cluster_name: The new name for the duplicated cluster.

        Returns:
            The duplicated cluster configuration.

        Raises:
            DuplicateRenewableCluster: If a cluster with the new name already exists in the area.
        """
        new_id = transform_name_to_id(new_cluster_name, lower=False)
        lower_new_id = new_id.lower()
        if any(lower_new_id == cluster.id.lower() for cluster in self.get_clusters(study, area_id)):
            raise DuplicateRenewableCluster(area_id, new_id)

        # Cluster duplication
        current_cluster = self.get_cluster(study, area_id, source_id)
        current_cluster.name = new_cluster_name
        creation_form = RenewableClusterCreation(**current_cluster.model_dump(by_alias=False, exclude={"id"}))
<<<<<<< HEAD
        new_config = creation_form.to_config(study.version)
        create_cluster_cmd = self._make_create_cluster_cmd(area_id, new_config, study.version)
=======
        new_config = creation_form.to_properties(study_version)
        create_cluster_cmd = self._make_create_cluster_cmd(area_id, new_config, study_version)
>>>>>>> 469f1468

        # Matrix edition
        lower_source_id = source_id.lower()
        source_path = f"input/renewables/series/{area_id}/{lower_source_id}/series"
        new_path = f"input/renewables/series/{area_id}/{lower_new_id}/series"

        # Prepare and execute commands
        file_study = study.get_files()
        current_matrix = file_study.tree.get(source_path.split("/"))["data"]
        replace_matrix_cmd = ReplaceMatrix(
            target=new_path, matrix=current_matrix, command_context=self._command_context, study_version=study.version
        )
        commands = [create_cluster_cmd, replace_matrix_cmd]
        study.add_commands(commands)

        return RenewableClusterOutput(**new_config.model_dump(by_alias=False))

    def update_renewables_props(
        self,
        study: StudyInterface,
        update_renewables_by_areas: Mapping[str, Mapping[str, RenewableClusterInput]],
    ) -> Mapping[str, Mapping[str, RenewableClusterOutput]]:
        old_renewables_by_areas = self.get_all_renewables_props(study)
        new_renewables_by_areas = {area_id: dict(clusters) for area_id, clusters in old_renewables_by_areas.items()}

        # Prepare the commands to update the renewable clusters.
        commands = []
        study_version = StudyVersion.parse(study.version)
        for area_id, update_renewables_by_ids in update_renewables_by_areas.items():
            old_renewables_by_ids = old_renewables_by_areas[area_id]
            for renewable_id, update_cluster in update_renewables_by_ids.items():
                # Update the renewable cluster properties.
                old_cluster = old_renewables_by_ids[renewable_id]
                new_cluster = old_cluster.model_copy(update=update_cluster.model_dump(exclude_none=True))
                new_renewables_by_areas[area_id][renewable_id] = new_cluster

                # Convert the DTO to a configuration object and update the configuration file.
                properties = create_renewable_config(study_version, **new_cluster.model_dump(exclude_none=True))
                path = _CLUSTER_PATH.format(area_id=area_id, cluster_id=renewable_id)
                cmd = UpdateConfig(
                    target=path,
                    data=properties.model_dump(mode="json", by_alias=True, exclude={"id"}),
                    command_context=self._command_context,
                    study_version=study_version,
                )
                commands.append(cmd)

        study.add_commands(commands)

        return new_renewables_by_areas

    @staticmethod
    def get_table_schema() -> JSON:
        return RenewableClusterOutput.model_json_schema()<|MERGE_RESOLUTION|>--- conflicted
+++ resolved
@@ -11,26 +11,18 @@
 # This file is part of the Antares project.
 
 import collections
-from typing import Any, Dict, Mapping, MutableMapping, Optional, Sequence
+from typing import Any, Dict, Mapping, MutableMapping, Sequence
 
 from antares.study.version import StudyVersion
-from pydantic import field_validator
 
 from antarest.core.exceptions import DuplicateRenewableCluster, RenewableClusterConfigNotFound, RenewableClusterNotFound
 from antarest.core.model import JSON
 from antarest.study.business.all_optional_meta import all_optional_model, camel_case_model
 from antarest.study.business.enum_ignore_case import EnumIgnoreCase
-<<<<<<< HEAD
 from antarest.study.business.study_interface import StudyInterface
-from antarest.study.storage.rawstudy.model.filesystem.config.model import transform_name_to_id
-=======
-from antarest.study.business.utils import execute_or_add_commands
-from antarest.study.model import Study
 from antarest.study.storage.rawstudy.model.filesystem.config.identifier import transform_name_to_id
->>>>>>> 469f1468
 from antarest.study.storage.rawstudy.model.filesystem.config.renewable import (
     RenewableConfig,
-    RenewableConfigType,
     RenewableProperties,
     RenewablePropertiesType,
     create_renewable_config,
@@ -196,24 +188,12 @@
         Returns:
             The newly created cluster.
         """
-<<<<<<< HEAD
-        file_study = study.get_files()
-        cluster = cluster_data.to_config(StudyVersion.parse(study.version))
-        command = self._make_create_cluster_cmd(area_id, cluster, file_study.config.version)
-        study.add_commands([command])
-        output = self.get_cluster(study, area_id, cluster.id)
-=======
-        file_study = self._get_file_study(study)
+        file_study = study.get_files()
         cluster = cluster_data.to_properties(StudyVersion.parse(study.version))
         command = self._make_create_cluster_cmd(area_id, cluster, file_study.config.version)
-        execute_or_add_commands(
-            study,
-            file_study,
-            [command],
-            self.storage_service,
-        )
+
+        study.add_commands([command])
         output = self.get_cluster(study, area_id, cluster.get_id())
->>>>>>> 469f1468
         return output
 
     def _make_create_cluster_cmd(
@@ -221,14 +201,8 @@
     ) -> CreateRenewablesCluster:
         command = CreateRenewablesCluster(
             area_id=area_id,
-<<<<<<< HEAD
-            cluster_name=cluster.id,
-            parameters=cluster.model_dump(mode="json", by_alias=True, exclude={"id"}),
+            parameters=cluster,
             command_context=self._command_context,
-=======
-            parameters=cluster,
-            command_context=self.storage_service.variant_study_service.command_factory.command_context,
->>>>>>> 469f1468
             study_version=study_version,
         )
         return command
@@ -364,13 +338,8 @@
         current_cluster = self.get_cluster(study, area_id, source_id)
         current_cluster.name = new_cluster_name
         creation_form = RenewableClusterCreation(**current_cluster.model_dump(by_alias=False, exclude={"id"}))
-<<<<<<< HEAD
-        new_config = creation_form.to_config(study.version)
+        new_config = creation_form.to_properties(study.version)
         create_cluster_cmd = self._make_create_cluster_cmd(area_id, new_config, study.version)
-=======
-        new_config = creation_form.to_properties(study_version)
-        create_cluster_cmd = self._make_create_cluster_cmd(area_id, new_config, study_version)
->>>>>>> 469f1468
 
         # Matrix edition
         lower_source_id = source_id.lower()
