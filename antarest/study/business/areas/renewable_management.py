# Copyright (c) 2025, RTE (https://www.rte-france.com)
#
# See AUTHORS.txt
#
# This Source Code Form is subject to the terms of the Mozilla Public
# License, v. 2.0. If a copy of the MPL was not distributed with this
# file, You can obtain one at http://mozilla.org/MPL/2.0/.
#
# SPDX-License-Identifier: MPL-2.0
#
# This file is part of the Antares project.

import collections
from typing import Any, Mapping, MutableMapping, Sequence

from antares.study.version import StudyVersion

from antarest.core.exceptions import (
    AreaNotFound,
    DuplicateRenewableCluster,
    RenewableClusterConfigNotFound,
    RenewableClusterNotFound,
)
from antarest.core.model import JSON
from antarest.study.business.enum_ignore_case import EnumIgnoreCase
<<<<<<< HEAD
from antarest.study.business.utils import execute_or_add_commands
from antarest.study.model import Study
from antarest.study.storage.rawstudy.model.filesystem.config.identifier import transform_name_to_id
from antarest.study.storage.rawstudy.model.filesystem.config.renewable import (
    RenewableConfig,
    RenewableProperties,
=======
from antarest.study.business.model.renewable_cluster_model import (
    RenewableClusterCreation,
    RenewableClusterOutput,
    RenewableClusterUpdate,
    RenewableClusterUpdates,
)
from antarest.study.business.study_interface import StudyInterface
from antarest.study.storage.rawstudy.model.filesystem.config.identifier import transform_name_to_id
from antarest.study.storage.rawstudy.model.filesystem.config.renewable import (
>>>>>>> 964c1d80
    RenewablePropertiesType,
    create_renewable_config,
    create_renewable_properties,
)
from antarest.study.storage.variantstudy.model.command.create_renewables_cluster import CreateRenewablesCluster
from antarest.study.storage.variantstudy.model.command.remove_renewables_cluster import RemoveRenewablesCluster
from antarest.study.storage.variantstudy.model.command.replace_matrix import ReplaceMatrix
from antarest.study.storage.variantstudy.model.command.update_renewables_clusters import UpdateRenewablesClusters
from antarest.study.storage.variantstudy.model.command_context import CommandContext

_CLUSTER_PATH = "input/renewables/clusters/{area_id}/list/{cluster_id}"
_CLUSTERS_PATH = "input/renewables/clusters/{area_id}/list"
_ALL_CLUSTERS_PATH = "input/renewables/clusters"


class TimeSeriesInterpretation(EnumIgnoreCase):
    POWER_GENERATION = "power-generation"
    PRODUCTION_FACTOR = "production-factor"


<<<<<<< HEAD
@all_optional_model
@camel_case_model
class RenewableClusterInput(RenewableProperties):
    """
    Model representing the data structure required to edit an existing renewable cluster.
    """

    class Config:
        populate_by_name = True

        @staticmethod
        def json_schema_extra(schema: t.MutableMapping[str, t.Any]) -> None:
            schema["example"] = RenewableClusterInput(
                group="Gas",
                name="Gas Cluster XY",
                enabled=False,
                unit_count=100,
                nominal_capacity=1000.0,
                ts_interpretation="power-generation",
            ).model_dump(mode="json")


class RenewableClusterCreation(RenewableClusterInput):
    """
    Model representing the data structure required to create a new Renewable cluster within a study.
    """

    def to_properties(self, study_version: StudyVersion) -> RenewablePropertiesType:
        values = self.model_dump(by_alias=False, exclude_none=True)
        return create_renewable_properties(study_version=study_version, data=values)


@all_optional_model
@camel_case_model
class RenewableClusterOutput(RenewableConfig):
    """
    Model representing the output data structure to display the details of a renewable cluster.
    """

    class Config:
        @staticmethod
        def json_schema_extra(schema: t.MutableMapping[str, t.Any]) -> None:
            schema["example"] = RenewableClusterOutput(
                id="Gas cluster YZ",
                group="Gas",
                name="Gas Cluster YZ",
                enabled=False,
                unit_count=100,
                nominal_capacity=1000.0,
                ts_interpretation="power-generation",
            ).model_dump()


=======
>>>>>>> 964c1d80
def create_renewable_output(
    study_version: StudyVersion,
    cluster_id: str,
    config: Mapping[str, Any],
) -> "RenewableClusterOutput":
    obj = create_renewable_config(study_version=study_version, **config, id=cluster_id)
    kwargs = obj.model_dump()
    return RenewableClusterOutput(**kwargs)


class RenewableManager:
    """
    A manager class responsible for handling operations related to renewable clusters within a study.
    """

    def __init__(self, command_context: CommandContext):
        self._command_context = command_context

    def get_clusters(self, study: StudyInterface, area_id: str) -> Sequence[RenewableClusterOutput]:
        """
        Fetches all clusters related to a specific area in a study.

        Returns:
            List of cluster output for all clusters.

        Raises:
            RenewableClusterConfigNotFound: If the clusters configuration for the specified area is not found.
        """
        file_study = study.get_files()

        path = _CLUSTERS_PATH.format(area_id=area_id)

        try:
            clusters = file_study.tree.get(path.split("/"), depth=3)
        except KeyError:
            raise RenewableClusterConfigNotFound(path, area_id)

        return [create_renewable_output(study.version, cluster_id, cluster) for cluster_id, cluster in clusters.items()]

    def get_all_renewables_props(
        self,
        study: StudyInterface,
    ) -> Mapping[str, Mapping[str, RenewableClusterOutput]]:
        """
        Retrieve all renewable clusters from all areas within a study.

        Args:
            study: Study from which to retrieve the clusters.

        Returns:
            A mapping of area IDs to a mapping of cluster IDs to cluster output.

        Raises:
            RenewableClusterConfigNotFound: If no clusters are found in the specified area.
        """

        file_study = study.get_files()
        path = _ALL_CLUSTERS_PATH
        try:
            # may raise KeyError if the path is missing
            clusters = file_study.tree.get(path.split("/"), depth=5)
            # may raise KeyError if "list" is missing
            clusters = {area_id: cluster_list["list"] for area_id, cluster_list in clusters.items()}
        except KeyError:
            raise RenewableClusterConfigNotFound(path)

        renewables_by_areas: MutableMapping[str, MutableMapping[str, RenewableClusterOutput]]
        renewables_by_areas = collections.defaultdict(dict)
        for area_id, cluster_obj in clusters.items():
            for cluster_id, cluster in cluster_obj.items():
                renewables_by_areas[area_id][cluster_id] = create_renewable_output(study.version, cluster_id, cluster)

        return renewables_by_areas

    def create_cluster(
        self, study: StudyInterface, area_id: str, cluster_data: RenewableClusterCreation
    ) -> RenewableClusterOutput:
        """
        Creates a new cluster within an area in the study.

        Args:
            study: The study to search within.
            area_id: The identifier of the area.
            cluster_data: The data used to create the cluster configuration.

        Returns:
            The newly created cluster.
        """
<<<<<<< HEAD
        file_study = self._get_file_study(study)
        cluster = cluster_data.to_properties(StudyVersion.parse(study.version))
        command = self._make_create_cluster_cmd(area_id, cluster, file_study.config.version)
        execute_or_add_commands(
            study,
            file_study,
            [command],
            self.storage_service,
        )
=======
        cluster = cluster_data.to_properties(study.version)
        command = self._make_create_cluster_cmd(area_id, cluster, study.version)

        study.add_commands([command])
>>>>>>> 964c1d80
        output = self.get_cluster(study, area_id, cluster.get_id())
        return output

    def _make_create_cluster_cmd(
        self, area_id: str, cluster: RenewablePropertiesType, study_version: StudyVersion
    ) -> CreateRenewablesCluster:
        command = CreateRenewablesCluster(
            area_id=area_id,
            parameters=cluster,
<<<<<<< HEAD
            command_context=self.storage_service.variant_study_service.command_factory.command_context,
=======
            command_context=self._command_context,
>>>>>>> 964c1d80
            study_version=study_version,
        )
        return command

    def get_cluster(self, study: StudyInterface, area_id: str, cluster_id: str) -> RenewableClusterOutput:
        """
        Retrieves a single cluster's data for a specific area in a study.

        Args:
            study: The study to search within.
            area_id: The identifier of the area.
            cluster_id: The identifier of the cluster to retrieve.

        Returns:
            The cluster output representation.

        Raises:
            RenewableClusterNotFound: If the specified cluster is not found within the area.
        """
        file_study = study.get_files()
        path = _CLUSTER_PATH.format(area_id=area_id, cluster_id=cluster_id)
        try:
            cluster = file_study.tree.get(path.split("/"), depth=1)
        except KeyError:
            raise RenewableClusterNotFound(path, cluster_id)
        return create_renewable_output(study.version, cluster_id, cluster)

    def update_cluster(
        self,
        study: StudyInterface,
        area_id: str,
        cluster_id: str,
        cluster_data: RenewableClusterUpdate,
    ) -> RenewableClusterOutput:
        """
        Updates the configuration of an existing cluster within an area in the study.

        Args:
            study: The study where the cluster exists.
            area_id: The identifier of the area where the cluster is located.
            cluster_id: The identifier of the cluster to be updated.
            cluster_data: The new data for updating the cluster configuration.

        Returns:
            The updated cluster configuration.

        Raises:
            RenewableClusterNotFound: If the cluster to update is not found.
        """

        file_study = study.get_files()
        path = _CLUSTER_PATH.format(area_id=area_id, cluster_id=cluster_id)

        try:
            area = file_study.config.areas[area_id]
        except KeyError:
            raise AreaNotFound(area_id)

        renewable = next((r for r in area.renewables if r.id == cluster_id), None)
        if renewable is None:
            raise RenewableClusterNotFound(path, cluster_id)

        updated_renewable = renewable.model_copy(update=cluster_data.model_dump(exclude_unset=True, exclude_none=True))

        command = UpdateRenewablesClusters(
            cluster_properties={area_id: {cluster_id: cluster_data}},
            command_context=self._command_context,
            study_version=study.version,
        )

        study.add_commands([command])

        return RenewableClusterOutput(**updated_renewable.model_dump(exclude={"id"}), id=cluster_id)

    def delete_clusters(self, study: StudyInterface, area_id: str, cluster_ids: Sequence[str]) -> None:
        """
        Deletes multiple clusters from an area in the study.

        Args:
            study: The study from which clusters will be deleted.
            area_id: The identifier of the area where clusters will be deleted.
            cluster_ids: A sequence of cluster identifiers to be deleted.
        """
        commands = [
            RemoveRenewablesCluster(
                area_id=area_id,
                cluster_id=cluster_id,
                command_context=self._command_context,
                study_version=study.version,
            )
            for cluster_id in cluster_ids
        ]

        study.add_commands(commands)

    def duplicate_cluster(
        self,
        study: StudyInterface,
        area_id: str,
        source_id: str,
        new_cluster_name: str,
    ) -> RenewableClusterOutput:
        """
        Creates a duplicate cluster within the study area with a new name.

        Args:
            study: The study in which the cluster will be duplicated.
            area_id: The identifier of the area where the cluster will be duplicated.
            source_id: The identifier of the cluster to be duplicated.
            new_cluster_name: The new name for the duplicated cluster.

        Returns:
            The duplicated cluster configuration.

        Raises:
            DuplicateRenewableCluster: If a cluster with the new name already exists in the area.
        """
        new_id = transform_name_to_id(new_cluster_name, lower=False)
        lower_new_id = new_id.lower()
        if any(lower_new_id == cluster.id.lower() for cluster in self.get_clusters(study, area_id)):
            raise DuplicateRenewableCluster(area_id, new_id)

        # Cluster duplication
        current_cluster = self.get_cluster(study, area_id, source_id)
        current_cluster.name = new_cluster_name
        creation_form = RenewableClusterCreation(**current_cluster.model_dump(by_alias=False, exclude={"id"}))
<<<<<<< HEAD
        new_config = creation_form.to_properties(study_version)
        create_cluster_cmd = self._make_create_cluster_cmd(area_id, new_config, study_version)
=======
        new_config = creation_form.to_properties(study.version)
        create_cluster_cmd = self._make_create_cluster_cmd(area_id, new_config, study.version)
>>>>>>> 964c1d80

        # Matrix edition
        lower_source_id = source_id.lower()
        source_path = f"input/renewables/series/{area_id}/{lower_source_id}/series"
        new_path = f"input/renewables/series/{area_id}/{lower_new_id}/series"

        # Prepare and execute commands
        file_study = study.get_files()
        current_matrix = file_study.tree.get(source_path.split("/"))["data"]
        replace_matrix_cmd = ReplaceMatrix(
            target=new_path, matrix=current_matrix, command_context=self._command_context, study_version=study.version
        )
        commands = [create_cluster_cmd, replace_matrix_cmd]
        study.add_commands(commands)

        return RenewableClusterOutput(**new_config.model_dump(by_alias=False))

    def update_renewables_props(
        self,
        study: StudyInterface,
        update_renewables_by_areas: RenewableClusterUpdates,
    ) -> Mapping[str, Mapping[str, RenewableClusterOutput]]:
        old_renewables_by_areas = self.get_all_renewables_props(study)
        new_renewables_by_areas = {area_id: dict(clusters) for area_id, clusters in old_renewables_by_areas.items()}

        # Prepare the command to update the renewable clusters.
        command = UpdateRenewablesClusters(
            cluster_properties=update_renewables_by_areas,
            command_context=self._command_context,
            study_version=study.version,
        )

        # Prepare the return of the method
        for area_id, update_renewables_by_ids in update_renewables_by_areas.items():
            old_renewables_by_ids = old_renewables_by_areas[area_id]
            for renewable_id, update_cluster in update_renewables_by_ids.items():
                # Update the renewable cluster properties.
                old_cluster = old_renewables_by_ids[renewable_id]
                new_cluster = old_cluster.model_copy(update=update_cluster.model_dump(exclude_none=True))
                new_renewables_by_areas[area_id][renewable_id] = new_cluster

        study.add_commands([command])

        return new_renewables_by_areas

    @staticmethod
    def get_table_schema() -> JSON:
        return RenewableClusterOutput.model_json_schema()<|MERGE_RESOLUTION|>--- conflicted
+++ resolved
@@ -23,14 +23,6 @@
 )
 from antarest.core.model import JSON
 from antarest.study.business.enum_ignore_case import EnumIgnoreCase
-<<<<<<< HEAD
-from antarest.study.business.utils import execute_or_add_commands
-from antarest.study.model import Study
-from antarest.study.storage.rawstudy.model.filesystem.config.identifier import transform_name_to_id
-from antarest.study.storage.rawstudy.model.filesystem.config.renewable import (
-    RenewableConfig,
-    RenewableProperties,
-=======
 from antarest.study.business.model.renewable_cluster_model import (
     RenewableClusterCreation,
     RenewableClusterOutput,
@@ -40,10 +32,8 @@
 from antarest.study.business.study_interface import StudyInterface
 from antarest.study.storage.rawstudy.model.filesystem.config.identifier import transform_name_to_id
 from antarest.study.storage.rawstudy.model.filesystem.config.renewable import (
->>>>>>> 964c1d80
     RenewablePropertiesType,
     create_renewable_config,
-    create_renewable_properties,
 )
 from antarest.study.storage.variantstudy.model.command.create_renewables_cluster import CreateRenewablesCluster
 from antarest.study.storage.variantstudy.model.command.remove_renewables_cluster import RemoveRenewablesCluster
@@ -61,62 +51,6 @@
     PRODUCTION_FACTOR = "production-factor"
 
 
-<<<<<<< HEAD
-@all_optional_model
-@camel_case_model
-class RenewableClusterInput(RenewableProperties):
-    """
-    Model representing the data structure required to edit an existing renewable cluster.
-    """
-
-    class Config:
-        populate_by_name = True
-
-        @staticmethod
-        def json_schema_extra(schema: t.MutableMapping[str, t.Any]) -> None:
-            schema["example"] = RenewableClusterInput(
-                group="Gas",
-                name="Gas Cluster XY",
-                enabled=False,
-                unit_count=100,
-                nominal_capacity=1000.0,
-                ts_interpretation="power-generation",
-            ).model_dump(mode="json")
-
-
-class RenewableClusterCreation(RenewableClusterInput):
-    """
-    Model representing the data structure required to create a new Renewable cluster within a study.
-    """
-
-    def to_properties(self, study_version: StudyVersion) -> RenewablePropertiesType:
-        values = self.model_dump(by_alias=False, exclude_none=True)
-        return create_renewable_properties(study_version=study_version, data=values)
-
-
-@all_optional_model
-@camel_case_model
-class RenewableClusterOutput(RenewableConfig):
-    """
-    Model representing the output data structure to display the details of a renewable cluster.
-    """
-
-    class Config:
-        @staticmethod
-        def json_schema_extra(schema: t.MutableMapping[str, t.Any]) -> None:
-            schema["example"] = RenewableClusterOutput(
-                id="Gas cluster YZ",
-                group="Gas",
-                name="Gas Cluster YZ",
-                enabled=False,
-                unit_count=100,
-                nominal_capacity=1000.0,
-                ts_interpretation="power-generation",
-            ).model_dump()
-
-
-=======
->>>>>>> 964c1d80
 def create_renewable_output(
     study_version: StudyVersion,
     cluster_id: str,
@@ -205,22 +139,10 @@
         Returns:
             The newly created cluster.
         """
-<<<<<<< HEAD
-        file_study = self._get_file_study(study)
-        cluster = cluster_data.to_properties(StudyVersion.parse(study.version))
-        command = self._make_create_cluster_cmd(area_id, cluster, file_study.config.version)
-        execute_or_add_commands(
-            study,
-            file_study,
-            [command],
-            self.storage_service,
-        )
-=======
         cluster = cluster_data.to_properties(study.version)
         command = self._make_create_cluster_cmd(area_id, cluster, study.version)
 
         study.add_commands([command])
->>>>>>> 964c1d80
         output = self.get_cluster(study, area_id, cluster.get_id())
         return output
 
@@ -230,11 +152,7 @@
         command = CreateRenewablesCluster(
             area_id=area_id,
             parameters=cluster,
-<<<<<<< HEAD
-            command_context=self.storage_service.variant_study_service.command_factory.command_context,
-=======
             command_context=self._command_context,
->>>>>>> 964c1d80
             study_version=study_version,
         )
         return command
@@ -361,13 +279,8 @@
         current_cluster = self.get_cluster(study, area_id, source_id)
         current_cluster.name = new_cluster_name
         creation_form = RenewableClusterCreation(**current_cluster.model_dump(by_alias=False, exclude={"id"}))
-<<<<<<< HEAD
-        new_config = creation_form.to_properties(study_version)
-        create_cluster_cmd = self._make_create_cluster_cmd(area_id, new_config, study_version)
-=======
         new_config = creation_form.to_properties(study.version)
         create_cluster_cmd = self._make_create_cluster_cmd(area_id, new_config, study.version)
->>>>>>> 964c1d80
 
         # Matrix edition
         lower_source_id = source_id.lower()
