--- conflicted
+++ resolved
@@ -87,13 +87,8 @@
         return name
 
     # noinspection PyUnusedLocal
-<<<<<<< HEAD
-    def to_config(self, study_version: t.Union[str, int]) -> STStorageConfigType:
+    def to_config(self, study_version: StudyVersion) -> STStorageConfigType:
         values = self.model_dump(mode="json", by_alias=False, exclude_none=True)
-=======
-    def to_config(self, study_version: StudyVersion) -> STStorageConfigType:
-        values = self.model_dump(by_alias=False, exclude_none=True)
->>>>>>> 31acc52f
         return create_st_storage_config(study_version=study_version, **values)
 
 
@@ -402,11 +397,7 @@
 
                 # Convert the DTO to a configuration object and update the configuration file.
                 properties = create_st_storage_config(
-<<<<<<< HEAD
-                    study.version, **new_cluster.model_dump(mode="json", by_alias=False, exclude_none=True)
-=======
-                    StudyVersion.parse(study.version), **new_cluster.model_dump(by_alias=False, exclude_none=True)
->>>>>>> 31acc52f
+                    StudyVersion.parse(study.version), **new_cluster.model_dump(mode="json", by_alias=False, exclude_none=True)
                 )
                 path = _STORAGE_LIST_PATH.format(area_id=area_id, storage_id=storage_id)
                 cmd = UpdateConfig(
