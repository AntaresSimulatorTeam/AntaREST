--- conflicted
+++ resolved
@@ -10,104 +10,6 @@
 #
 # This file is part of the Antares project.
 
-<<<<<<< HEAD
-from typing import Any, Dict, List, Optional, Union
-
-from pydantic import Field, model_validator
-
-from antarest.study.business.all_optional_meta import all_optional_model
-from antarest.study.business.utils import FieldInfo, FormFieldsBaseModel, execute_or_add_commands
-from antarest.study.model import Study
-from antarest.study.storage.rawstudy.model.filesystem.factory import FileStudy
-from antarest.study.storage.storage_service import StudyStorageService
-from antarest.study.storage.variantstudy.model.command.update_config import UpdateConfig
-
-INFLOW_PATH = "input/hydro/prepro/{area_id}/prepro/prepro"
-
-
-class InflowStructure(FormFieldsBaseModel):
-    """Represents the inflow structure values in the hydraulic configuration."""
-
-    # NOTE: Currently, there is only one field for the inflow structure model
-    # due to the scope of hydro config requirements, it may change.
-    inter_monthly_correlation: float = Field(
-        default=0.5,
-        ge=0,
-        le=1,
-        description="Average correlation between the energy of a month and that of the next month",
-        title="Inter-monthly correlation",
-    )
-
-
-@all_optional_model
-class ManagementOptionsFormFields(FormFieldsBaseModel):
-    inter_daily_breakdown: float = Field(ge=0)
-    intra_daily_modulation: float = Field(ge=1)
-    inter_monthly_breakdown: float = Field(ge=0)
-    reservoir: bool
-    reservoir_capacity: float = Field(ge=0)
-    follow_load: bool
-    use_water: bool
-    hard_bounds: bool
-    initialize_reservoir_date: int = Field(ge=0, le=11)
-    use_heuristic: bool
-    power_to_level: bool
-    use_leeway: bool
-    leeway_low: float = Field(ge=0)
-    leeway_up: float = Field(ge=0)
-    pumping_efficiency: float = Field(ge=0)
-
-
-HYDRO_PATH = "input/hydro/hydro"
-
-FIELDS_INFO: Dict[str, FieldInfo] = {
-    "inter_daily_breakdown": {
-        "path": f"{HYDRO_PATH}/inter-daily-breakdown",
-        "default_value": 1,
-    },
-    "intra_daily_modulation": {
-        "path": f"{HYDRO_PATH}/intra-daily-modulation",
-        "default_value": 24,
-    },
-    "inter_monthly_breakdown": {
-        "path": f"{HYDRO_PATH}/inter-monthly-breakdown",
-        "default_value": 1,
-    },
-    "reservoir": {"path": f"{HYDRO_PATH}/reservoir", "default_value": False},
-    "reservoir_capacity": {
-        "path": f"{HYDRO_PATH}/reservoir capacity",
-        "default_value": 0,
-    },
-    "follow_load": {
-        "path": f"{HYDRO_PATH}/follow load",
-        "default_value": True,
-    },
-    "use_water": {"path": f"{HYDRO_PATH}/use water", "default_value": False},
-    "hard_bounds": {
-        "path": f"{HYDRO_PATH}/hard bounds",
-        "default_value": False,
-    },
-    "initialize_reservoir_date": {
-        "path": f"{HYDRO_PATH}/initialize reservoir date",
-        "default_value": 0,
-    },
-    "use_heuristic": {
-        "path": f"{HYDRO_PATH}/use heuristic",
-        "default_value": True,
-    },
-    "power_to_level": {
-        "path": f"{HYDRO_PATH}/power to level",
-        "default_value": False,
-    },
-    "use_leeway": {"path": f"{HYDRO_PATH}/use leeway", "default_value": False},
-    "leeway_low": {"path": f"{HYDRO_PATH}/leeway low", "default_value": 1},
-    "leeway_up": {"path": f"{HYDRO_PATH}/leeway up", "default_value": 1},
-    "pumping_efficiency": {
-        "path": f"{HYDRO_PATH}/pumping efficiency",
-        "default_value": 1,
-    },
-}
-=======
 from antarest.study.business.model.hydro_model import (
     HYDRO_PATH,
     HydroManagement,
@@ -122,46 +24,12 @@
 from antarest.study.storage.variantstudy.model.command.update_hydro_management import UpdateHydroManagement
 from antarest.study.storage.variantstudy.model.command.update_inflow_structure import UpdateInflowStructure
 from antarest.study.storage.variantstudy.model.command_context import CommandContext
->>>>>>> 964c1d80
 
 
 class HydroManager:
     def __init__(self, command_context: CommandContext) -> None:
         self._command_context = command_context
 
-<<<<<<< HEAD
-    @staticmethod
-    def _get_id(area_id: str, field_dict: Dict[str, FieldInfo]) -> str:
-        """
-        Try to match the current area_id with the one from the original file.
-        These two ids could mismatch based on their character cases since the id from
-        the filesystem could have been modified with capital letters.
-        We first convert it into lower case in order to compare both ids.
-
-        Returns the area id from the file if both values matched, the initial area id otherwise.
-        """
-        return next((file_area_id for file_area_id in field_dict if file_area_id.lower() == area_id.lower()), area_id)
-
-    @staticmethod
-    def _get_hydro_config(study: FileStudy) -> Dict[str, Dict[str, FieldInfo]]:
-        """
-        Returns a dictionary of hydro configurations
-        """
-        return study.tree.get(HYDRO_PATH.split("/"))
-
-    def get_field_values(self, study: Study, area_id: str) -> ManagementOptionsFormFields:
-        """
-        Get management options for a given area
-        """
-        file_study = self.storage_service.get_storage(study).get_raw(study)
-        hydro_config = self._get_hydro_config(file_study)
-
-        def get_value(field_info: FieldInfo) -> Any:
-            path = field_info["path"]
-            target_name = path.split("/")[-1]
-            field_dict = hydro_config.get(target_name, {})
-            return field_dict.get(self._get_id(area_id, field_dict), field_info["default_value"])
-=======
     def get_all_hydro_properties(self, study: StudyInterface) -> dict[str, HydroProperties]:
         all_hydro_properties = {}
 
@@ -183,7 +51,6 @@
         file_study = study.get_files()
 
         hydro_properties = HydroManagementFileData(**file_study.tree.get(HYDRO_PATH))
->>>>>>> 964c1d80
 
         return hydro_properties.get_hydro_management(area_id)
 
