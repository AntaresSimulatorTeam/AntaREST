# Copyright (c) 2025, RTE (https://www.rte-france.com)
#
# See AUTHORS.txt
#
# This Source Code Form is subject to the terms of the Mozilla Public
# License, v. 2.0. If a copy of the MPL was not distributed with this
# file, You can obtain one at http://mozilla.org/MPL/2.0/.
#
# SPDX-License-Identifier: MPL-2.0
#
# This file is part of the Antares project.
import re

from antarest.study.business.model.hydro_management_model import (
    HYDRO_PATH,
    INFLOW_PATH,
    HydroManagementOptions,
    InflowStructure,
)
from antarest.study.business.study_interface import StudyInterface
from antarest.study.storage.variantstudy.model.command.update_config import UpdateConfig
from antarest.study.storage.variantstudy.model.command.update_hydro_management import UpdateHydroManagement
from antarest.study.storage.variantstudy.model.command_context import CommandContext


def normalize_key(key: str) -> str:
    return re.sub(r"[\s-]+", "_", key).lower()


class HydroManager:
    def __init__(self, command_context: CommandContext) -> None:
        self._command_context = command_context

<<<<<<< HEAD
    def get_hydro_management_options(self, study: StudyInterface, area_id: str) -> HydroManagementOptions:
        """
        Get management options for a given area
        """
        file_study = study.get_files()
        hydro_config = file_study.tree.get(HYDRO_PATH)

        args = {normalize_key(k): v[area_id] for k, v in hydro_config.items() if area_id in v}
=======
    @staticmethod
    def _get_id(area_id: str, field_dict: Dict[str, FieldInfo]) -> str:
        """
        Try to match the current area_id with the one from the original file.
        These two ids could mismatch based on their character cases since the id from
        the filesystem could have been modified with capital letters.
        We first convert it into lower case in order to compare both ids.

        Returns the area id from the file if both values matched, the initial area id otherwise.
        """
        return next((file_area_id for file_area_id in field_dict if file_area_id.lower() == area_id.lower()), area_id)

    @staticmethod
    def _get_hydro_config(study: StudyInterface) -> Dict[str, Dict[str, FieldInfo]]:
        """
        Returns a dictionary of hydro configurations
        """
        file_study = study.get_files()
        return file_study.tree.get(HYDRO_PATH.split("/"))

    def get_field_values(self, study: StudyInterface, area_id: str) -> ManagementOptionsFormFields:
        """
        Get management options for a given area
        """
        hydro_config = self._get_hydro_config(study)

        def get_value(field_info: FieldInfo) -> Any:
            path = field_info["path"]
            target_name = path.split("/")[-1]
            field_dict = hydro_config.get(target_name, {})
            return field_dict.get(self._get_id(area_id, field_dict), field_info["default_value"])
>>>>>>> 05ec974f

        return HydroManagementOptions.model_validate(args)

    def update_hydro_management_options(
        self,
        study: StudyInterface,
        field_values: HydroManagementOptions,
        area_id: str,
    ) -> None:
        """
        update hydro management options for a given area
        """

        command = UpdateHydroManagement(
            area_id=area_id, properties=field_values, command_context=self._command_context, study_version=study.version
        )

        study.add_commands([command])

    # noinspection SpellCheckingInspection
    def get_inflow_structure(self, study: StudyInterface, area_id: str) -> InflowStructure:
        """
        Retrieves inflow structure values for a specific area within a study.

        Returns:
            InflowStructure: The inflow structure values.
        """
        # NOTE: Focusing on the single field "intermonthly-correlation" due to current model scope.
        path = INFLOW_PATH.format(area_id=area_id)
        file_study = study.get_files()
        inter_monthly_correlation = file_study.tree.get(path.split("/")).get("intermonthly-correlation", 0.5)
        return InflowStructure(inter_monthly_correlation=inter_monthly_correlation)

    # noinspection SpellCheckingInspection
    def update_inflow_structure(self, study: StudyInterface, area_id: str, values: InflowStructure) -> None:
        """
        Updates inflow structure values for a specific area within a study.

        Args:
            study: The study instance to update the inflow data for.
            area_id: The area identifier to update data for.
            values: The new inflow structure values to be updated.

        Raises:
            ValidationError: If the provided `values` parameter is None or invalid.
        """
        # NOTE: Updates only "intermonthly-correlation" due to current model scope.
        path = INFLOW_PATH.format(area_id=area_id)
        command = UpdateConfig(
            target=path,
            data={"intermonthly-correlation": values.inter_monthly_correlation},
            command_context=self._command_context,
            study_version=study.version,
        )
        study.add_commands([command])<|MERGE_RESOLUTION|>--- conflicted
+++ resolved
@@ -31,16 +31,6 @@
     def __init__(self, command_context: CommandContext) -> None:
         self._command_context = command_context
 
-<<<<<<< HEAD
-    def get_hydro_management_options(self, study: StudyInterface, area_id: str) -> HydroManagementOptions:
-        """
-        Get management options for a given area
-        """
-        file_study = study.get_files()
-        hydro_config = file_study.tree.get(HYDRO_PATH)
-
-        args = {normalize_key(k): v[area_id] for k, v in hydro_config.items() if area_id in v}
-=======
     @staticmethod
     def _get_id(area_id: str, field_dict: Dict[str, FieldInfo]) -> str:
         """
@@ -61,18 +51,18 @@
         file_study = study.get_files()
         return file_study.tree.get(HYDRO_PATH.split("/"))
 
-    def get_field_values(self, study: StudyInterface, area_id: str) -> ManagementOptionsFormFields:
+
+    def get_hydro_management_options(self, study: StudyInterface, area_id: str) -> HydroManagementOptions:
         """
         Get management options for a given area
         """
         hydro_config = self._get_hydro_config(study)
 
-        def get_value(field_info: FieldInfo) -> Any:
-            path = field_info["path"]
-            target_name = path.split("/")[-1]
-            field_dict = hydro_config.get(target_name, {})
-            return field_dict.get(self._get_id(area_id, field_dict), field_info["default_value"])
->>>>>>> 05ec974f
+        args = {normalize_key(k): v[area_id] for k, v in hydro_config.items() if area_id in v}
+        path = field_info["path"]
+        target_name = path.split("/")[-1]
+        field_dict = hydro_config.get(target_name, {})
+        return field_dict.get(self._get_id(area_id, field_dict), field_info["default_value"])
 
         return HydroManagementOptions.model_validate(args)
 
