# Copyright (c) 2025, RTE (https://www.rte-france.com)
#
# See AUTHORS.txt
#
# This Source Code Form is subject to the terms of the Mozilla Public
# License, v. 2.0. If a copy of the MPL was not distributed with this
# file, You can obtain one at http://mozilla.org/MPL/2.0/.
#
# SPDX-License-Identifier: MPL-2.0
#
# This file is part of the Antares project.

import collections
from pathlib import Path
from typing import List, Mapping, MutableMapping, MutableSequence, Sequence

from antares.study.version import StudyVersion

from antarest.core.exceptions import (
    AreaNotFound,
    DuplicateThermalCluster,
    MatrixWidthMismatchError,
    ThermalClusterConfigNotFound,
    ThermalClusterNotFound,
    WrongMatrixHeightError,
)
from antarest.core.model import JSON
from antarest.study.business.model.thermal_cluster_model import (
    ThermalCluster,
    ThermalClusterCreation,
    ThermalClusterUpdate,
<<<<<<< HEAD
    validate_thermal_cluster_against_version,
=======
    ThermalClusterUpdates,
>>>>>>> f4de4cbc
)
from antarest.study.business.study_interface import StudyInterface
from antarest.study.model import STUDY_VERSION_8_7
from antarest.study.storage.rawstudy.model.filesystem.config.identifier import transform_name_to_id
from antarest.study.storage.rawstudy.model.filesystem.config.thermal import parse_thermal_cluster
from antarest.study.storage.variantstudy.model.command.create_cluster import CreateCluster
from antarest.study.storage.variantstudy.model.command.remove_cluster import RemoveCluster
from antarest.study.storage.variantstudy.model.command.replace_matrix import ReplaceMatrix
from antarest.study.storage.variantstudy.model.command.update_thermal_clusters import UpdateThermalClusters
from antarest.study.storage.variantstudy.model.command_context import CommandContext

_CLUSTER_PATH = "input/thermal/clusters/{area_id}/list/{cluster_id}"
_CLUSTERS_PATH = "input/thermal/clusters/{area_id}/list"
_ALL_CLUSTERS_PATH = "input/thermal/clusters"


class ThermalManager:
    """
    Manager class implementing endpoints related to Thermal Clusters within a study.
    Provides methods for creating, retrieving, updating, and deleting thermal clusters.

    Attributes:
    """

    def __init__(self, command_context: CommandContext):
        """
        Initializes an instance with the service for accessing study storage.
        """
        self._command_context = command_context

    def get_cluster(self, study: StudyInterface, area_id: str, cluster_id: str) -> ThermalCluster:
        """
        Get a cluster by ID.

        Args:
            study: The study to get the cluster from.
            area_id: The ID of the area where the cluster is located.
            cluster_id: The ID of the cluster to retrieve.

        Returns:
            The cluster with the specified ID.

        Raises:
            ThermalClusterNotFound: If the specified cluster does not exist.
        """

        file_study = study.get_files()
        path = _CLUSTER_PATH.format(area_id=area_id, cluster_id=cluster_id)
        try:
            cluster_data = file_study.tree.get(path.split("/"), depth=1)
        except KeyError:
            raise ThermalClusterNotFound(path, cluster_id) from None
        return parse_thermal_cluster(study.version, cluster_data)

    def get_clusters(
        self,
        study: StudyInterface,
        area_id: str,
    ) -> Sequence[ThermalCluster]:
        """
        Retrieve all thermal clusters from a specified area within a study.

        Args:
            study: Study from which to retrieve the clusters.
            area_id: ID of the area containing the clusters.

        Returns:
            A list of thermal clusters within the specified area.

        Raises:
            ThermalClusterConfigNotFound: If no clusters are found in the specified area.
        """

        file_study = study.get_files()
        path = _CLUSTERS_PATH.format(area_id=area_id)
        try:
            clusters_data = file_study.tree.get(path.split("/"), depth=3)
        except KeyError:
            raise ThermalClusterConfigNotFound(path, area_id) from None
        return [parse_thermal_cluster(study.version, c) for c in clusters_data.values()]

    def get_all_thermals_props(
        self,
        study: StudyInterface,
    ) -> Mapping[str, Mapping[str, ThermalCluster]]:
        """
        Retrieve all thermal clusters from all areas within a study.

        Args:
            study: Study from which to retrieve the clusters.

        Returns:
            A mapping of area IDs to a mapping of cluster IDs to thermal cluster configurations.

        Raises:
            ThermalClusterConfigNotFound: If no clusters are found in the specified area.
        """

        file_study = study.get_files()
        path = _ALL_CLUSTERS_PATH
        try:
            # may raise KeyError if the path is missing
            clusters = file_study.tree.get(path.split("/"), depth=5)
            # may raise KeyError if "list" is missing
            clusters = {area_id: cluster_list["list"] for area_id, cluster_list in clusters.items()}
        except KeyError:
            raise ThermalClusterConfigNotFound(path) from None

        thermals_by_areas: MutableMapping[str, MutableMapping[str, ThermalCluster]]
        thermals_by_areas = collections.defaultdict(dict)
        for area_id, cluster_obj in clusters.items():
            for cluster_id, cluster in cluster_obj.items():
                thermals_by_areas[area_id][cluster_id] = parse_thermal_cluster(study.version, cluster)
        return thermals_by_areas

    def update_thermals_props(
        self,
        study: StudyInterface,
<<<<<<< HEAD
        update_thermals_by_areas: Mapping[str, Mapping[str, ThermalClusterUpdate]],
    ) -> Mapping[str, Mapping[str, ThermalCluster]]:
=======
        update_thermals_by_areas: ThermalClusterUpdates,
    ) -> Mapping[str, Mapping[str, ThermalClusterOutput]]:
>>>>>>> f4de4cbc
        old_thermals_by_areas = self.get_all_thermals_props(study)
        new_thermals_by_areas = {area_id: dict(clusters) for area_id, clusters in old_thermals_by_areas.items()}

        # Create the command to update the thermal clusters.
        command = UpdateThermalClusters(
            cluster_properties=update_thermals_by_areas,
            command_context=self._command_context,
            study_version=study.version,
        )

        # Prepare the return of the method
        for area_id, update_thermals_by_ids in update_thermals_by_areas.items():
            old_thermals_by_ids = old_thermals_by_areas[area_id]
            for thermal_id, update_cluster in update_thermals_by_ids.items():
                # Update the thermal cluster properties.
                old_cluster = old_thermals_by_ids[thermal_id]
                new_cluster = old_cluster.model_copy(update=update_cluster.model_dump(mode="json", exclude_none=True))
                new_thermals_by_areas[area_id][thermal_id] = new_cluster

        study.add_commands([command])
        return new_thermals_by_areas

    @staticmethod
    def get_table_schema() -> JSON:
        return ThermalCluster.model_json_schema()

    def create_cluster(
        self, study: StudyInterface, area_id: str, cluster_data: ThermalClusterCreation
    ) -> ThermalCluster:
        """
        Create a new cluster.

        Args:
            study: The study where the cluster will be created.
            area_id: The ID of the area where the cluster will be created.
            cluster_data: The data for the new cluster.

        Returns:
            The created cluster.
        """

        command = self._make_create_cluster_cmd(area_id, cluster_data, study.version)
        study.add_commands([command])
        return self.get_cluster(study, area_id, transform_name_to_id(cluster_data.name))

    def _make_create_cluster_cmd(
        self, area_id: str, cluster: ThermalClusterCreation, study_version: StudyVersion
    ) -> CreateCluster:
        # NOTE: currently, in the `CreateCluster` class, there is a confusion
        # between the cluster name and the cluster ID (which is a section name).
        return CreateCluster(
            area_id=area_id,
            parameters=cluster,
            study_version=study_version,
            command_context=self._command_context,
        )

    def update_cluster(
        self,
        study: StudyInterface,
        area_id: str,
        cluster_id: str,
        cluster_data: ThermalClusterUpdate,
    ) -> ThermalCluster:
        """
        Update a cluster with the given `cluster_id` in the given area of the given study
        with the provided cluster data (form fields).

        Args:
            study: The study containing the area and cluster to update.
            area_id: The ID of the area containing the cluster to update.
            cluster_id: The ID of the cluster to update.
            cluster_data: The new data to update the cluster with.

        Returns:
            The updated cluster.

        Raises:
            ThermalClusterNotFound: If the provided `cluster_id` does not match the ID of the cluster
            in the provided cluster_data.
        """
        validate_thermal_cluster_against_version(study.version, cluster_data)

        file_study = study.get_files()
        path = _CLUSTER_PATH.format(area_id=area_id, cluster_id=cluster_id)

        try:
            area = file_study.config.areas[area_id]
        except KeyError:
            raise AreaNotFound(area_id)

        thermal_cluster = next((thermal for thermal in area.thermals if thermal.id == cluster_id), None)
        if thermal_cluster is None:
            raise ThermalClusterNotFound(path, cluster_id)

        updated_thermal_cluster = thermal_cluster.model_copy(
            update=cluster_data.model_dump(exclude_unset=True, exclude_none=True)
        )

        command = UpdateThermalClusters(
            cluster_properties={area_id: {cluster_id: cluster_data}},
            command_context=self._command_context,
            study_version=study.version,
        )
        study.add_commands([command])
        return updated_thermal_cluster

    def delete_clusters(self, study: StudyInterface, area_id: str, cluster_ids: Sequence[str]) -> None:
        """
        Delete the clusters with the given IDs in the given area of the given study.

        Args:
            study: The study containing the area and clusters to delete.
            area_id: The ID of the area containing the clusters to delete.
            cluster_ids: The IDs of the clusters to delete.
        """

        commands = [
            RemoveCluster(
                area_id=area_id,
                cluster_id=cluster_id,
                command_context=self._command_context,
                study_version=study.version,
            )
            for cluster_id in cluster_ids
        ]

        study.add_commands(commands)

    def duplicate_cluster(
        self,
        study: StudyInterface,
        area_id: str,
        source_id: str,
        new_cluster_name: str,
    ) -> ThermalCluster:
        """
        Creates a duplicate cluster within the study area with a new name.

        Args:
            study: The study in which the cluster will be duplicated.
            area_id: The identifier of the area where the cluster will be duplicated.
            source_id: The identifier of the cluster to be duplicated.
            new_cluster_name: The new name for the duplicated cluster.

        Returns:
            The duplicated cluster configuration.

        Raises:
            DuplicateThermalCluster: If a cluster with the new name already exists in the area.
        """
        new_id = transform_name_to_id(new_cluster_name, lower=False)
        lower_new_id = new_id.lower()
        if any(lower_new_id == cluster.id.lower() for cluster in self.get_clusters(study, area_id)):
            raise DuplicateThermalCluster(area_id, new_id)

        file_study = study.get_files()
        study_version = study.version

        # Cluster duplication
        source_cluster = self.get_cluster(study, area_id, source_id)
        source_cluster.name = new_cluster_name
        cluster_creation = ThermalClusterCreation(
            **source_cluster.model_dump(mode="json", by_alias=False, exclude={"id"})
        )
        create_cluster_cmd = CreateCluster(
            area_id=area_id,
            parameters=cluster_creation,
            study_version=study_version,
            command_context=self._command_context,
        )

        # Matrix edition
        lower_source_id = source_id.lower()
        source_paths = [
            f"input/thermal/series/{area_id}/{lower_source_id}/series",
            f"input/thermal/prepro/{area_id}/{lower_source_id}/modulation",
            f"input/thermal/prepro/{area_id}/{lower_source_id}/data",
        ]
        new_paths = [
            f"input/thermal/series/{area_id}/{lower_new_id}/series",
            f"input/thermal/prepro/{area_id}/{lower_new_id}/modulation",
            f"input/thermal/prepro/{area_id}/{lower_new_id}/data",
        ]
        if study_version >= STUDY_VERSION_8_7:
            source_paths.append(f"input/thermal/series/{area_id}/{lower_source_id}/CO2Cost")
            source_paths.append(f"input/thermal/series/{area_id}/{lower_source_id}/fuelCost")
            new_paths.append(f"input/thermal/series/{area_id}/{lower_new_id}/CO2Cost")
            new_paths.append(f"input/thermal/series/{area_id}/{lower_new_id}/fuelCost")

        # Prepare and execute commands
        commands: List[CreateCluster | ReplaceMatrix] = [create_cluster_cmd]
        command_context = self._command_context
        for source_path, new_path in zip(source_paths, new_paths):
            current_matrix = file_study.tree.get(source_path.split("/"))["data"]
            command = ReplaceMatrix(
                target=new_path, matrix=current_matrix, command_context=command_context, study_version=study_version
            )
            commands.append(command)

        study.add_commands(commands)

        return self.get_cluster(study, area_id, new_id)

    def validate_series(self, study: StudyInterface, area_id: str, cluster_id: str) -> bool:
        lower_cluster_id = cluster_id.lower()
        thermal_cluster_path = Path(f"input/thermal/series/{area_id}/{lower_cluster_id}")
        series_path = [thermal_cluster_path / "series"]

        file_study = study.get_files()
        if study.version >= STUDY_VERSION_8_7:
            series_path.append(thermal_cluster_path / "CO2Cost")
            series_path.append(thermal_cluster_path / "fuelCost")

        ts_widths: MutableMapping[int, MutableSequence[str]] = {}
        for ts_path in series_path:
            matrix = file_study.tree.get(ts_path.as_posix().split("/"))
            matrix_data = matrix["data"]
            matrix_height = len(matrix_data)
            # We ignore empty matrices as there are default matrices for the simulator.
            if matrix_data != [[]] and matrix_height != 8760:
                raise WrongMatrixHeightError(
                    f"The matrix {ts_path.name} should have 8760 rows, currently: {matrix_height}"
                )
            matrix_width = len(matrix_data[0])
            if matrix_width > 1:
                ts_widths.setdefault(matrix_width, []).append(ts_path.name)

        if len(ts_widths) > 1:
            messages = []
            for width, name_list in ts_widths.items():
                names = ", ".join([f"'{name}'" for name in name_list])
                message = {
                    1: f"matrix {names} has {width} columns",
                    2: f"matrices {names} have {width} columns",
                }[min(2, len(name_list))]
                messages.append(message)
            raise MatrixWidthMismatchError("Mismatch widths: " + "; ".join(messages))

        return True<|MERGE_RESOLUTION|>--- conflicted
+++ resolved
@@ -29,11 +29,8 @@
     ThermalCluster,
     ThermalClusterCreation,
     ThermalClusterUpdate,
-<<<<<<< HEAD
+    ThermalClusterUpdates,
     validate_thermal_cluster_against_version,
-=======
-    ThermalClusterUpdates,
->>>>>>> f4de4cbc
 )
 from antarest.study.business.study_interface import StudyInterface
 from antarest.study.model import STUDY_VERSION_8_7
@@ -152,13 +149,8 @@
     def update_thermals_props(
         self,
         study: StudyInterface,
-<<<<<<< HEAD
-        update_thermals_by_areas: Mapping[str, Mapping[str, ThermalClusterUpdate]],
+        update_thermals_by_areas: ThermalClusterUpdates,
     ) -> Mapping[str, Mapping[str, ThermalCluster]]:
-=======
-        update_thermals_by_areas: ThermalClusterUpdates,
-    ) -> Mapping[str, Mapping[str, ThermalClusterOutput]]:
->>>>>>> f4de4cbc
         old_thermals_by_areas = self.get_all_thermals_props(study)
         new_thermals_by_areas = {area_id: dict(clusters) for area_id, clusters in old_thermals_by_areas.items()}
 
