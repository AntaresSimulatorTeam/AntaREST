--- conflicted
+++ resolved
@@ -26,15 +26,10 @@
 )
 from antarest.core.model import JSON
 from antarest.study.business.all_optional_meta import all_optional_model, camel_case_model
-<<<<<<< HEAD
 from antarest.study.business.study_interface import StudyInterface
-from antarest.study.model import STUDY_VERSION_8_7
-from antarest.study.storage.rawstudy.model.filesystem.config.model import transform_name_to_id
-=======
 from antarest.study.business.utils import execute_or_add_commands
 from antarest.study.model import STUDY_VERSION_8_7, Study
 from antarest.study.storage.rawstudy.model.filesystem.config.identifier import transform_name_to_id
->>>>>>> 469f1468
 from antarest.study.storage.rawstudy.model.filesystem.config.thermal import (
     Thermal870Config,
     Thermal870Properties,
@@ -295,25 +290,12 @@
             The created cluster.
         """
 
-<<<<<<< HEAD
         study_version = study_interface.get_files().config.version
-        cluster = cluster_data.to_config(study_version)
+        cluster = cluster_data.to_properties(study_version)
         command = self._make_create_cluster_cmd(area_id, cluster, study_version)
         study_interface.add_commands([command])
 
-        output = self.get_cluster(study_interface, area_id, cluster.id)
-=======
-        file_study = self._get_file_study(study)
-        cluster = cluster_data.to_properties(StudyVersion.parse(study.version))
-        command = self._make_create_cluster_cmd(area_id, cluster, file_study.config.version)
-        execute_or_add_commands(
-            study,
-            file_study,
-            [command],
-            self.storage_service,
-        )
-        output = self.get_cluster(study, area_id, cluster.get_id())
->>>>>>> 469f1468
+        output = self.get_cluster(study_interface, area_id, cluster.get_id())
         return output
 
     def _make_create_cluster_cmd(
@@ -321,24 +303,12 @@
     ) -> CreateCluster:
         # NOTE: currently, in the `CreateCluster` class, there is a confusion
         # between the cluster name and the cluster ID (which is a section name).
-<<<<<<< HEAD
-        args = {
-            "area_id": area_id,
-            "cluster_name": cluster.id,
-            "parameters": cluster.model_dump(mode="json", by_alias=True, exclude={"id"}),
-            "command_context": self._command_context,
-            "study_version": study_version,
-        }
-        command = CreateCluster.model_validate(args)
-        return command
-=======
         return CreateCluster(
             area_id=area_id,
             parameters=cluster,
             study_version=study_version,
-            command_context=self.storage_service.variant_study_service.command_factory.command_context,
+            command_context=self._command_context,
         )
->>>>>>> 469f1468
 
     def update_cluster(
         self,
@@ -449,18 +419,13 @@
             raise DuplicateThermalCluster(area_id, new_id)
 
         file_study = study_interface.get_files()
-        study_version = file_study.config.version
+        study_version = study_interface.version
 
         # Cluster duplication
         source_cluster = self.get_cluster(study_interface, area_id, source_id)
         source_cluster.name = new_cluster_name
         creation_form = ThermalClusterCreation(**source_cluster.model_dump(mode="json", by_alias=False, exclude={"id"}))
-<<<<<<< HEAD
-        new_config = creation_form.to_config(study_version)
-=======
-        study_version = StudyVersion.parse(study.version)
         new_config = creation_form.to_properties(study_version)
->>>>>>> 469f1468
         create_cluster_cmd = self._make_create_cluster_cmd(area_id, new_config, study_version)
 
         # Matrix edition
