# Copyright (c) 2025, RTE (https://www.rte-france.com)
#
# See AUTHORS.txt
#
# This Source Code Form is subject to the terms of the Mozilla Public
# License, v. 2.0. If a copy of the MPL was not distributed with this
# file, You can obtain one at http://mozilla.org/MPL/2.0/.
#
# SPDX-License-Identifier: MPL-2.0
#
# This file is part of the Antares project.

import logging
import re
from typing import Any, Callable, Dict, List, Mapping, Optional, Sequence, Tuple, TypeVar

from antarest.core.exceptions import ConfigFileNotFound, DuplicateAreaName, LayerNotAllowedToBeDeleted, LayerNotFound
from antarest.core.model import JSON
from antarest.study.business.model.area_model import (
    AreaCreationDTO,
    AreaInfoDTO,
    AreaOutput,
    AreaType,
    ClusterInfoDTO,
    LayerInfoDTO,
    UpdateAreaUi,
)
from antarest.study.business.study_interface import StudyInterface
from antarest.study.model import Patch, PatchArea, PatchCluster
from antarest.study.storage.rawstudy.model.filesystem.config.area import (
    AreaFolder,
    ThermalAreasProperties,
    UIProperties,
)
from antarest.study.storage.rawstudy.model.filesystem.config.identifier import transform_name_to_id
from antarest.study.storage.rawstudy.model.filesystem.config.model import Area, DistrictSet
from antarest.study.storage.rawstudy.model.filesystem.factory import FileStudy
from antarest.study.storage.variantstudy.model.command.create_area import CreateArea
from antarest.study.storage.variantstudy.model.command.icommand import ICommand
from antarest.study.storage.variantstudy.model.command.remove_area import RemoveArea
from antarest.study.storage.variantstudy.model.command.update_area_properties import UpdateAreaProperties
from antarest.study.storage.variantstudy.model.command.update_area_ui import UpdateAreaUI
from antarest.study.storage.variantstudy.model.command.update_config import UpdateConfig
from antarest.study.storage.variantstudy.model.command_context import CommandContext

logger = logging.getLogger(__name__)


_ALL_AREAS_PATH = "input/areas"
_THERMAL_AREAS_PATH = "input/thermal/areas"
T = TypeVar("T")


def _get_ui_info_map(file_study: FileStudy, area_ids: Sequence[str]) -> Dict[str, Any]:
    """
    Get the UI information (a JSON object) for each selected Area.

    Args:
        file_study: A file study from which the configuration can be read.
        area_ids: List of selected area IDs.

    Returns:
        Dictionary where keys are IDs, and values are UI objects.

    Raises:
        ChildNotFoundError: if one of the Area IDs is not found in the configuration.
    """
    # If there is no ID, it is better to return an empty dictionary
    # instead of raising an obscure exception.
    if not area_ids:
        return {}

    ui_info_map = file_study.tree.get(["input", "areas", ",".join(area_ids), "ui"])

    # If there is only one ID in the `area_ids`, the result returned from
    # the `file_study.tree.get` call will be a single UI object.
    # On the other hand, if there are multiple values in `area_ids`,
    # the result will be a dictionary where the keys are the IDs,
    # and the values are the corresponding UI objects.
    if len(area_ids) == 1:
        ui_info_map = {area_ids[0]: ui_info_map}

    # Convert to UIProperties to ensure that the UI object is valid.
    ui_info_map = {area_id: UIProperties(**ui_info).to_config() for area_id, ui_info in ui_info_map.items()}

    return ui_info_map


def _get_area_layers(area_uis: Dict[str, Any], area: str) -> List[str]:
    if area in area_uis and "ui" in area_uis[area] and "layers" in area_uis[area]["ui"]:
        return re.split(r"\s+", (str(area_uis[area]["ui"]["layers"]) or ""))
    return []


def pick_value(
    old: Optional[T],
    new: Optional[T],
    condition: Callable[[Optional[T]], bool] = lambda x: True
) -> Optional[T]:
    return new if (old != new and condition(new)) else old

def update_area_folder_configuration(
    old_area: AreaOutput, new_area: AreaOutput
) -> AreaFolder:
    optimization = pick_value(
        old_area.area_folder.optimization,
        new_area.area_folder.optimization
    )
    adequacy_patch = pick_value(
        old_area.area_folder.adequacy_patch,
        new_area.area_folder.adequacy_patch,
        lambda x: bool(x)
    )
    return AreaFolder(adequacy_patch=adequacy_patch, optimization=optimization)

def update_thermal_configuration(
    area_id: str, old_area: AreaOutput, new_area: AreaOutput
) -> ThermalAreasProperties:
    average_unsupplied_energy_cost = pick_value(
        old_area.average_unsupplied_energy_cost,
        new_area.average_unsupplied_energy_cost
    )
    average_spilled_energy_cost = pick_value(
        old_area.average_spilled_energy_cost,
        new_area.average_spilled_energy_cost
    )
    return ThermalAreasProperties(
        # type: ignore[call-arg]
        unserverdenergycost={area_id: average_unsupplied_energy_cost},
        spilledenergycost={area_id: average_spilled_energy_cost},
    )

class AreaManager:
    """
    Manages operations related to areas in a study, including retrieval, creation, and updates.
    """

    def __init__(
        self,
        command_context: CommandContext,
    ) -> None:
        """
        Initializes the AreaManager.
        """
        self._command_context = command_context

    # noinspection SpellCheckingInspection
    def get_all_area_props(self, study: StudyInterface) -> Mapping[str, AreaOutput]:
        """
        Retrieves all areas of a study.

        Args:
            study: The raw study object.
        Returns:
            A mapping of area IDs to area properties.
        Raises:
            ConfigFileNotFound: if a configuration file is not found.
        """
        file_study = study.get_files()

        # Get the area information from the `/input/areas/<area>` file.
        path = _ALL_AREAS_PATH
        try:
            areas_cfg = file_study.tree.get(path.split("/"), depth=5)
        except KeyError:
            raise ConfigFileNotFound(path) from None
        else:
            # "list" and "sets" must be removed: we only need areas.
            areas_cfg.pop("list", None)
            areas_cfg.pop("sets", None)

        # Get the unserverd and spilled energy costs from the `/input/thermal/areas.ini` file.
        path = _THERMAL_AREAS_PATH
        try:
            thermal_cfg = file_study.tree.get(path.split("/"), depth=3)
        except KeyError:
            raise ConfigFileNotFound(path) from None
        else:
            thermal_areas = ThermalAreasProperties(**thermal_cfg)

        # areas_cfg contains a dictionary where the keys are the area IDs,
        # and the values are objects that can be converted to `AreaFolder`.
        area_map = {}
        for area_id, area_cfg in areas_cfg.items():
            area_folder = AreaFolder(**area_cfg)
            area_map[area_id] = AreaOutput.from_model(
                area_folder,
                average_unsupplied_energy_cost=thermal_areas.unserverd_energy_cost.get(area_id, 0.0),
                average_spilled_energy_cost=thermal_areas.spilled_energy_cost.get(area_id, 0.0),
            )

        return area_map

    # noinspection SpellCheckingInspection
    def update_areas_props(
        self, study: StudyInterface, update_areas_by_ids: Mapping[str, AreaOutput]
    ) -> Mapping[str, AreaOutput]:
        """
        Update the properties of ares.

        Args:
            study: The raw study object.
            update_areas_by_ids: A mapping of area IDs to area properties.

        Returns:
            A mapping of ALL area IDs to area properties.
        """
        command_context = self.storage_service.variant_study_service.command_factory.command_context

        old_areas_by_ids = self.get_all_area_props(study)
        new_areas_by_ids = dict(old_areas_by_ids)

<<<<<<< HEAD
        dict_area_folder: Dict[str, AreaFolder] = {}
        list_thermal_area_properties: List[ThermalAreasProperties] = []
=======
        # Prepare the commands to update the thermal clusters.
        commands = []
        command_context = self._command_context
>>>>>>> 0bffadb1

        for area_id, update_area in update_areas_by_ids.items():
            old_area = old_areas_by_ids[area_id]
            new_area = old_area.model_copy(update=update_area.model_dump(mode="json", exclude_none=True))
            new_areas_by_ids[area_id] = new_area

            area_folder = update_area_folder_configuration(old_area, new_area)
            thermal_area_properties = update_thermal_configuration(area_id, old_area, new_area)

            dict_area_folder[area_id] = area_folder
            list_thermal_area_properties.append(thermal_area_properties)

        commands = [
            UpdateAreaProperties(
                list_area_folder=dict_area_folder,
                list_thermal_area_properties=list_thermal_area_properties,
                command_context=command_context,
                study_version=study.version,
            )
        ]

        study.add_commands(commands)

        return new_areas_by_ids

    @staticmethod
    def get_table_schema() -> JSON:
        return AreaOutput.model_json_schema()

    def get_all_areas(self, study: StudyInterface, area_type: Optional[AreaType] = None) -> List[AreaInfoDTO]:
        """
        Retrieves all areas and districts of a raw study based on the area type.

        Args:
            study: The raw study object.
            area_type: The type of area. Retrieves areas and districts if `None`.

        Returns:
            A list of area/district information.
        """
        file_study = study.get_files()
        metadata = study.get_patch_data()
        areas_metadata: Dict[str, PatchArea] = metadata.areas or {}
        cfg_areas: Dict[str, Area] = file_study.config.areas
        result: List[AreaInfoDTO] = []

        if area_type is None or area_type == AreaType.AREA:
            result.extend(
                AreaInfoDTO(
                    id=area_id,
                    name=area.name,
                    type=AreaType.AREA,
                    metadata=areas_metadata.get(area_id, PatchArea()),
                    thermals=self._get_clusters(file_study, area_id, metadata),
                )
                for area_id, area in cfg_areas.items()
            )

        if area_type is None or area_type == AreaType.DISTRICT:
            cfg_sets: Dict[str, DistrictSet] = file_study.config.sets
            result.extend(
                AreaInfoDTO(
                    id=set_id,
                    name=district.name or set_id,
                    type=AreaType.DISTRICT,
                    set=district.get_areas(list(cfg_areas)),
                    metadata=areas_metadata.get(set_id, PatchArea()),
                )
                for set_id, district in cfg_sets.items()
            )

        return result

    def get_all_areas_ui_info(self, study: StudyInterface) -> Dict[str, Any]:
        """
        Retrieve information about all areas' user interface (UI) from the study.

        Args:
            study: The raw study object containing the study's data.

        Returns:
            A dictionary containing information about the user interface for the areas.

        Raises:
            ChildNotFoundError: if one of the Area IDs is not found in the configuration.
        """
        file_study = study.get_files()
        area_ids = list(file_study.config.areas)
        return _get_ui_info_map(file_study, area_ids)

    def get_layers(self, study: StudyInterface) -> List[LayerInfoDTO]:
        file_study = study.get_files()
        area_ids = list(file_study.config.areas)
        ui_info_map = _get_ui_info_map(file_study, area_ids)
        layers = file_study.tree.get(["layers", "layers", "layers"])
        if not layers:
            layers["0"] = "All"
        return [
            LayerInfoDTO(
                id=str(layer),
                name=layers[str(layer)],
                areas=[
                    area
                    for area in ui_info_map
                    if str(layer) in _get_area_layers(ui_info_map, area)
                    # the layer 0 always display all areas
                    or str(layer) == "0"
                ],
            )
            for layer in layers
        ]

    def update_layer_areas(self, study: StudyInterface, layer_id: str, areas: List[str]) -> None:
        logger.info(f"Updating layer {layer_id} with areas {areas}")
        file_study = study.get_files()
        layers = file_study.tree.get(["layers", "layers", "layers"])
        if layer_id not in [str(layer) for layer in list(layers.keys())]:
            raise LayerNotFound
        areas_ui = file_study.tree.get(["input", "areas", ",".join(file_study.config.areas), "ui"])
        # standardizes 'areas_ui' to a dictionary format even if only one area exists.
        cfg_areas = list(file_study.config.areas)
        if len(cfg_areas) == 1:
            areas_ui = {cfg_areas[0]: areas_ui}

        existing_areas = [
            area for area in areas_ui if "ui" in areas_ui[area] and layer_id in _get_area_layers(areas_ui, area)
        ]
        to_remove_areas = [area for area in existing_areas if area not in areas]
        to_add_areas = [area for area in areas if area not in existing_areas]
        commands: List[ICommand] = []

        def create_update_commands(area_id: str) -> List[ICommand]:
            return [
                UpdateConfig(
                    target=f"input/areas/{area_id}/ui/layerX",
                    data=areas_ui[area_id]["layerX"],
                    command_context=self._command_context,
                    study_version=study.version,
                ),
                UpdateConfig(
                    target=f"input/areas/{area_id}/ui/layerY",
                    data=areas_ui[area_id]["layerY"],
                    command_context=self._command_context,
                    study_version=study.version,
                ),
                UpdateConfig(
                    target=f"input/areas/{area_id}/ui/ui/layers",
                    data=areas_ui[area_id]["ui"]["layers"],
                    command_context=self._command_context,
                    study_version=study.version,
                ),
            ]

        for area in to_remove_areas:
            area_to_remove_layers: List[str] = _get_area_layers(areas_ui, area)
            if layer_id in areas_ui[area]["layerX"]:
                del areas_ui[area]["layerX"][layer_id]
            if layer_id in areas_ui[area]["layerY"]:
                del areas_ui[area]["layerY"][layer_id]
            if layer_id in area_to_remove_layers:
                areas_ui[area]["ui"]["layers"] = " ".join(
                    [area_layer for area_layer in area_to_remove_layers if area_layer != layer_id]
                )
            commands.extend(create_update_commands(area))
        for area in to_add_areas:
            area_to_add_layers: List[str] = _get_area_layers(areas_ui, area)
            if layer_id not in areas_ui[area]["layerX"]:
                areas_ui[area]["layerX"][layer_id] = areas_ui[area]["ui"]["x"]
            if layer_id not in areas_ui[area]["layerY"]:
                areas_ui[area]["layerY"][layer_id] = areas_ui[area]["ui"]["y"]
            if layer_id not in area_to_add_layers:
                areas_ui[area]["ui"]["layers"] = " ".join(area_to_add_layers + [layer_id])
            commands.extend(create_update_commands(area))

        study.add_commands(commands)

    def update_layer_name(self, study: StudyInterface, layer_id: str, layer_name: str) -> None:
        logger.info(f"Updating layer {layer_id} with name {layer_name}")
        file_study = study.get_files()
        layers = file_study.tree.get(["layers", "layers", "layers"])
        if layer_id not in [str(layer) for layer in list(layers.keys())]:
            raise LayerNotFound
        command = UpdateConfig(
            target=f"layers/layers/layers/{layer_id}",
            data=layer_name,
            command_context=self._command_context,
            study_version=study.version,
        )
        study.add_commands([command])

    def create_layer(self, study: StudyInterface, layer_name: str) -> str:
        file_study = study.get_files()
        layers = file_study.tree.get(["layers", "layers", "layers"])
        command_context = self._command_context
        new_id = max((int(layer) for layer in layers), default=0) + 1
        if new_id == 1:
            command = UpdateConfig(
                target="layers/layers/layers",
                data={"0": "All", "1": layer_name},
                command_context=command_context,
                study_version=study.version,
            )
        else:
            command = UpdateConfig(
                target=f"layers/layers/layers/{new_id}",
                data=layer_name,
                command_context=command_context,
                study_version=study.version,
            )
        study.add_commands([command])
        return str(new_id)

    def remove_layer(self, study: StudyInterface, layer_id: str) -> None:
        """
        Remove a layer from a study.

        Raises:
            LayerNotAllowedToBeDeleted: If the layer ID is "0".
            LayerNotFound: If the layer ID is not found.
        """
        if layer_id == "0":
            raise LayerNotAllowedToBeDeleted

        file_study = study.get_files()
        layers = file_study.tree.get(["layers", "layers", "layers"])

        if layer_id not in layers:
            raise LayerNotFound

        del layers[layer_id]

        command = UpdateConfig(
            target="layers/layers/layers",
            data=layers,
            command_context=self._command_context,
            study_version=study.version,
        )
        study.add_commands([command])

    def create_area(self, study: StudyInterface, area_creation_info: AreaCreationDTO) -> AreaInfoDTO:
        file_study = study.get_files()

        # check if area already exists
        area_id = transform_name_to_id(area_creation_info.name)
        if area_id in set(file_study.config.areas):
            raise DuplicateAreaName(area_creation_info.name)

        # Create area and apply changes in the study
        command = CreateArea(
            area_name=area_creation_info.name,
            command_context=self._command_context,
            study_version=study.version,
        )
        study.add_commands([command])

        # Update metadata
        patch = study.get_patch_data()
        patch.areas = patch.areas or {}
        patch.areas[area_id] = area_creation_info.metadata or PatchArea()
        study.update_patch_data(patch)
        return AreaInfoDTO(
            id=area_id,
            name=area_creation_info.name,
            type=AreaType.AREA,
            # this should always be empty since it's a new area
            thermals=[],
            metadata=area_creation_info.metadata,
        )

    def update_area_metadata(
        self,
        study: StudyInterface,
        area_id: str,
        area_metadata: PatchArea,
    ) -> AreaInfoDTO:
        file_study = study.get_files()
        area_or_set = file_study.config.areas.get(area_id) or file_study.config.sets.get(area_id)
        patch = study.get_patch_data()
        patch.areas = patch.areas or {}
        patch.areas[area_id] = area_metadata
        study.update_patch_data(patch)
        return AreaInfoDTO(
            id=area_id,
            name=area_or_set.name if area_or_set is not None else area_id,
            type=AreaType.AREA if isinstance(area_or_set, Area) else AreaType.DISTRICT,
            metadata=patch.areas.get(area_id),
            set=area_or_set.get_areas(list(file_study.config.areas)) if isinstance(area_or_set, DistrictSet) else [],
        )

    def update_area_ui(self, study: StudyInterface, area_id: str, area_ui: UpdateAreaUi, layer: str) -> None:

        command = UpdateAreaUI(
            area_id=area_id,
            area_ui=area_ui,
            layer=layer,
            command_context=self._command_context,
            study_version=study.version,
        )

        study.add_commands([command])

    def update_thermal_cluster_metadata(
        self,
        study: StudyInterface,
        area_id: str,
        clusters_metadata: Dict[str, PatchCluster],
    ) -> AreaInfoDTO:
        file_study = study.get_files()
        patch = study.get_patch_data()
        patch.areas = patch.areas or {}
        patch.thermal_clusters = patch.thermal_clusters or {}
        patch.thermal_clusters.update({f"{area_id}.{tid}": clusters_metadata[tid] for tid in clusters_metadata})
        study.update_patch_data(patch)
        return AreaInfoDTO(
            id=area_id,
            name=file_study.config.areas[area_id].name,
            type=AreaType.AREA,
            metadata=patch.areas.get(area_id, PatchArea()),
            thermals=self._get_clusters(file_study, area_id, patch),
            set=None,
        )

    def delete_area(self, study: StudyInterface, area_id: str) -> None:
        command = RemoveArea(
            id=area_id,
            command_context=self._command_context,
            study_version=study.version,
        )
        study.add_commands([command])

    @staticmethod
    def _update_with_cluster_metadata(
        area: str,
        info: ClusterInfoDTO,
        cluster_patch: Dict[str, PatchCluster],
    ) -> ClusterInfoDTO:
        patch = cluster_patch.get(f"{area}.{info.id}", PatchCluster())
        info.code_oi = patch.code_oi
        info.type = patch.type
        return info

    @staticmethod
    def _get_clusters(file_study: FileStudy, area: str, metadata_patch: Patch) -> List[ClusterInfoDTO]:
        thermal_clusters_data = file_study.tree.get(["input", "thermal", "clusters", area, "list"])
        cluster_patch = metadata_patch.thermal_clusters or {}
        result = [
            AreaManager._update_with_cluster_metadata(area, ClusterInfoDTO(id=tid, **obj), cluster_patch)
            for tid, obj in thermal_clusters_data.items()
        ]
        return result<|MERGE_RESOLUTION|>--- conflicted
+++ resolved
@@ -205,19 +205,11 @@
         Returns:
             A mapping of ALL area IDs to area properties.
         """
-        command_context = self.storage_service.variant_study_service.command_factory.command_context
-
         old_areas_by_ids = self.get_all_area_props(study)
         new_areas_by_ids = dict(old_areas_by_ids)
 
-<<<<<<< HEAD
         dict_area_folder: Dict[str, AreaFolder] = {}
         list_thermal_area_properties: List[ThermalAreasProperties] = []
-=======
-        # Prepare the commands to update the thermal clusters.
-        commands = []
-        command_context = self._command_context
->>>>>>> 0bffadb1
 
         for area_id, update_area in update_areas_by_ids.items():
             old_area = old_areas_by_ids[area_id]
@@ -234,7 +226,7 @@
             UpdateAreaProperties(
                 list_area_folder=dict_area_folder,
                 list_thermal_area_properties=list_thermal_area_properties,
-                command_context=command_context,
+                command_context=self._command_context,
                 study_version=study.version,
             )
         ]
