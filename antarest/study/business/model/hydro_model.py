--- conflicted
+++ resolved
@@ -9,11 +9,7 @@
 # SPDX-License-Identifier: MPL-2.0
 #
 # This file is part of the Antares project.
-<<<<<<< HEAD
-from typing import Any, Dict, Optional
-=======
-from typing import Optional
->>>>>>> eeb71fce
+from typing import Any, Optional
 
 from antares.study.version import StudyVersion
 from pydantic import Field
@@ -21,17 +17,14 @@
 
 from antarest.core.model import LowerCaseStr
 from antarest.core.serde import AntaresBaseModel
-<<<<<<< HEAD
-from antarest.core.utils.string import to_camel_case
-from antarest.study.business.all_optional_meta import all_optional_model, camel_case_model
-from antarest.study.model import STUDY_VERSION_9_2
-=======
 
 
 def get_inflow_path(area_id: str) -> list[str]:
     return ["input", "hydro", "prepro", area_id, "prepro", "prepro"]
 
->>>>>>> eeb71fce
+from antarest.core.utils.string import to_camel_case
+from antarest.study.business.all_optional_meta import all_optional_model, camel_case_model
+from antarest.study.model import STUDY_VERSION_9_2
 
 HYDRO_PATH = ["input", "hydro", "hydro"]
 
@@ -56,54 +49,6 @@
     overflow_spilled_cost_difference: Optional[float] = None
 
 
-<<<<<<< HEAD
-@all_optional_model
-@camel_case_model
-class HydroManagementUpdate(AntaresBaseModel, extra="forbid", populate_by_name=True):
-    inter_daily_breakdown: float = Field(ge=0)
-    intra_daily_modulation: float = Field(ge=1)
-    inter_monthly_breakdown: float = Field(ge=0)
-    reservoir: bool
-    reservoir_capacity: float = Field(ge=0)
-    follow_load: bool
-    use_water: bool
-    hard_bounds: bool
-    initialize_reservoir_date: int = Field(ge=0, le=11)
-    use_heuristic: bool
-    power_to_level: bool
-    use_leeway: bool
-    leeway_low: float = Field(ge=0)
-    leeway_up: float = Field(ge=0)
-    pumping_efficiency: float = Field(ge=0)
-    # v9.2 field
-    overflow_spilled_cost_difference: float
-
-
-@all_optional_model
-class HydroManagementFileData(AntaresBaseModel, extra="forbid", populate_by_name=True):
-    inter_daily_breakdown: Dict[LowerCaseStr, float] = Field(alias="inter-daily-breakdown")
-    intra_daily_modulation: Dict[LowerCaseStr, float] = Field(alias="intra-daily-modulation")
-    inter_monthly_breakdown: Dict[LowerCaseStr, float] = Field(alias="inter-monthly-breakdown")
-    reservoir: Dict[LowerCaseStr, bool]
-    reservoir_capacity: Dict[LowerCaseStr, float] = Field(alias="reservoir capacity")
-    follow_load: Dict[LowerCaseStr, bool] = Field(alias="follow load")
-    use_water: Dict[LowerCaseStr, bool] = Field(alias="use water")
-    hard_bounds: Dict[LowerCaseStr, bool] = Field(alias="hard bounds")
-    initialize_reservoir_date: Dict[LowerCaseStr, int] = Field(alias="initialize reservoir date")
-    use_heuristic: Dict[LowerCaseStr, bool] = Field(alias="use heuristic")
-    power_to_level: Dict[LowerCaseStr, bool] = Field(alias="power to level")
-    use_leeway: Dict[LowerCaseStr, float] = Field(alias="use leeway")
-    leeway_low: Dict[LowerCaseStr, float] = Field(alias="leeway low")
-    leeway_up: Dict[LowerCaseStr, float] = Field(alias="leeway up")
-    pumping_efficiency: Dict[LowerCaseStr, float] = Field(alias="pumping efficiency")
-    # v9.2 field
-    overflow_spilled_cost_difference: Optional[Dict[LowerCaseStr, float]] = Field(
-        default=None, alias="overflow spilled cost difference"
-    )
-
-    def get_hydro_management(self, area_id: str, study_version: StudyVersion) -> HydroManagement:
-        excludes = self.get_fields_to_exclude(study_version)
-=======
 class HydroManagementUpdate(AntaresBaseModel, extra="forbid", populate_by_name=True, alias_generator=to_camel):
     inter_daily_breakdown: Optional[float] = Field(default=None, ge=0)
     intra_daily_modulation: Optional[float] = Field(default=None, ge=1)
@@ -120,6 +65,8 @@
     leeway_low: Optional[float] = Field(default=None, ge=0)
     leeway_up: Optional[float] = Field(default=None, ge=0)
     pumping_efficiency: Optional[float] = Field(default=None, ge=0)
+    # v9.2 field
+    overflow_spilled_cost_difference: Optional[float] = None
 
 
 class HydroManagementFileData(AntaresBaseModel, extra="forbid", populate_by_name=True):
@@ -140,7 +87,13 @@
     leeway_low: Optional[dict[LowerCaseStr, float]] = Field(default=None, alias="leeway low")
     leeway_up: Optional[dict[LowerCaseStr, float]] = Field(default=None, alias="leeway up")
     pumping_efficiency: Optional[dict[LowerCaseStr, float]] = Field(default=None, alias="pumping efficiency")
->>>>>>> eeb71fce
+    # v9.2 field
+    overflow_spilled_cost_difference: Optional[dict[LowerCaseStr, float]] = Field(
+        default=None, alias="overflow spilled cost difference"
+    )
+
+    def get_hydro_management(self, area_id: str, study_version: StudyVersion) -> HydroManagement:
+        excludes = self.get_fields_to_exclude(study_version)
 
         lower_area_id = area_id.lower()
         args = {
