--- conflicted
+++ resolved
@@ -36,6 +36,7 @@
 from typing_extensions import override
 
 from antarest.core.exceptions import InvalidFieldForVersionError
+from antarest.core.model import LowerCaseId
 from antarest.core.serde import AntaresBaseModel
 from antarest.study.business.enum_ignore_case import EnumIgnoreCase
 from antarest.study.model import STUDY_VERSION_8_6, STUDY_VERSION_8_7
@@ -72,20 +73,9 @@
     UNIFORM = "uniform"
     GEOMETRIC = "geometric"
 
-<<<<<<< HEAD
     @override
     def __repr__(self) -> str:  # pragma: no cover
         return f"{self.__class__.__name__}.{self.name}"
-=======
-from antarest.core.model import LowerCaseId
-from antarest.study.business.all_optional_meta import all_optional_model, camel_case_model
-from antarest.study.storage.rawstudy.model.filesystem.config.thermal import (
-    Thermal870Config,
-    Thermal870Properties,
-    ThermalPropertiesType,
-    create_thermal_properties,
-)
->>>>>>> f4de4cbc
 
 
 class ThermalClusterGroup(EnumIgnoreCase):
@@ -193,16 +183,8 @@
     efficiency: Optional[float] = Field(default=None, ge=0)
     variable_o_m_cost: Optional[float] = Field(default=None, ge=0)
 
-<<<<<<< HEAD
 
 class ThermalClusterCreation(AntaresBaseModel):
-=======
-ThermalClusterUpdates = dict[LowerCaseId, dict[LowerCaseId, ThermalClusterUpdate]]
-
-
-@camel_case_model
-class ThermalClusterCreation(ThermalClusterUpdate):
->>>>>>> f4de4cbc
     """
     Represents a creation request for a thermal cluster.
 
@@ -334,6 +316,9 @@
     variable_o_m_cost: Optional[float] = None
 
 
+ThermalClusterUpdates = dict[LowerCaseId, dict[LowerCaseId, ThermalClusterUpdate]]
+
+
 def _check_min_version(data: Any, field: str, version: StudyVersion) -> None:
     if getattr(data, field) is not None:
         raise InvalidFieldForVersionError(f"Field {field} is not a valid field for study version {version}")
