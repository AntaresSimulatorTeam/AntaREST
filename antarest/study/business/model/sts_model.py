# Copyright (c) 2025, RTE (https://www.rte-france.com)
#
# See AUTHORS.txt
#
# This Source Code Form is subject to the terms of the Mozilla Public
# License, v. 2.0. If a copy of the MPL was not distributed with this
# file, You can obtain one at http://mozilla.org/MPL/2.0/.
#
# SPDX-License-Identifier: MPL-2.0
#
# This file is part of the Antares project.
import ast
from typing import Annotated, Any, Optional, TypeAlias

from antares.study.version import StudyVersion
from pydantic import BeforeValidator, ConfigDict, Field, PlainSerializer, model_validator
from pydantic.alias_generators import to_camel

from antarest.core.exceptions import InvalidFieldForVersionError, ShortTermStorageValuesCoherenceError
from antarest.core.model import LowerCaseId, LowerCaseStr
from antarest.core.serde import AntaresBaseModel
from antarest.study.business.enum_ignore_case import EnumIgnoreCase
from antarest.study.model import STUDY_VERSION_8_6, STUDY_VERSION_8_8, STUDY_VERSION_9_2
from antarest.study.storage.rawstudy.model.filesystem.config.identifier import transform_name_to_id
from antarest.study.storage.rawstudy.model.filesystem.config.validation import ItemName


class STStorageGroup(EnumIgnoreCase):
    """
    This class defines the specific energy storage systems.

    Enum values:

        - PSP_OPEN: Represents an open pumped storage plant.
        - PSP_CLOSED: Represents a closed pumped storage plant.
        - PONDAGE: Represents a pondage storage system (reservoir storage system).
        - BATTERY: Represents a battery storage system.
        - OTHER1...OTHER5: Represents other energy storage systems.
    """

    PSP_OPEN = "psp_open"
    PSP_CLOSED = "psp_closed"
    PONDAGE = "pondage"
    BATTERY = "battery"
    OTHER1 = "other1"
    OTHER2 = "other2"
    OTHER3 = "other3"
    OTHER4 = "other4"
    OTHER5 = "other5"


# Validation helpers
Capacity: TypeAlias = Annotated[float, Field(ge=0)]
Efficiency: TypeAlias = Annotated[float, Field(ge=0)]
InitialLevel: TypeAlias = Annotated[float, Field(ge=0, le=1)]
Group: TypeAlias = Optional[LowerCaseStr]


class STStorage(AntaresBaseModel):
    """
    Short-term storage model.
    """

    model_config = ConfigDict(alias_generator=to_camel, extra="forbid", populate_by_name=True)

    name: ItemName
    id: str

    @model_validator(mode="before")
    @classmethod
    def set_id(cls, data: Any) -> Any:
        if isinstance(data, dict) and "id" not in data and "name" in data:
            data["id"] = transform_name_to_id(data["name"])
        return data

    group: Group = STStorageGroup.OTHER1.value
    injection_nominal_capacity: Capacity = 0
    withdrawal_nominal_capacity: Capacity = 0
    reservoir_capacity: Capacity = 0
    efficiency: Efficiency = 1
    initial_level: InitialLevel = 0.5
    initial_level_optim: bool = False

    # Added in 8.8
    enabled: Optional[bool] = None

    # Added in 9.2
    efficiency_withdrawal: Optional[Efficiency] = None
    penalize_variation_injection: Optional[bool] = None
    penalize_variation_withdrawal: Optional[bool] = None


class STStorageCreation(AntaresBaseModel):
    """
    Represents a creation request for a short-term storage.

    Most fields are optional: at creation time, default values of the short-term storage
    model will be used.
    """

    model_config = ConfigDict(alias_generator=to_camel, extra="forbid", populate_by_name=True)

    name: ItemName

    injection_nominal_capacity: Optional[Capacity] = None
    withdrawal_nominal_capacity: Optional[Capacity] = None
    reservoir_capacity: Optional[Capacity] = None
    efficiency: Optional[Efficiency] = None
    initial_level: Optional[InitialLevel] = None
    initial_level_optim: Optional[bool] = None
    enabled: Optional[bool] = None
    group: Group = None
    efficiency_withdrawal: Optional[Efficiency] = None
    penalize_variation_injection: Optional[bool] = None
    penalize_variation_withdrawal: Optional[bool] = None

    @classmethod
    def from_storage(cls, storage: STStorage) -> "STStorageCreation":
        """
        Conversion to creation request, can be useful for duplicating storages.
        """
        return STStorageCreation.model_validate(storage.model_dump(mode="json", exclude={"id"}, exclude_none=True))


class STStorageUpdate(AntaresBaseModel):
    """
    Represents an update of a short-term storage.

    Only not-None fields will be used to update the short-term storage.
    """

    model_config = ConfigDict(alias_generator=to_camel, extra="forbid", populate_by_name=True)

    @model_validator(mode="before")
    @classmethod
    def _ignore_name(cls, data: Any) -> Any:
        """
        Renaming is not currently supported, but name needs to be accepted
        for backwards compatibility. We can restore that property when
        proper renaming is implemented.
        """
        if isinstance(data, dict) and "name" in data:
            del data["name"]
        return data

    injection_nominal_capacity: Optional[Capacity] = None
    withdrawal_nominal_capacity: Optional[Capacity] = None
    reservoir_capacity: Optional[Capacity] = None
    efficiency: Optional[Efficiency] = None
    initial_level: Optional[InitialLevel] = None
    initial_level_optim: Optional[bool] = None
    enabled: Optional[bool] = None
    group: Group = None
    efficiency_withdrawal: Optional[Efficiency] = None
    penalize_variation_injection: Optional[bool] = None
    penalize_variation_withdrawal: Optional[bool] = None


STStorageUpdates = dict[LowerCaseId, dict[LowerCaseId, STStorageUpdate]]


def _check_min_version(data: Any, field: str, version: StudyVersion) -> None:
    if getattr(data, field) is not None:
        raise InvalidFieldForVersionError(f"Field {field} is not a valid field for study version {version}")


def validate_st_storage_against_version(
    version: StudyVersion,
    storage_data: STStorage | STStorageCreation | STStorageUpdate,
) -> None:
    """
    Validates input short-term storage data against the provided study versions

    Will raise an InvalidFieldForVersionError if a field is not valid for the given study version.
    """
    if version < STUDY_VERSION_8_6:
        raise InvalidFieldForVersionError(f"Short-term storages only exist since v8.6 and your study is in {version}")

    if storage_data.group is not None and version < STUDY_VERSION_9_2:
        # We need to be sure we're able to cast the group to a STStorageGroup enum value
        if storage_data.group not in [e.value for e in STStorageGroup]:
            raise InvalidFieldForVersionError(f"Free groups are available since v9.2 and your study is in {version}")

    if version < STUDY_VERSION_8_8:
        _check_min_version(storage_data, "enabled", version)

    if version < STUDY_VERSION_9_2:
        for field in ["efficiency_withdrawal", "penalize_variation_injection", "penalize_variation_withdrawal"]:
            _check_min_version(storage_data, field, version)


def _initialize_field_default(storage: STStorage, field: str, default_value: Any) -> None:
    if getattr(storage, field) is None:
        setattr(storage, field, default_value)


def initialize_st_storage(storage: STStorage, version: StudyVersion) -> None:
    """
    Set undefined version-specific fields to default values.
    """
    if version >= STUDY_VERSION_8_6:
        for field in ["injection_nominal_capacity", "withdrawal_nominal_capacity", "reservoir_capacity"]:
            _initialize_field_default(storage, field, 0)
        _initialize_field_default(storage, "efficiency", 1)
        _initialize_field_default(storage, "initial_level", 0.5)
        _initialize_field_default(storage, "initial_level_optim", False)

    if version >= STUDY_VERSION_8_8:
        _initialize_field_default(storage, "enabled", True)

    if version >= STUDY_VERSION_9_2:
        _initialize_field_default(storage, "efficiency_withdrawal", 1)
        _initialize_field_default(storage, "penalize_variation_injection", False)
        _initialize_field_default(storage, "penalize_variation_withdrawal", False)


def check_attributes_coherence(storage: STStorage, version: StudyVersion) -> None:
    """
    The Simulator performs this business logic before running the simulation.
    It prevents the user from creating a storage that creates energy out of thin air.
    """
    if version < STUDY_VERSION_9_2:
        if storage.efficiency > 1:
            raise ShortTermStorageValuesCoherenceError(
                storage.id, f"Prior to v9.2, efficiency must be lower than 1 and was {storage.efficiency}"
            )
    else:
        efficiency_withdrawal = 1 if storage.efficiency_withdrawal is None else storage.efficiency_withdrawal
        if storage.efficiency > efficiency_withdrawal:
            raise ShortTermStorageValuesCoherenceError(
                storage.id,
                f"efficiency must be lower than efficiency_withdrawal. Currently: {storage.efficiency} > {efficiency_withdrawal}",
            )


def create_st_storage(cluster_data: STStorageCreation, version: StudyVersion) -> STStorage:
    """
    Creates a short-term storage from a creation request, checking and initializing it against the specified study version.
    """
    storage = STStorage.model_validate(cluster_data.model_dump(exclude_none=True))
    validate_st_storage_against_version(version, cluster_data)
    initialize_st_storage(storage, version)
    check_attributes_coherence(storage, version)
    return storage


def update_st_storage(storage: STStorage, data: STStorageUpdate, version: StudyVersion) -> STStorage:
    """
    Updates a short-term storage according to the provided update data.
    """
<<<<<<< HEAD
    return storage.model_copy(update=data.model_dump(exclude_none=True))


##########################
# Additional constraints part
##########################


class AdditionalConstraintVariable(EnumIgnoreCase):
    WITHDRAWAL = "withdrawal"
    INJECTION = "injection"
    NETTING = "netting"


class AdditionalConstraintOperator(EnumIgnoreCase):
    LESS = "less"
    GREATER = "greater"
    EQUAL = "equal"


HOURS_TYPE: TypeAlias = list[list[int]] | list[int]


def _hours_parser(value: str | HOURS_TYPE) -> HOURS_TYPE:
    def _checks_compliance(x: Any) -> None:
        if not isinstance(x, int) or (x < 0 or x > 168):
            raise ValueError(f"Hours must be integers between 0 and 168, got {x}")

    if isinstance(value, str):
        value = ast.literal_eval(value)
    for item in value:
        if isinstance(item, list):
            for subitem in item:
                _checks_compliance(subitem)
        else:
            _checks_compliance(item)
    return value  # type: ignore


Hours: TypeAlias = Annotated[HOURS_TYPE, BeforeValidator(_hours_parser), PlainSerializer(str)]


class STStorageAdditionalConstraint(AntaresBaseModel):
    """
    Short-term storage additional constraints model.
    """

    model_config = ConfigDict(extra="forbid", populate_by_name=True)

    id: LowerCaseId
    variable: AdditionalConstraintVariable
    operator: AdditionalConstraintOperator
    hours: Hours
    enabled: bool = True


class STStorageAdditionalConstraintCreation(AntaresBaseModel):
    """
    Represents a creation request for a short-term storage additional constraint.

    Most fields are optional: at creation time, default values of the constraint will be used.
    """

    model_config = ConfigDict(extra="forbid", populate_by_name=True)

    name: ItemName
    variable: Optional[AdditionalConstraintVariable] = None
    operator: Optional[AdditionalConstraintOperator] = None
    hours: Optional[Hours] = None
    enabled: Optional[bool] = None


class STStorageAdditionalConstraintUpdate(AntaresBaseModel):
    """
    Represents an update of a short-term storage additional constraint.

    Only not-None fields will be used to update the constraint.
    """

    model_config = ConfigDict(extra="forbid", populate_by_name=True)

    id: LowerCaseId
    variable: Optional[AdditionalConstraintVariable] = None
    operator: Optional[AdditionalConstraintOperator] = None
    hours: Optional[Hours] = None
    enabled: Optional[bool] = None


STStorageAdditionalConstraintUpdates = dict[LowerCaseId, dict[LowerCaseId, list[STStorageAdditionalConstraintUpdate]]]


def create_st_storage_constraint(cluster_data: STStorageAdditionalConstraintCreation) -> STStorageAdditionalConstraint:
    """
    Creates a short-term storage constraint from a creation request
    """
    args = cluster_data.model_dump(exclude_none=True, exclude={"name"})
    args["id"] = transform_name_to_id(cluster_data.name)
    return STStorageAdditionalConstraint.model_validate(args)


def update_st_storage_constraint(
    storage: STStorageAdditionalConstraint, data: STStorageAdditionalConstraintUpdate
) -> STStorageAdditionalConstraint:
    """
    Updates a short-term storage constraint according to the provided update data.
    """
    return storage.model_copy(update=data.model_dump(exclude_none=True))
=======
    storage = storage.model_copy(update=data.model_dump(exclude_none=True))
    check_attributes_coherence(storage, version)
    return storage
>>>>>>> 27f768c3
<|MERGE_RESOLUTION|>--- conflicted
+++ resolved
@@ -248,8 +248,9 @@
     """
     Updates a short-term storage according to the provided update data.
     """
-<<<<<<< HEAD
-    return storage.model_copy(update=data.model_dump(exclude_none=True))
+    storage = storage.model_copy(update=data.model_dump(exclude_none=True))
+    check_attributes_coherence(storage, version)
+    return storage
 
 
 ##########################
@@ -355,9 +356,4 @@
     """
     Updates a short-term storage constraint according to the provided update data.
     """
-    return storage.model_copy(update=data.model_dump(exclude_none=True))
-=======
-    storage = storage.model_copy(update=data.model_dump(exclude_none=True))
-    check_attributes_coherence(storage, version)
-    return storage
->>>>>>> 27f768c3
+    return storage.model_copy(update=data.model_dump(exclude_none=True))