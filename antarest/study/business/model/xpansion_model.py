--- conflicted
+++ resolved
@@ -9,11 +9,7 @@
 # SPDX-License-Identifier: MPL-2.0
 #
 # This file is part of the Antares project.
-<<<<<<< HEAD
-from typing import Annotated, Any, MutableMapping, Optional, Sequence, TypeAlias
-=======
-from typing import Annotated, Any, Optional, Sequence
->>>>>>> 3cd0abad
+from typing import Annotated, Any, Optional, Sequence, TypeAlias
 
 from pydantic import BeforeValidator, Field, PlainSerializer, ValidationError, field_validator, model_validator
 
