--- conflicted
+++ resolved
@@ -15,11 +15,8 @@
 
 from pydantic import BaseModel, create_model
 from pydantic.alias_generators import to_camel
-<<<<<<< HEAD
-=======
 
 ModelClass = TypeVar("ModelClass", bound=BaseModel)
->>>>>>> 964c1d80
 
 
 def all_optional_model(model: Type[ModelClass]) -> Type[ModelClass]:
@@ -52,19 +49,6 @@
     Returns:
         The modified model.
     """
-<<<<<<< HEAD
-    model.model_config["alias_generator"] = to_camel
-
-    # Manually overriding already defined alias names (in base classes),
-    # otherwise they have precedence over generated ones.
-    # TODO There is probably a better way to handle those cases
-    for field_name, field in model.model_fields.items():
-        new_alias = to_camel(field_name)
-        field.alias = new_alias
-        field.validation_alias = new_alias
-        field.serialization_alias = new_alias
-    return model
-=======
     new_fields = {}
     for field_name, field in model.model_fields.items():
         new_field = copy.deepcopy(field)
@@ -83,5 +67,4 @@
 
     new_model.model_config["alias_generator"] = to_camel
 
-    return cast(Type[BaseModel], new_model)
->>>>>>> 964c1d80
+    return cast(Type[BaseModel], new_model)