from abc import ABC, abstractmethod
<<<<<<< HEAD
from typing import Any, Callable, Optional, List, TypeVar, Generic, Awaitable
=======
from typing import Any, Callable, Optional, List, Awaitable

>>>>>>> 1b239e9c
from dataclasses import dataclass


class EventType:
    STUDY_CREATED = "STUDY_CREATED"
    STUDY_DELETED = "STUDY_DELETED"
    STUDY_EDITED = "STUDY_EDITED"
    STUDY_JOB_STARTED = "STUDY_JOB_STARTED"
    STUDY_JOB_COMPLETED = "STUDY_JOB_COMPLETED"


@dataclass
class Event:
    type: str
    payload: Any


class IEventBus(ABC):
    @abstractmethod
    def push(self, event: Event) -> None:
        pass

    @abstractmethod
    def add_listener(
        self,
        listener: Callable[[Event], Awaitable[None]],
        type_filter: Optional[List[str]] = None,
    ) -> str:
        """
        Add an event listener listener
        @param listener listener callback
        @param type_filter list of event types to listen to (or None to catch all)

        Beware of the fact that in gunicorn, listeners will be called on the same event as many as there is workers
        """
        pass

    @abstractmethod
    def remove_listener(self, listener_id: str) -> None:
        pass

    @abstractmethod
    def start(self, threaded: bool = True) -> None:
        pass


class DummyEventBusService(IEventBus):
    def push(self, event: Event) -> None:
        # Noop
        pass

    def add_listener(
        self,
        listener: Callable[[Event], Awaitable[None]],
        type_filter: Optional[List[str]] = None,
    ) -> str:
        return ""

    def remove_listener(self, listener_id: str) -> None:
        # Noop
        pass

    def start(self, threaded: bool = True) -> None:
        # Noop
        pass<|MERGE_RESOLUTION|>--- conflicted
+++ resolved
@@ -1,10 +1,6 @@
 from abc import ABC, abstractmethod
-<<<<<<< HEAD
-from typing import Any, Callable, Optional, List, TypeVar, Generic, Awaitable
-=======
 from typing import Any, Callable, Optional, List, Awaitable
 
->>>>>>> 1b239e9c
 from dataclasses import dataclass
 
 
