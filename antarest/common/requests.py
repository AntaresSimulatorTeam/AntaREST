from typing import Optional

from dataclasses import dataclass
<<<<<<< HEAD
from markupsafe import escape

from fastapi import HTTPException
=======
from fastapi import HTTPException
from markupsafe import escape
>>>>>>> 1b239e9c

from antarest.common.jwt import JWTUser


@dataclass
class RequestParameters:
    """
    DTO object to handle data inside request to send to service
    """

    user: Optional[JWTUser] = None

    def get_user_id(self) -> str:
        return str(escape(str(self.user.id))) if self.user else "Unknown"


class UserHasNotPermissionError(HTTPException):
    def __init__(self) -> None:
        super().__init__(status_code=403, detail="Permission denied")<|MERGE_RESOLUTION|>--- conflicted
+++ resolved
@@ -1,14 +1,8 @@
 from typing import Optional
 
 from dataclasses import dataclass
-<<<<<<< HEAD
-from markupsafe import escape
-
-from fastapi import HTTPException
-=======
 from fastapi import HTTPException
 from markupsafe import escape
->>>>>>> 1b239e9c
 
 from antarest.common.jwt import JWTUser
 
