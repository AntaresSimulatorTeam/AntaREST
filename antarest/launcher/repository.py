from typing import Optional, List

from antarest.common.utils.fastapi_sqlalchemy import db
from sqlalchemy import exists  # type: ignore
<<<<<<< HEAD

=======
>>>>>>> 1b239e9c

from antarest.common.utils.fastapi_sqlalchemy import db
from antarest.launcher.model import JobResult


class JobResultRepository:
    def __init__(self) -> None:
        pass

    def save(self, job: JobResult) -> JobResult:
        res = db.session.query(exists().where(JobResult.id == job.id)).scalar()
        if res:
            db.session.merge(job)
        else:
            db.session.add(job)

        db.session.commit()
        return job

    def get(self, id: str) -> Optional[JobResult]:
        job: JobResult = db.session.query(JobResult).get(id)
        return job

    def get_all(self) -> List[JobResult]:
        jobs: List[JobResult] = db.session.query(JobResult).all()
        return jobs

    def find_by_study(self, study_id: str) -> List[JobResult]:
        job: List[JobResult] = (
            db.session.query(JobResult)
            .filter(JobResult.study_id == study_id)
            .all()
        )
        return job

    def delete(self, id: str) -> None:
        g = db.session.query(JobResult).get(id)
        db.session.delete(g)
        db.session.commit()<|MERGE_RESOLUTION|>--- conflicted
+++ resolved
@@ -1,11 +1,6 @@
 from typing import Optional, List
 
-from antarest.common.utils.fastapi_sqlalchemy import db
 from sqlalchemy import exists  # type: ignore
-<<<<<<< HEAD
-
-=======
->>>>>>> 1b239e9c
 
 from antarest.common.utils.fastapi_sqlalchemy import db
 from antarest.launcher.model import JobResult
