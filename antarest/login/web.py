--- conflicted
+++ resolved
@@ -2,20 +2,13 @@
 from datetime import timedelta
 from typing import Any, Optional
 
-<<<<<<< HEAD
-from fastapi import Depends, APIRouter, Form, HTTPException, Query
-=======
 from fastapi import Depends, APIRouter, HTTPException
->>>>>>> 1b239e9c
 from fastapi_jwt_auth import AuthJWT  # type: ignore
 from markupsafe import escape
 from pydantic import BaseModel
 from starlette.responses import JSONResponse
 
-<<<<<<< HEAD
-=======
 from antarest.common.config import Config
->>>>>>> 1b239e9c
 from antarest.common.jwt import JWTUser, JWTGroup
 from antarest.common.requests import (
     RequestParameters,
@@ -28,7 +21,6 @@
     Group,
     BotCreateDTO,
     UserCreateDTO,
-    RoleDTO,
     RoleCreationDTO,
     UserInfo,
     GroupDTO,
@@ -75,16 +67,6 @@
             else refresh_token,
         }
 
-<<<<<<< HEAD
-    @AuthJWT.token_in_denylist_loader  # type: ignore
-    def check_if_token_is_revoked(decrypted_token: Any) -> bool:
-        subject = json.loads(decrypted_token["sub"])
-        user_id = subject["id"]
-        token_type = subject["type"]
-        return token_type == "bots" and not service.exists_bot(user_id)
-
-=======
->>>>>>> 1b239e9c
     @bp.post("/login", tags=["User"], summary="Login")
     def login(
         credentials: UserCredentials,
