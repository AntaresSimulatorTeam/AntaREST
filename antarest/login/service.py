--- conflicted
+++ resolved
@@ -221,7 +221,6 @@
             )
 
         return None
-<<<<<<< HEAD
 
     # SADMIN
     def get_all_groups(self, params: RequestParameters) -> List[Group]:
@@ -243,39 +242,6 @@
     def get_all_users(self, params: RequestParameters) -> List[User]:
         if params.user and params.user.is_site_admin():
             return self.ldap.get_all() + self.users.get_all()
-=======
-
-    # SADMIN
-    def get_all_groups(self, params: RequestParameters) -> List[Group]:
-        if params.user and params.user.is_site_admin():
-            return self.groups.get_all()
->>>>>>> 49136faf
-        else:
-            raise UserHasNotPermissionError()
-
-    # SADMIN
-<<<<<<< HEAD
-    def get_all_bots(self, params: RequestParameters) -> List[Bot]:
-        if params.user and params.user.is_site_admin():
-            return self.bots.get_all()
-        else:
-            raise UserHasNotPermissionError()
-
-    # SADMIN, GADMIN (own group)
-    def get_all_roles_in_group(
-        self, group: str, params: RequestParameters
-    ) -> List[Role]:
-        if params.user and any(
-            (
-                params.user.is_site_admin(),
-                params.user.is_group_admin(Group(id=group)),
-            )
-        ):
-            return self.roles.get_all_by_group(group)
-=======
-    def get_all_users(self, params: RequestParameters) -> List[User]:
-        if params.user and params.user.is_site_admin():
-            return self.ldap.get_all() + self.users.get_all()
         else:
             raise UserHasNotPermissionError()
 
@@ -283,23 +249,10 @@
     def get_all_bots(self, params: RequestParameters) -> List[Bot]:
         if params.user and params.user.is_site_admin():
             return self.bots.get_all()
->>>>>>> 49136faf
-        else:
-            raise UserHasNotPermissionError()
-
-    # SADMIN, GADMIN (own group)
-<<<<<<< HEAD
-    def delete_group(self, id: str, params: RequestParameters) -> None:
-        if params.user and any(
-            (
-                params.user.is_site_admin(),
-                params.user.is_group_admin(Group(id=id)),
-            )
-        ):
-            for role in self.roles.get_all_by_group(group=id):
-                self.roles.delete(user=role.identity_id, group=role.group_id)
-
-=======
+        else:
+            raise UserHasNotPermissionError()
+
+    # SADMIN, GADMIN (own group)
     def get_all_roles_in_group(
         self, group: str, params: RequestParameters
     ) -> List[Role]:
@@ -321,8 +274,10 @@
                 params.user.is_group_admin(Group(id=id)),
             )
         ):
->>>>>>> 49136faf
+            for role in self.roles.get_all_by_group(group=id):
+                self.roles.delete(user=role.identity_id, group=role.group_id)
             return self.groups.delete(id)
+ 
         else:
             raise UserHasNotPermissionError()
 
