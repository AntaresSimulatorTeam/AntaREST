--- conflicted
+++ resolved
@@ -129,12 +129,8 @@
         response.content_type = "application/json"
         return response, e.code
 
-<<<<<<< HEAD
-    build_storage(application, config, db_session)
-=======
     storage = build_storage(application, config)
     build_launcher(application, config, db_session, service_storage=storage)
->>>>>>> c0b2121f
     build_login(application, config, db_session)
     build_swagger(application)
 
