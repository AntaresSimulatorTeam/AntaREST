import json
import logging
import os
import shutil
from abc import ABC, abstractmethod
from pathlib import Path
from typing import List, Optional, Set, Union
from zipfile import ZipFile

import numpy as np
import requests
from antarest.core.cache.business.local_chache import LocalCache
from antarest.core.config import CacheConfig
from antarest.core.tasks.model import TaskDTO
from antarest.core.utils.utils import StopWatch, get_local_path
from antarest.matrixstore.service import SimpleMatrixService
from antarest.matrixstore.uri_resolver_service import UriResolverService
from antarest.study.model import (
    NEW_DEFAULT_STUDY_VERSION,
    STUDY_REFERENCE_TEMPLATES,
)
from antarest.study.storage.patch_service import PatchService
from antarest.study.storage.rawstudy.model.filesystem.factory import (
    StudyFactory,
)
from antarest.study.storage.utils import create_new_empty_study
from antarest.study.storage.variantstudy.business.matrix_constants_generator import (
    GeneratorMatrixConstants,
)
from antarest.study.storage.variantstudy.command_factory import CommandFactory
from antarest.study.storage.variantstudy.model.command.icommand import ICommand
from antarest.study.storage.variantstudy.model.model import (
    CommandDTO,
    GenerationResultInfoDTO,
)
from antarest.study.storage.variantstudy.variant_command_extractor import (
    VariantCommandsExtractor,
)
from antarest.study.storage.variantstudy.variant_command_generator import (
    VariantCommandGenerator,
)
from requests import Session

logger = logging.getLogger(__name__)
COMMAND_FILE = "commands.json"
MATRIX_STORE_DIR = "matrices"


class IVariantGenerator(ABC):
    @abstractmethod
    def apply_commands(
        self, commands: List[CommandDTO], matrices_dir: Path
    ) -> GenerationResultInfoDTO:
        raise NotImplementedError()


class RemoteVariantGenerator(IVariantGenerator):
    def __init__(
        self,
        study_id: str,
        host: Optional[str] = None,
        token: Optional[str] = None,
        session: Optional[Session] = None,
    ):
        self.study_id = study_id
        self.session = session or requests.session()
        # TODO fix this
        self.session.verify = False
        self.host = host
        if session is None and host is None:
            raise ValueError("Missing either session or host")
        if token is not None:
            self.session.headers.update({"Authorization": f"Bearer {token}"})

    def apply_commands(
        self,
        commands: List[CommandDTO],
        matrices_dir: Path,
    ) -> GenerationResultInfoDTO:
        stopwatch = StopWatch()

        logger.info("Uploading matrices")
        matrix_dataset: List[str] = []
        for matrix_file in matrices_dir.iterdir():
            matrix = np.loadtxt(
                matrix_file, delimiter="\t", dtype=np.float64, ndmin=2
            )
            matrix_data = matrix.tolist()
            res = self.session.post(
                self.build_url("/v1/matrix"), json=matrix_data
            )
            res.raise_for_status()
            matrix_id = res.json()
            # file_name = matrix_file.with_suffix("").name
            # assert matrix_id == file_name, f"{matrix_id} != {file_name}"
            matrix_dataset.append(matrix_id)

        # TODO could create a dataset from theses matrices using "variant_<study_id>" as name
        # also the matrix could be named after the command name where they are used
        stopwatch.log_elapsed(
            lambda x: logger.info(f"Matrix upload done in {x}s")
        )

        res = self.session.post(
            self.build_url(f"/v1/studies/{self.study_id}/commands"),
            json=[command.dict() for command in commands],
        )
        res.raise_for_status()
        stopwatch.log_elapsed(
            lambda x: logger.info(f"Command upload done in {x}s")
        )

        res = self.session.put(
            self.build_url(
                f"/v1/studies/{self.study_id}/generate?denormalize=true"
            )
        )
        res.raise_for_status()

        task_id = res.json()
        res = self.session.get(
            self.build_url(f"/v1/tasks/{task_id}?wait_for_completion=true")
        )
        res.raise_for_status()

        stopwatch.log_elapsed(
            lambda x: logger.info(f"Generation done in {x}s")
        )
        task_result = TaskDTO.parse_obj(res.json())
        assert task_result.result is not None

        return GenerationResultInfoDTO.parse_raw(
            task_result.result.return_value or ""
        )

    def build_url(self, url: str) -> str:
        return (
            url
            if self.host is None
            else f"{self.host.strip('/')}/{url.strip('/')}"
        )


class LocalVariantGenerator(IVariantGenerator):
    def __init__(self, output_path: Path):
        self.output_path = output_path

    def render_template(
        self, study_version: str = NEW_DEFAULT_STUDY_VERSION
    ) -> None:
        version_template = STUDY_REFERENCE_TEMPLATES[study_version]
        empty_study_zip = get_local_path() / "resources" / version_template
        with ZipFile(empty_study_zip) as zip_output:
            zip_output.extractall(path=self.output_path)
            # remove preexisting sets
            sets_ini = self.output_path.joinpath("input/areas/sets.ini")
            sets_ini.write_bytes(b"")

    def apply_commands(
        self, commands: List[CommandDTO], matrices_dir: Path
    ) -> GenerationResultInfoDTO:
        stopwatch = StopWatch()
        matrix_service = SimpleMatrixService(matrices_dir)
        matrix_resolver = UriResolverService(matrix_service)
        local_cache = LocalCache(CacheConfig())
        study_factory = StudyFactory(
            matrix=matrix_service,
            resolver=matrix_resolver,
            cache=local_cache,
        )
        generator = VariantCommandGenerator(study_factory)
        command_factory = CommandFactory(
            generator_matrix_constants=GeneratorMatrixConstants(
                matrix_service
            ),
            matrix_service=matrix_service,
            patch_service=PatchService(),
        )

        command_objs: List[List[ICommand]] = []
        logger.info("Parsing command objects")
        command_objs.extend(
<<<<<<< HEAD
            command_factory.to_command(command_block)
=======
            command_factory.to_icommand(command_block)
>>>>>>> e6993911
            for command_block in commands
        )
        stopwatch.log_elapsed(
            lambda x: logger.info(f"Command objects parsed in {x}s")
        )
        result = generator.generate(
            command_objs, self.output_path, delete_on_failure=False
        )
        if result.success:
            # sourcery skip: extract-method
            logger.info("Building new study tree")
            study = study_factory.create_from_fs(
                self.output_path, study_id="", use_cache=False
            )
            logger.info("Denormalizing study")
            stopwatch.reset_current()
            study.tree.denormalize()
            stopwatch.log_elapsed(
                lambda x: logger.info(f"Denormalized done in {x}s")
            )
        return result


def extract_commands(study_path: Path, commands_output_dir: Path) -> None:
    if not commands_output_dir.exists():
        commands_output_dir.mkdir(parents=True)
    matrices_dir = commands_output_dir / MATRIX_STORE_DIR
    matrices_dir.mkdir()

    matrix_service = SimpleMatrixService(matrices_dir)
    matrix_resolver = UriResolverService(matrix_service)
    cache = LocalCache(CacheConfig())
    study_factory = StudyFactory(
        matrix=matrix_service,
        resolver=matrix_resolver,
        cache=cache,
    )

    study = study_factory.create_from_fs(
        study_path, str(study_path), use_cache=False
    )
    local_matrix_service = SimpleMatrixService(matrices_dir)
    extractor = VariantCommandsExtractor(
        local_matrix_service, patch_service=PatchService()
    )
    command_list = extractor.extract(study)

    (commands_output_dir / COMMAND_FILE).write_text(
        json.dumps(
            [command.dict(exclude={"id"}) for command in command_list],
            indent=2,
        )
    )


def generate_diff(
    base: Path,
    variant: Path,
    output_dir: Path,
    study_version: str = NEW_DEFAULT_STUDY_VERSION,
) -> None:
    """
    Generate variant script commands from two variant script directories.

    This function generates a set of commands that can be used to transform
    the base study into the variant study, based on the differences between the two.
    It does this by comparing the command files in each study directory
    and extracting the differences between them.

    Args:
        base: The directory of the base study.
        variant: The directory of the variant study.
        output_dir: The output directory where the generated commands will be saved.
        study_version: The version of the generated study.

    Raises:
        FileNotFoundError: If the base or variant study's command file is missing.

    Returns:
        None. The generated commands are written to a JSON file in the specified output directory.
    """
    if not output_dir.exists():
        output_dir.mkdir(parents=True)
    matrices_dir = output_dir / MATRIX_STORE_DIR
    matrices_dir.mkdir(exist_ok=True)

    study_id = "empty_base"
    path_study = output_dir / study_id

    local_matrix_service = SimpleMatrixService(matrices_dir)
    resolver = UriResolverService(matrix_service=local_matrix_service)

    cache = LocalCache()
    study_factory = StudyFactory(
        matrix=local_matrix_service, resolver=resolver, cache=cache
    )

    create_new_empty_study(
        version=study_version,
        path_study=path_study,
        path_resources=get_local_path() / "resources",
    )

    empty_study = study_factory.create_from_fs(path_study, study_id)

    base_command_file = base / COMMAND_FILE
    if not base_command_file.exists():
        raise FileNotFoundError(f"Missing {COMMAND_FILE}")
    variant_command_file = variant / COMMAND_FILE
    if not variant_command_file.exists():
        raise FileNotFoundError(f"Missing {COMMAND_FILE}")

    stopwatch = StopWatch()
    logger.info("Copying input matrices")
    if (base / MATRIX_STORE_DIR).exists():
        for matrix_file in os.listdir(base / MATRIX_STORE_DIR):
            shutil.copyfile(
                base / MATRIX_STORE_DIR / matrix_file,
                matrices_dir / matrix_file,
            )
    stopwatch.log_elapsed(
        lambda x: logger.info(f"Base input matrix copied in {x}s")
    )
    if (variant / MATRIX_STORE_DIR).exists():
        for matrix_file in os.listdir(variant / MATRIX_STORE_DIR):
            shutil.copyfile(
                variant / MATRIX_STORE_DIR / matrix_file,
                matrices_dir / matrix_file,
            )
    stopwatch.log_elapsed(
        lambda x: logger.info(f"Variant input matrix copied in {x}s")
    )

    extractor = VariantCommandsExtractor(
        local_matrix_service, patch_service=PatchService()
    )
    diff_commands = extractor.diff(
        base=parse_commands(base_command_file),
        variant=parse_commands(variant_command_file),
        empty_study=empty_study,
    )

    (output_dir / COMMAND_FILE).write_text(
        json.dumps(
            [
                command.to_dto().dict(exclude={"id"})
                for command in diff_commands
            ],
            indent=2,
        )
    )

    needed_matrices: Set[str] = set()
    for command in diff_commands:
        for matrix in command.get_inner_matrices():
            needed_matrices.add(f"{matrix}.tsv")
    for matrix_file in os.listdir(matrices_dir):
        if matrix_file not in needed_matrices:
            os.unlink(matrices_dir / matrix_file)


def parse_commands(file: Path) -> List[CommandDTO]:
    stopwatch = StopWatch()
    logger.info("Parsing commands script")
    with open(file, "r") as fh:
        json_commands = json.load(fh)
    stopwatch.log_elapsed(lambda x: logger.info(f"Script file read in {x}s"))

    commands: List[CommandDTO] = [
        CommandDTO.parse_obj(command) for command in json_commands
    ]
    stopwatch.log_elapsed(
        lambda x: logger.info(f"Script commands parsed in {x}s")
    )

    return commands


def generate_study(
    commands_dir: Path,
    study_id: Optional[str],
    output: Optional[str] = None,
    host: Optional[str] = None,
    token: Optional[str] = None,
    study_version: str = NEW_DEFAULT_STUDY_VERSION,
) -> GenerationResultInfoDTO:
    """
    Generate a new study or update an existing study by applying commands.

    Args:
        commands_dir: The directory containing the command file and input matrices.
        study_id: The ID of the base study to use for generating the new study.
            If `host` is provided, this is ignored.
        output: The output directory where the new study will be generated.
            If `study_id` and `host` are not provided, this must be specified.
        host: The URL of the Antares server to use for generating the new study.
            If `study_id` is not provided, this is ignored.
        token: The authentication token to use when connecting to the Antares server.
            If `host` is not provided, this is ignored.
        study_version: The target version of the generated study.

    Returns:
        GenerationResultInfoDTO: A data transfer object containing information about the generation result.
    """
    generator: Union[RemoteVariantGenerator, LocalVariantGenerator]
    if study_id is not None and host is not None:
        generator = RemoteVariantGenerator(study_id, host, token)
    elif output is None:
        raise TypeError("'output' must be set")
    else:
        output_dir = Path(output)
        generator = LocalVariantGenerator(output_dir)
        if not output_dir.exists():
            output_dir.mkdir(parents=True)
            generator.render_template(study_version)
    # Apply commands from the commands dir
    matrix_dir: Path = commands_dir / MATRIX_STORE_DIR
    command_file = commands_dir / COMMAND_FILE
    if matrix_dir and not matrix_dir.exists():
        matrix_dir.mkdir()
    if not command_file.exists():
        raise FileNotFoundError(f"Missing {COMMAND_FILE}")
    commands = parse_commands(command_file)
    return generator.apply_commands(commands, matrix_dir)<|MERGE_RESOLUTION|>--- conflicted
+++ resolved
@@ -180,11 +180,7 @@
         command_objs: List[List[ICommand]] = []
         logger.info("Parsing command objects")
         command_objs.extend(
-<<<<<<< HEAD
             command_factory.to_command(command_block)
-=======
-            command_factory.to_icommand(command_block)
->>>>>>> e6993911
             for command_block in commands
         )
         stopwatch.log_elapsed(
