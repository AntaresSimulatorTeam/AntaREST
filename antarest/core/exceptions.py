# Copyright (c) 2025, RTE (https://www.rte-france.com)
#
# See AUTHORS.txt
#
# This Source Code Form is subject to the terms of the Mozilla Public
# License, v. 2.0. If a copy of the MPL was not distributed with this
# file, You can obtain one at http://mozilla.org/MPL/2.0/.
#
# SPDX-License-Identifier: MPL-2.0
#
# This file is part of the Antares project.

import re
from http import HTTPStatus
from typing import Optional, Sequence

from fastapi.exceptions import HTTPException
from typing_extensions import override


class ShouldNotHappenException(Exception):
    pass


class MustNotModifyOutputException(Exception):
    def __init__(self, file_name: str) -> None:
        msg = f"Should not modify output file {file_name}"
        super().__init__(msg)


# ============================================================
# Exceptions related to the study configuration (`.ini` files)
# ============================================================

# Naming convention for exceptions related to the study configuration:
#
# | Topic         | NotFound (404)        | Duplicate (409)        | Invalid (422)        |
# |---------------|-----------------------|------------------------|----------------------|
# | ConfigFile    | ConfigFileNotFound    | N/A                    | InvalidConfigFile    |
# | ConfigSection | ConfigSectionNotFound | DuplicateConfigSection | InvalidConfigSection |
# | ConfigOption  | ConfigOptionNotFound  | DuplicateConfigOption  | InvalidConfigOption  |
# | Matrix        | MatrixNotFound        | DuplicateMatrix        | InvalidMatrix        |


THERMAL_CLUSTER = "thermal cluster"
RENEWABLE_CLUSTER = "renewable cluster"
SHORT_TERM_STORAGE = "short-term storage"

# ============================================================
# NotFound (404)
# ============================================================

_match_input_path = re.compile(r"input(?:/[\w*-]+)+").fullmatch


class ConfigFileNotFound(HTTPException):
    """
    Exception raised when a configuration file is not found (404 Not Found).

    Notes:
        The study ID is not provided because it is implicit.

    Attributes:
        path: Path of the missing file(s) relative to the study directory.
        area_ids: Sequence of area IDs for which the file(s) is/are missing.
    """

    object_name = ""
    """Name of the object that is not found: thermal, renewables, etc."""

    def __init__(self, path: str, *area_ids: str):
        assert _match_input_path(path), f"Invalid path: '{path}'"
        self.path = path
        self.area_ids = area_ids
        ids = ", ".join(f"'{a}'" for a in area_ids)
        detail = {
            0: f"Path '{path}' not found",
            1: f"Path '{path}' not found for area {ids}",
            2: f"Path '{path}' not found for areas {ids}",
        }[min(len(area_ids), 2)]
        if self.object_name:
            detail = f"{self.object_name.title()} {detail}"
        super().__init__(HTTPStatus.NOT_FOUND, detail)

    @override
    def __str__(self) -> str:
        """Return a string representation of the exception."""
        return self.detail


class ThermalClusterConfigNotFound(ConfigFileNotFound):
    """Configuration for thermal cluster is not found (404 Not Found)"""

    object_name = THERMAL_CLUSTER


class RenewableClusterConfigNotFound(ConfigFileNotFound):
    """Configuration for renewable cluster is not found (404 Not Found)"""

    object_name = RENEWABLE_CLUSTER


class STStorageConfigNotFound(ConfigFileNotFound):
    """Configuration for short-term storage is not found (404 Not Found)"""

    object_name = SHORT_TERM_STORAGE


class ClusterNotFound(HTTPException):
    object_name = ""

    def __init__(self, area_id: str, cluster_id: str):
        msg = f"{self.object_name} '{cluster_id}' not found in area '{area_id}'"
        super().__init__(HTTPStatus.NOT_FOUND, msg)


class ThermalClusterNotFound(ClusterNotFound):
    """Thermal cluster is not found (404 Not Found)"""

    object_name = "Thermal cluster"


class RenewableClusterNotFound(ClusterNotFound):
    """Renewable cluster is not found (404 Not Found)"""

    object_name = "Renewable cluster"


class STStorageNotFound(ClusterNotFound):
    """Short-term storage is not found (404 Not Found)"""

    object_name = "Short-term storage"


class MatrixNotFound(HTTPException):
    """
    Exception raised when a matrix is not found (404 Not Found).

    Notes:
        The study ID is not provided because it is implicit.

    Attributes:
        path: Path of the missing file(s) relative to the study directory.
    """

    object_name = ""
    """Name of the object that is not found: thermal, renewables, etc."""

    def __init__(self, path: str):
        assert _match_input_path(path), f"Invalid path: '{path}'"
        self.path = path
        detail = f"Matrix '{path}' not found"
        if self.object_name:
            detail = f"{self.object_name.title()} {detail}"
        super().__init__(HTTPStatus.NOT_FOUND, detail)

    @override
    def __str__(self) -> str:
        return self.detail


class ThermalClusterMatrixNotFound(MatrixNotFound):
    """Matrix of the thermal cluster is not found (404 Not Found)"""

    object_name = THERMAL_CLUSTER


class RenewableClusterMatrixNotFound(MatrixNotFound):
    """Matrix of the renewable cluster is not found (404 Not Found)"""

    object_name = RENEWABLE_CLUSTER


class STStorageMatrixNotFound(MatrixNotFound):
    """Matrix of the short-term storage is not found (404 Not Found)"""

    object_name = SHORT_TERM_STORAGE


# ============================================================
# Duplicate (409)
# ============================================================


class DuplicateConfigSection(HTTPException):
    """
    Exception raised when a configuration section is duplicated (409 Conflict).

    Notes:
        The study ID is not provided because it is implicit.

    Attributes:
        area_id: ID of the area in which the section is duplicated.
        duplicates: Sequence of duplicated IDs.
    """

    object_name = ""
    """Name of the object that is duplicated: thermal, renewables, etc."""

    def __init__(self, area_id: str, *duplicates: str):
        self.area_id = area_id
        self.duplicates = duplicates
        ids = ", ".join(f"'{a}'" for a in duplicates)
        detail = {
            0: f"Duplicates found in '{area_id}'",
            1: f"Duplicate found in '{area_id}': {ids}",
            2: f"Duplicates found in '{area_id}': {ids}",
        }[min(len(duplicates), 2)]
        if self.object_name:
            detail = f"{self.object_name.title()} {detail}"
        super().__init__(HTTPStatus.CONFLICT, detail)

    @override
    def __str__(self) -> str:
        """Return a string representation of the exception."""
        return self.detail


class DuplicateThermalCluster(DuplicateConfigSection):
    """Duplicate Thermal cluster (409 Conflict)"""

    object_name = THERMAL_CLUSTER


class DuplicateRenewableCluster(DuplicateConfigSection):
    """Duplicate Renewable cluster (409 Conflict)"""

    object_name = RENEWABLE_CLUSTER


class DuplicateSTStorage(DuplicateConfigSection):
    """Duplicate Short-term storage (409 Conflict)"""

    object_name = SHORT_TERM_STORAGE


class StudyNotFoundError(HTTPException):
    def __init__(self, message: str) -> None:
        super().__init__(HTTPStatus.NOT_FOUND, message)


class VariantGenerationError(HTTPException):
    def __init__(self, message: str) -> None:
        super().__init__(HTTPStatus.EXPECTATION_FAILED, message)


class VariantGenerationTimeoutError(HTTPException):
    def __init__(self, message: str) -> None:
        super().__init__(HTTPStatus.REQUEST_TIMEOUT, message)


class NoParentStudyError(HTTPException):
    def __init__(self, message: str) -> None:
        super().__init__(HTTPStatus.NOT_FOUND, message)


class CommandNotFoundError(HTTPException):
    def __init__(self, message: str) -> None:
        super().__init__(HTTPStatus.NOT_FOUND, message)


class CommandNotValid(HTTPException):
    def __init__(self, message: str) -> None:
        super().__init__(HTTPStatus.EXPECTATION_FAILED, message)


class CommandApplicationError(HTTPException):
    def __init__(self, message: str) -> None:
        super().__init__(HTTPStatus.INTERNAL_SERVER_ERROR, message)


class CommandUpdateAuthorizationError(HTTPException):
    def __init__(self, message: str) -> None:
        super().__init__(HTTPStatus.LOCKED, message)


class StudyValidationError(HTTPException):
    def __init__(self, message: str) -> None:
        super().__init__(HTTPStatus.UNPROCESSABLE_ENTITY, message)


class LinkValidationError(HTTPException):
    def __init__(self, message: str) -> None:
        super().__init__(HTTPStatus.UNPROCESSABLE_ENTITY, message)


class LinkNotFound(HTTPException):
    def __init__(self, message: str) -> None:
        super().__init__(HTTPStatus.NOT_FOUND, message)


class VariantStudyParentNotValid(HTTPException):
    def __init__(self, message: str) -> None:
        super().__init__(HTTPStatus.UNPROCESSABLE_ENTITY, message)


class NotAManagedStudyException(HTTPException):
    def __init__(self, uuid: str) -> None:
        super().__init__(
            HTTPStatus.UNPROCESSABLE_ENTITY,
            f"Study {uuid} is not managed",
        )


class TaskAlreadyRunning(HTTPException):
    def __init__(self) -> None:
        super(TaskAlreadyRunning, self).__init__(HTTPStatus.EXPECTATION_FAILED, "Task is already running")


class StudyDeletionNotAllowed(HTTPException):
    def __init__(self, uuid: str, message: Optional[str] = None) -> None:
        msg = f"Study {uuid} (not managed) is not allowed to be deleted"
        if message:
            msg += f"\n{message}"
        super().__init__(
            HTTPStatus.FORBIDDEN,
            msg,
        )


class StudyVariantUpgradeError(HTTPException):
    def __init__(self, is_variant: bool) -> None:
        if is_variant:
            super().__init__(
                HTTPStatus.EXPECTATION_FAILED,
                "Upgrade not supported for variant study",
            )
        else:
            super().__init__(HTTPStatus.EXPECTATION_FAILED, "Upgrade not supported for parent of variants")


class ResourceDeletionNotAllowed(HTTPException):
    """
    Exception raised when deleting a file or a folder which isn't inside the 'User' folder.
    """

    def __init__(self, message: str) -> None:
        msg = f"Resource deletion failed because {message}"
        super().__init__(HTTPStatus.FORBIDDEN, msg)


class FolderCreationNotAllowed(HTTPException):
    """
    Exception raised when creating a folder which isn't inside the 'User' folder.
    """

    def __init__(self, message: str) -> None:
        msg = f"Folder creation failed because {message}"
        super().__init__(HTTPStatus.FORBIDDEN, msg)


class ReferencedObjectDeletionNotAllowed(HTTPException):
    """
    Exception raised when an object is not allowed to be deleted because it is referenced inside some binding constraints.
    Possible objects are: areas, links or thermal clusters.
    """

    def __init__(self, object_id: str, binding_ids: Sequence[str], *, object_type: str) -> None:
        """
        Initialize the exception.

        Args:
            object_id: ID of the object that is not allowed to be deleted.
            binding_ids: Binding constraints IDs that reference the object.
            object_type: Type of the object that is not allowed to be deleted: area, link or thermal cluster.
        """
        max_count = 10
        first_bcs_ids = ",\n".join(f"{i}- '{bc}'" for i, bc in enumerate(binding_ids[:max_count], 1))
        and_more = f",\nand {len(binding_ids) - max_count} more..." if len(binding_ids) > max_count else "."
        message = (
            f"{object_type} '{object_id}' is not allowed to be deleted, because it is referenced"
            f" in the following binding constraints:\n{first_bcs_ids}{and_more}"
        )
        super().__init__(HTTPStatus.FORBIDDEN, message)

    @override
    def __str__(self) -> str:
        """Return a string representation of the exception."""
        return self.detail


class UnsupportedStudyVersion(HTTPException):
    def __init__(self, message: str) -> None:
        super().__init__(HTTPStatus.BAD_REQUEST, message)


class UnsupportedOperationOnArchivedStudy(HTTPException):
    def __init__(self, uuid: str) -> None:
        super().__init__(
            HTTPStatus.BAD_REQUEST,
            f"Study {uuid} is archived",
        )


class BadOutputError(HTTPException):
    def __init__(self, message: str) -> None:
        super().__init__(HTTPStatus.UNPROCESSABLE_ENTITY, message)


class OutputNotFound(HTTPException):
    """
    Exception raised when an output is not found in the study results directory.
    """

    def __init__(self, output_id: str) -> None:
        message = f"Output '{output_id}' not found"
        super().__init__(HTTPStatus.NOT_FOUND, message)

    @override
    def __str__(self) -> str:
        """Return a string representation of the exception."""
        return self.detail


class OutputAlreadyArchived(HTTPException):
    """
    Exception raised when a user wants to archive an output which is already archived.
    """

    def __init__(self, output_id: str) -> None:
        message = f"Output '{output_id}' is already archived"
        super().__init__(HTTPStatus.EXPECTATION_FAILED, message)


class OutputAlreadyUnarchived(HTTPException):
    """
    Exception raised when a user wants to unarchive an output which is already unarchived.
    """

    def __init__(self, output_id: str) -> None:
        message = f"Output '{output_id}' is already unarchived"
        super().__init__(HTTPStatus.EXPECTATION_FAILED, message)


class OutputSubFolderNotFound(HTTPException):
    """
    Exception raised when an output sub folders do not exist
    """

    def __init__(self, output_id: str, mc_root: str) -> None:
        message = f"The output '{output_id}' sub-folder '{mc_root}' does not exist"
        super().__init__(HTTPStatus.NOT_FOUND, message)

    @override
    def __str__(self) -> str:
        """Return a string representation of the exception."""
        return self.detail


class BadZipBinary(HTTPException):
    def __init__(self, message: str) -> None:
        super().__init__(HTTPStatus.UNSUPPORTED_MEDIA_TYPE, message)


class IncorrectPathError(HTTPException):
    def __init__(self, message: str) -> None:
        super().__init__(HTTPStatus.NOT_FOUND, message)


class FileTooLargeError(HTTPException):
    def __init__(self, estimated_size: int, maximum_size: int) -> None:
        message = (
            f"Cannot aggregate output data."
            f" The expected size: {estimated_size}Mo exceeds the max supported size: {maximum_size}"
        )
        super().__init__(HTTPStatus.REQUEST_ENTITY_TOO_LARGE, message)


class UrlNotMatchJsonDataError(HTTPException):
    def __init__(self, message: str) -> None:
        super().__init__(HTTPStatus.NOT_FOUND, message)


class WritingInsideZippedFileException(HTTPException):
    def __init__(self, message: str) -> None:
        super().__init__(HTTPStatus.BAD_REQUEST, message)


class BindingConstraintNotFound(HTTPException):
    def __init__(self, message: str) -> None:
        super().__init__(HTTPStatus.NOT_FOUND, message)


class NoConstraintError(HTTPException):
    def __init__(self, message: str) -> None:
        super().__init__(HTTPStatus.NOT_FOUND, message)


class DuplicateConstraintName(HTTPException):
    def __init__(self, message: str) -> None:
        super().__init__(HTTPStatus.CONFLICT, message)


class InvalidConstraintName(HTTPException):
    def __init__(self, message: str) -> None:
        super().__init__(HTTPStatus.BAD_REQUEST, message)


class InvalidFieldForVersionError(HTTPException, ValueError):
    def __init__(self, message: str) -> None:
        HTTPException.__init__(self, HTTPStatus.UNPROCESSABLE_ENTITY, message)


class MCRootNotHandled(HTTPException):
    def __init__(self, message: str) -> None:
        super().__init__(HTTPStatus.UNPROCESSABLE_ENTITY, message)


class MatrixWidthMismatchError(HTTPException):
    def __init__(self, message: str) -> None:
        super().__init__(HTTPStatus.UNPROCESSABLE_ENTITY, message)


class WrongMatrixHeightError(HTTPException):
    def __init__(self, message: str) -> None:
        super().__init__(HTTPStatus.UNPROCESSABLE_ENTITY, message)


class MatrixImportFailed(HTTPException):
    def __init__(self, message: str) -> None:
        super().__init__(HTTPStatus.UNPROCESSABLE_ENTITY, message)


class FileImportFailed(HTTPException):
    def __init__(self, message: str) -> None:
        super().__init__(HTTPStatus.UNPROCESSABLE_ENTITY, message)


class ConstraintTermNotFound(HTTPException):
    """
    Exception raised when a constraint term is not found.
    """

    def __init__(self, binding_constraint_id: str, *ids: str) -> None:
        count = len(ids)
        id_enum = ", ".join(f"'{term}'" for term in ids)
        message = {
            0: f"Constraint terms not found in BC '{binding_constraint_id}'",
            1: f"Constraint term {id_enum} not found in BC '{binding_constraint_id}'",
            2: f"Constraint terms {id_enum} not found in BC '{binding_constraint_id}'",
        }[min(count, 2)]
        super().__init__(HTTPStatus.NOT_FOUND, message)

    @override
    def __str__(self) -> str:
        """Return a string representation of the exception."""
        return self.detail


class DuplicateConstraintTerm(HTTPException):
    """
    Exception raised when an attempt is made to create a constraint term which already exists.
    """

    def __init__(self, binding_constraint_id: str, *ids: str) -> None:
        count = len(ids)
        id_enum = ", ".join(f"'{term}'" for term in ids)
        message = {
            0: f"Constraint terms already exist in BC '{binding_constraint_id}'",
            1: f"Constraint term {id_enum} already exists in BC '{binding_constraint_id}'",
            2: f"Constraint terms {id_enum} already exist in BC '{binding_constraint_id}'",
        }[min(count, 2)]
        super().__init__(HTTPStatus.CONFLICT, message)

    @override
    def __str__(self) -> str:
        """Return a string representation of the exception."""
        return self.detail


class InvalidConstraintTerm(HTTPException):
    """
    Exception raised when a constraint term is not correctly specified (no term data).
    """

    def __init__(
        self,
        term_id: str,
        reason: str,
        binding_constraint_id: Optional[str] = None,
    ) -> None:
        message = f"Invalid constraint term {term_id}"
        if binding_constraint_id:
            message += f" for binding constraint '{binding_constraint_id}'"
        message += f" {reason}"
        super().__init__(HTTPStatus.UNPROCESSABLE_ENTITY, message)

    @override
    def __str__(self) -> str:
        """Return a string representation of the exception."""
        return self.detail


class LayerNotFound(HTTPException):
    def __init__(self) -> None:
        super().__init__(
            HTTPStatus.NOT_FOUND,
            "Layer not found",
        )


class LayerNotAllowedToBeDeleted(HTTPException):
    def __init__(self, layer_name: str = "All") -> None:
        super().__init__(
            HTTPStatus.BAD_REQUEST,
            f"You cannot delete the layer: '{layer_name}'",
        )


class StudyOutputNotFoundError(Exception):
    pass


class AllocationDataNotFound(HTTPException):
    def __init__(self, *area_ids: str) -> None:
        count = len(area_ids)
        ids = ", ".join(f"'{a}'" for a in area_ids)
        msg = {
            0: "Allocation data is found",
            1: f"Allocation data for area {ids} is not found",
            2: f"Allocation data for areas {ids} is not found",
        }[min(count, 2)]
        super().__init__(HTTPStatus.NOT_FOUND, msg)


class AreaNotFound(HTTPException):
    def __init__(self, *area_ids: str) -> None:
        count = len(area_ids)
        ids = ", ".join(f"'{a}'" for a in area_ids)
        msg = {
            0: "All areas are found",
            1: f"Area is not found: {ids}",
            2: f"Areas are not found: {ids}",
        }[min(count, 2)]
        super().__init__(HTTPStatus.NOT_FOUND, msg)


class DuplicateAreaName(HTTPException):
    """Exception raised when trying to create an area with an already existing name."""

    def __init__(self, area_name: str) -> None:
        msg = f"Area '{area_name}' already exists and could not be created"
        super().__init__(HTTPStatus.CONFLICT, msg)


class DistrictNotFound(HTTPException):
    def __init__(self, *district_ids: str) -> None:
        count = len(district_ids)
        ids = ", ".join(f"'{a}'" for a in district_ids)
        msg = {
            0: "All districts are found",
            1: f"{count} district is not found: {ids}",
            2: f"{count} districts are not found: {ids}",
        }[min(count, 2)]
        super().__init__(HTTPStatus.NOT_FOUND, msg)


class DistrictAlreadyExist(HTTPException):
    def __init__(self, *district_ids: str):
        count = len(district_ids)
        ids = ", ".join(f"'{a}'" for a in district_ids)
        msg = {
            0: "No district already exist",
            1: f"{count} district already exist: {ids}",
            2: f"{count} districts already exist: {ids}",
        }[min(count, 2)]
        super().__init__(HTTPStatus.CONFLICT, msg)


class BadEditInstructionException(HTTPException):
    def __init__(self, message: str) -> None:
        super().__init__(HTTPStatus.UNPROCESSABLE_ENTITY, message)


class CannotAccessInternalWorkspace(HTTPException):
    def __init__(self) -> None:
        super().__init__(
            HTTPStatus.BAD_REQUEST,
            "You cannot scan the default internal workspace",
        )


class ChildNotFoundError(HTTPException):
    def __init__(self, message: str) -> None:
        super().__init__(HTTPStatus.NOT_FOUND, message)


class PathIsAFolderError(HTTPException):
    def __init__(self, message: str) -> None:
        super().__init__(HTTPStatus.UNPROCESSABLE_ENTITY, message)


class WorkspaceNotFound(HTTPException):
    """
    This will be raised when we try to load a workspace that does not exist
    """

    def __init__(self, message: str) -> None:
        super().__init__(HTTPStatus.UNPROCESSABLE_ENTITY, message)


class ScanDisabled(HTTPException):
    """
    This will be raised when we try to run a scan when we shouldn't
    """

    def __init__(self, message: str) -> None:
        super().__init__(HTTPStatus.FORBIDDEN, message)


class CleanDisabled(HTTPException):
    """
    This will be raised when we try to run a clean when we shouldn't
    """

    def __init__(self, message: str) -> None:
        super().__init__(HTTPStatus.FORBIDDEN, message)


class BadArchiveContent(Exception):
    """
    Exception raised when the archive file is corrupted (or unknown).
    """

    def __init__(self, message: str = "Unsupported archive format") -> None:
        super().__init__(message)


class FolderNotFoundInWorkspace(HTTPException):
    """
    This will be raised when we try to load a folder that does not exist
    """

    def __init__(self, message: str) -> None:
        super().__init__(HTTPStatus.UNPROCESSABLE_ENTITY, message)


class XpansionConfigurationAlreadyExists(Exception):
    def __init__(self, study_id: str) -> None:
        super().__init__(HTTPStatus.CONFLICT, f"Xpansion configuration already exists for study {study_id}")


class XpansionFileAlreadyExistsError(HTTPException):
    def __init__(self, message: str) -> None:
        super().__init__(HTTPStatus.CONFLICT, message)


class FileCurrentlyUsedInSettings(HTTPException):
    def __init__(self, resource_type: str, filename: str) -> None:
        msg = f"The {resource_type} file '{filename}' is still used in the xpansion settings and cannot be deleted"
        super().__init__(HTTPStatus.CONFLICT, msg)


class XpansionFileNotFoundError(HTTPException):
    def __init__(self, message: str) -> None:
        super().__init__(HTTPStatus.NOT_FOUND, message)


class IllegalCharacterInNameError(HTTPException):
    def __init__(self, message: str) -> None:
        super().__init__(HTTPStatus.BAD_REQUEST, message)


class CandidateNameIsEmpty(HTTPException):
    def __init__(self) -> None:
        super().__init__(HTTPStatus.BAD_REQUEST)


class WrongLinkFormatError(HTTPException):
    def __init__(self, message: str) -> None:
        super().__init__(HTTPStatus.BAD_REQUEST, message)


class CandidateAlreadyExistsError(HTTPException):
    def __init__(self, message: str) -> None:
        super().__init__(HTTPStatus.BAD_REQUEST, message)


class BadCandidateFormatError(HTTPException):
    def __init__(self, message: str) -> None:
        super().__init__(HTTPStatus.BAD_REQUEST, message)


class CandidateNotFoundError(HTTPException):
    def __init__(self, message: str) -> None:
        super().__init__(HTTPStatus.NOT_FOUND, message)


class IncorrectArgumentsForCopy(HTTPException):
    def __init__(self, message: str) -> None:
        super().__init__(HTTPStatus.BAD_REQUEST, message)


class StudyImportFailed(HTTPException):
    def __init__(self, study_name: str, reason: str) -> None:
        message = f"Study '{study_name}' could not be imported: {reason}"
        super().__init__(HTTPStatus.UNPROCESSABLE_ENTITY, message)


class ShortTermStorageValuesCoherenceError(HTTPException):
    def __init__(self, storage_id: str, msg: str) -> None:
        message = f"Short term storage '{storage_id}' has incoherent values: {msg}"
        HTTPException.__init__(self, HTTPStatus.UNPROCESSABLE_ENTITY, message)


<<<<<<< HEAD
class DuplicateSTStorageConstraintName(HTTPException):
    def __init__(self, area_id: str, constraint_id: str) -> None:
        super().__init__(HTTPStatus.CONFLICT, f"The constraint '{constraint_id}' already exists in area '{area_id}'")


class AreaReferencedInsideSTStorageAdditionalConstraints(HTTPException):
    """
    Exception raised when an area is not allowed to be deleted because it has inside some st-storage additional constraints.
    """

    def __init__(self, area_id: str) -> None:
        super().__init__(
            HTTPStatus.CONFLICT,
            f"The Area '{area_id}' is not allowed to be deleted as it contains some short-term storage additional-constraints.",
        )


class STStorageReferencedInsideAdditionalConstraints(HTTPException):
    """
    Exception raised when a sts is not allowed to be deleted because it is referenced inside some additional constraints.
    """

    def __init__(self, storage_id: str, constraint_ids: set[str]) -> None:
        ids = " , ".join(constraint_ids)
        super().__init__(
            HTTPStatus.CONFLICT,
            f"The Short-term storage '{storage_id}' is not allowed to be deleted as it is referenced inside this additional-constraint(s) {ids}.",
        )


class STStorageAdditionalConstraintNotFound(HTTPException):
    def __init__(self, area_id: str, constraint_id: str) -> None:
        msg = f"The constraint '{constraint_id}' inside area {area_id} was not found."
        super().__init__(HTTPStatus.NOT_FOUND, msg)
=======
class UnsupportedOperationOnThisStudyType(HTTPException):
    def __init__(self, uuid: str, operation: str, supported_type: str) -> None:
        msg = f"You cannot {operation} the study '{uuid}'. This is only available for {supported_type} studies."
        super().__init__(HTTPStatus.BAD_REQUEST, msg)
>>>>>>> cf07b4d9
<|MERGE_RESOLUTION|>--- conflicted
+++ resolved
@@ -803,7 +803,12 @@
         HTTPException.__init__(self, HTTPStatus.UNPROCESSABLE_ENTITY, message)
 
 
-<<<<<<< HEAD
+class UnsupportedOperationOnThisStudyType(HTTPException):
+    def __init__(self, uuid: str, operation: str, supported_type: str) -> None:
+        msg = f"You cannot {operation} the study '{uuid}'. This is only available for {supported_type} studies."
+        super().__init__(HTTPStatus.BAD_REQUEST, msg)
+
+
 class DuplicateSTStorageConstraintName(HTTPException):
     def __init__(self, area_id: str, constraint_id: str) -> None:
         super().__init__(HTTPStatus.CONFLICT, f"The constraint '{constraint_id}' already exists in area '{area_id}'")
@@ -837,10 +842,4 @@
 class STStorageAdditionalConstraintNotFound(HTTPException):
     def __init__(self, area_id: str, constraint_id: str) -> None:
         msg = f"The constraint '{constraint_id}' inside area {area_id} was not found."
-        super().__init__(HTTPStatus.NOT_FOUND, msg)
-=======
-class UnsupportedOperationOnThisStudyType(HTTPException):
-    def __init__(self, uuid: str, operation: str, supported_type: str) -> None:
-        msg = f"You cannot {operation} the study '{uuid}'. This is only available for {supported_type} studies."
-        super().__init__(HTTPStatus.BAD_REQUEST, msg)
->>>>>>> cf07b4d9
+        super().__init__(HTTPStatus.NOT_FOUND, msg)