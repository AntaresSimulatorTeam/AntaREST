--- conflicted
+++ resolved
@@ -809,7 +809,12 @@
         super().__init__(HTTPStatus.BAD_REQUEST, msg)
 
 
-<<<<<<< HEAD
+class XpansionCandidateDeletionError(HTTPException):
+    def __init__(self, uuid: str, name: str) -> None:
+        msg = f"You cannot delete the candidate {name} in study '{uuid}'. It is referenced in the sensitivity config."
+        super().__init__(HTTPStatus.BAD_REQUEST, msg)
+
+
 class DuplicateSTStorageConstraintName(HTTPException):
     def __init__(self, area_id: str, constraint_id: str) -> None:
         super().__init__(HTTPStatus.CONFLICT, f"The constraint '{constraint_id}' already exists in area '{area_id}'")
@@ -843,10 +848,4 @@
 class STStorageAdditionalConstraintNotFound(HTTPException):
     def __init__(self, area_id: str, constraint_id: str) -> None:
         msg = f"The constraint '{constraint_id}' inside area {area_id} was not found."
-        super().__init__(HTTPStatus.NOT_FOUND, msg)
-=======
-class XpansionCandidateDeletionError(HTTPException):
-    def __init__(self, uuid: str, name: str) -> None:
-        msg = f"You cannot delete the candidate {name} in study '{uuid}'. It is referenced in the sensitivity config."
-        super().__init__(HTTPStatus.BAD_REQUEST, msg)
->>>>>>> 035f9983
+        super().__init__(HTTPStatus.NOT_FOUND, msg)