# Copyright (c) 2025, RTE (https://www.rte-france.com)
#
# See AUTHORS.txt
#
# This Source Code Form is subject to the terms of the Mozilla Public
# License, v. 2.0. If a copy of the MPL was not distributed with this
# file, You can obtain one at http://mozilla.org/MPL/2.0/.
#
# SPDX-License-Identifier: MPL-2.0
#
# This file is part of the Antares project.

import re
from http import HTTPStatus
from typing import Optional, Sequence

from fastapi.exceptions import HTTPException
from typing_extensions import override


class ShouldNotHappenException(Exception):
    pass


class MustNotModifyOutputException(Exception):
    def __init__(self, file_name: str) -> None:
        msg = f"Should not modify output file {file_name}"
        super().__init__(msg)


# ============================================================
# Exceptions related to the study configuration (`.ini` files)
# ============================================================

# Naming convention for exceptions related to the study configuration:
#
# | Topic         | NotFound (404)        | Duplicate (409)        | Invalid (422)        |
# |---------------|-----------------------|------------------------|----------------------|
# | ConfigFile    | ConfigFileNotFound    | N/A                    | InvalidConfigFile    |
# | ConfigSection | ConfigSectionNotFound | DuplicateConfigSection | InvalidConfigSection |
# | ConfigOption  | ConfigOptionNotFound  | DuplicateConfigOption  | InvalidConfigOption  |
# | Matrix        | MatrixNotFound        | DuplicateMatrix        | InvalidMatrix        |


THERMAL_CLUSTER = "thermal cluster"
RENEWABLE_CLUSTER = "renewable cluster"
SHORT_TERM_STORAGE = "short-term storage"

# ============================================================
# NotFound (404)
# ============================================================

_match_input_path = re.compile(r"input(?:/[\w*-]+)+").fullmatch


class ConfigFileNotFound(HTTPException):
    """
    Exception raised when a configuration file is not found (404 Not Found).

    Notes:
        The study ID is not provided because it is implicit.

    Attributes:
        path: Path of the missing file(s) relative to the study directory.
        area_ids: Sequence of area IDs for which the file(s) is/are missing.
    """

    object_name = ""
    """Name of the object that is not found: thermal, renewables, etc."""

    def __init__(self, path: str, *area_ids: str):
        assert _match_input_path(path), f"Invalid path: '{path}'"
        self.path = path
        self.area_ids = area_ids
        ids = ", ".join(f"'{a}'" for a in area_ids)
        detail = {
            0: f"Path '{path}' not found",
            1: f"Path '{path}' not found for area {ids}",
            2: f"Path '{path}' not found for areas {ids}",
        }[min(len(area_ids), 2)]
        if self.object_name:
            detail = f"{self.object_name.title()} {detail}"
        super().__init__(HTTPStatus.NOT_FOUND, detail)

    @override
    def __str__(self) -> str:
        """Return a string representation of the exception."""
        return self.detail


class ThermalClusterConfigNotFound(ConfigFileNotFound):
    """Configuration for thermal cluster is not found (404 Not Found)"""

    object_name = THERMAL_CLUSTER


class RenewableClusterConfigNotFound(ConfigFileNotFound):
    """Configuration for renewable cluster is not found (404 Not Found)"""

    object_name = RENEWABLE_CLUSTER


class STStorageConfigNotFound(ConfigFileNotFound):
    """Configuration for short-term storage is not found (404 Not Found)"""

    object_name = SHORT_TERM_STORAGE


class ConfigSectionNotFound(HTTPException):
    """
    Exception raised when a configuration section is not found (404 Not Found).

    Notes:
        The study ID is not provided because it is implicit.

    Attributes:
        path: Path of the missing file(s) relative to the study directory.
        section_id: ID of the missing section.
    """

    object_name = ""
    """Name of the object that is not found: thermal, renewables, etc."""

    def __init__(self, path: str, section_id: str):
        assert _match_input_path(path), f"Invalid path: '{path}'"
        self.path = path
        self.section_id = section_id
        object_name = self.object_name or "section"
        detail = f"{object_name.title()} '{section_id}' not found in '{path}'"
        super().__init__(HTTPStatus.NOT_FOUND, detail)

    @override
    def __str__(self) -> str:
        """Return a string representation of the exception."""
        return self.detail


class ThermalClusterNotFound(ConfigSectionNotFound):
    """Thermal cluster is not found (404 Not Found)"""

    object_name = THERMAL_CLUSTER


class RenewableClusterNotFound(ConfigSectionNotFound):
    """Renewable cluster is not found (404 Not Found)"""

    object_name = RENEWABLE_CLUSTER


class STStorageNotFound(ConfigSectionNotFound):
    """Short-term storage is not found (404 Not Found)"""

    object_name = SHORT_TERM_STORAGE


class MatrixNotFound(HTTPException):
    """
    Exception raised when a matrix is not found (404 Not Found).

    Notes:
        The study ID is not provided because it is implicit.

    Attributes:
        path: Path of the missing file(s) relative to the study directory.
    """

    object_name = ""
    """Name of the object that is not found: thermal, renewables, etc."""

    def __init__(self, path: str):
        assert _match_input_path(path), f"Invalid path: '{path}'"
        self.path = path
        detail = f"Matrix '{path}' not found"
        if self.object_name:
            detail = f"{self.object_name.title()} {detail}"
        super().__init__(HTTPStatus.NOT_FOUND, detail)

    @override
    def __str__(self) -> str:
        return self.detail


class ThermalClusterMatrixNotFound(MatrixNotFound):
    """Matrix of the thermal cluster is not found (404 Not Found)"""

    object_name = THERMAL_CLUSTER


class RenewableClusterMatrixNotFound(MatrixNotFound):
    """Matrix of the renewable cluster is not found (404 Not Found)"""

    object_name = RENEWABLE_CLUSTER


class STStorageMatrixNotFound(MatrixNotFound):
    """Matrix of the short-term storage is not found (404 Not Found)"""

    object_name = SHORT_TERM_STORAGE


# ============================================================
# Duplicate (409)
# ============================================================


class DuplicateConfigSection(HTTPException):
    """
    Exception raised when a configuration section is duplicated (409 Conflict).

    Notes:
        The study ID is not provided because it is implicit.

    Attributes:
        area_id: ID of the area in which the section is duplicated.
        duplicates: Sequence of duplicated IDs.
    """

    object_name = ""
    """Name of the object that is duplicated: thermal, renewables, etc."""

    def __init__(self, area_id: str, *duplicates: str):
        self.area_id = area_id
        self.duplicates = duplicates
        ids = ", ".join(f"'{a}'" for a in duplicates)
        detail = {
            0: f"Duplicates found in '{area_id}'",
            1: f"Duplicate found in '{area_id}': {ids}",
            2: f"Duplicates found in '{area_id}': {ids}",
        }[min(len(duplicates), 2)]
        if self.object_name:
            detail = f"{self.object_name.title()} {detail}"
        super().__init__(HTTPStatus.CONFLICT, detail)

    @override
    def __str__(self) -> str:
        """Return a string representation of the exception."""
        return self.detail


class DuplicateThermalCluster(DuplicateConfigSection):
    """Duplicate Thermal cluster (409 Conflict)"""

    object_name = THERMAL_CLUSTER


class DuplicateRenewableCluster(DuplicateConfigSection):
    """Duplicate Renewable cluster (409 Conflict)"""

    object_name = RENEWABLE_CLUSTER


class DuplicateSTStorage(DuplicateConfigSection):
    """Duplicate Short-term storage (409 Conflict)"""

    object_name = SHORT_TERM_STORAGE


class StudyNotFoundError(HTTPException):
    def __init__(self, message: str) -> None:
        super().__init__(HTTPStatus.NOT_FOUND, message)


class VariantGenerationError(HTTPException):
    def __init__(self, message: str) -> None:
        super().__init__(HTTPStatus.EXPECTATION_FAILED, message)


class VariantGenerationTimeoutError(HTTPException):
    def __init__(self, message: str) -> None:
        super().__init__(HTTPStatus.REQUEST_TIMEOUT, message)


class NoParentStudyError(HTTPException):
    def __init__(self, message: str) -> None:
        super().__init__(HTTPStatus.NOT_FOUND, message)


class CommandNotFoundError(HTTPException):
    def __init__(self, message: str) -> None:
        super().__init__(HTTPStatus.NOT_FOUND, message)


class CommandNotValid(HTTPException):
    def __init__(self, message: str) -> None:
        super().__init__(HTTPStatus.EXPECTATION_FAILED, message)


class CommandApplicationError(HTTPException):
    def __init__(self, message: str) -> None:
        super().__init__(HTTPStatus.INTERNAL_SERVER_ERROR, message)


class CommandUpdateAuthorizationError(HTTPException):
    def __init__(self, message: str) -> None:
        super().__init__(HTTPStatus.LOCKED, message)


class StudyValidationError(HTTPException):
    def __init__(self, message: str) -> None:
        super().__init__(HTTPStatus.UNPROCESSABLE_ENTITY, message)


class LinkValidationError(HTTPException):
    def __init__(self, message: str) -> None:
        super().__init__(HTTPStatus.UNPROCESSABLE_ENTITY, message)


class LinkNotFound(HTTPException):
    def __init__(self, message: str) -> None:
        super().__init__(HTTPStatus.NOT_FOUND, message)


class VariantStudyParentNotValid(HTTPException):
    def __init__(self, message: str) -> None:
        super().__init__(HTTPStatus.UNPROCESSABLE_ENTITY, message)


class StudyTypeUnsupported(HTTPException):
    def __init__(self, uuid: str, type_: str) -> None:
        super().__init__(
            HTTPStatus.UNPROCESSABLE_ENTITY,
            f"Study {uuid} with type {type_} not recognized",
        )


class NotAManagedStudyException(HTTPException):
    def __init__(self, uuid: str) -> None:
        super().__init__(
            HTTPStatus.UNPROCESSABLE_ENTITY,
            f"Study {uuid} is not managed",
        )


class TaskAlreadyRunning(HTTPException):
    def __init__(self) -> None:
        super(TaskAlreadyRunning, self).__init__(HTTPStatus.EXPECTATION_FAILED, "Task is already running")


class StudyDeletionNotAllowed(HTTPException):
    def __init__(self, uuid: str, message: Optional[str] = None) -> None:
        msg = f"Study {uuid} (not managed) is not allowed to be deleted"
        if message:
            msg += f"\n{message}"
        super().__init__(
            HTTPStatus.FORBIDDEN,
            msg,
        )


class StudyVariantUpgradeError(HTTPException):
    def __init__(self, is_variant: bool) -> None:
        if is_variant:
            super().__init__(
                HTTPStatus.EXPECTATION_FAILED,
                "Upgrade not supported for variant study",
            )
        else:
            super().__init__(HTTPStatus.EXPECTATION_FAILED, "Upgrade not supported for parent of variants")


class ResourceDeletionNotAllowed(HTTPException):
    """
    Exception raised when deleting a file or a folder which isn't inside the 'User' folder.
    """

    def __init__(self, message: str) -> None:
        msg = f"Resource deletion failed because {message}"
        super().__init__(HTTPStatus.FORBIDDEN, msg)


class FolderCreationNotAllowed(HTTPException):
    """
    Exception raised when creating a folder which isn't inside the 'User' folder.
    """

    def __init__(self, message: str) -> None:
        msg = f"Folder creation failed because {message}"
        super().__init__(HTTPStatus.FORBIDDEN, msg)


class ReferencedObjectDeletionNotAllowed(HTTPException):
    """
    Exception raised when a binding constraint is not allowed to be deleted because it references
    other objects: areas, links or thermal clusters.
    """

    def __init__(self, object_id: str, binding_ids: Sequence[str], *, object_type: str) -> None:
        """
        Initialize the exception.

        Args:
            object_id: ID of the object that is not allowed to be deleted.
            binding_ids: Binding constraints IDs that reference the object.
            object_type: Type of the object that is not allowed to be deleted: area, link or thermal cluster.
        """
        max_count = 10
        first_bcs_ids = ",\n".join(f"{i}- '{bc}'" for i, bc in enumerate(binding_ids[:max_count], 1))
        and_more = f",\nand {len(binding_ids) - max_count} more..." if len(binding_ids) > max_count else "."
        message = (
            f"{object_type} '{object_id}' is not allowed to be deleted, because it is referenced"
            f" in the following binding constraints:\n{first_bcs_ids}{and_more}"
        )
        super().__init__(HTTPStatus.FORBIDDEN, message)

    @override
    def __str__(self) -> str:
        """Return a string representation of the exception."""
        return self.detail


class UnsupportedStudyVersion(HTTPException):
    def __init__(self, message: str) -> None:
        super().__init__(HTTPStatus.BAD_REQUEST, message)


class UnsupportedOperationOnArchivedStudy(HTTPException):
    def __init__(self, uuid: str) -> None:
        super().__init__(
            HTTPStatus.BAD_REQUEST,
            f"Study {uuid} is archived",
        )


class BadOutputError(HTTPException):
    def __init__(self, message: str) -> None:
        super().__init__(HTTPStatus.UNPROCESSABLE_ENTITY, message)


class OutputNotFound(HTTPException):
    """
    Exception raised when an output is not found in the study results directory.
    """

    def __init__(self, output_id: str) -> None:
        message = f"Output '{output_id}' not found"
        super().__init__(HTTPStatus.NOT_FOUND, message)

    @override
    def __str__(self) -> str:
        """Return a string representation of the exception."""
        return self.detail


class OutputAlreadyArchived(HTTPException):
    """
    Exception raised when a user wants to archive an output which is already archived.
    """

    def __init__(self, output_id: str) -> None:
        message = f"Output '{output_id}' is already archived"
        super().__init__(HTTPStatus.EXPECTATION_FAILED, message)


class OutputAlreadyUnarchived(HTTPException):
    """
    Exception raised when a user wants to unarchive an output which is already unarchived.
    """

    def __init__(self, output_id: str) -> None:
        message = f"Output '{output_id}' is already unarchived"
        super().__init__(HTTPStatus.EXPECTATION_FAILED, message)


class OutputSubFolderNotFound(HTTPException):
    """
    Exception raised when an output sub folders do not exist
    """

    def __init__(self, output_id: str, mc_root: str) -> None:
        message = f"The output '{output_id}' sub-folder '{mc_root}' does not exist"
        super().__init__(HTTPStatus.NOT_FOUND, message)

    @override
    def __str__(self) -> str:
        """Return a string representation of the exception."""
        return self.detail


class BadZipBinary(HTTPException):
    def __init__(self, message: str) -> None:
        super().__init__(HTTPStatus.UNSUPPORTED_MEDIA_TYPE, message)


class IncorrectPathError(HTTPException):
    def __init__(self, message: str) -> None:
        super().__init__(HTTPStatus.NOT_FOUND, message)


class FileTooLargeError(HTTPException):
    def __init__(self, estimated_size: int, maximum_size: int) -> None:
        message = (
            f"Cannot aggregate output data."
            f" The expected size: {estimated_size}Mo exceeds the max supported size: {maximum_size}"
        )
        super().__init__(HTTPStatus.REQUEST_ENTITY_TOO_LARGE, message)


class UrlNotMatchJsonDataError(HTTPException):
    def __init__(self, message: str) -> None:
        super().__init__(HTTPStatus.NOT_FOUND, message)


class WritingInsideZippedFileException(HTTPException):
    def __init__(self, message: str) -> None:
        super().__init__(HTTPStatus.BAD_REQUEST, message)


class BindingConstraintNotFound(HTTPException):
    def __init__(self, message: str) -> None:
        super().__init__(HTTPStatus.NOT_FOUND, message)


class NoConstraintError(HTTPException):
    def __init__(self, message: str) -> None:
        super().__init__(HTTPStatus.NOT_FOUND, message)


class DuplicateConstraintName(HTTPException):
    def __init__(self, message: str) -> None:
        super().__init__(HTTPStatus.CONFLICT, message)


class InvalidConstraintName(HTTPException):
    def __init__(self, message: str) -> None:
        super().__init__(HTTPStatus.BAD_REQUEST, message)


class InvalidFieldForVersionError(HTTPException, ValueError):
    def __init__(self, message: str) -> None:
        HTTPException.__init__(self, HTTPStatus.UNPROCESSABLE_ENTITY, message)


class MCRootNotHandled(HTTPException):
    def __init__(self, message: str) -> None:
        super().__init__(HTTPStatus.UNPROCESSABLE_ENTITY, message)


class MatrixWidthMismatchError(HTTPException):
    def __init__(self, message: str) -> None:
        super().__init__(HTTPStatus.UNPROCESSABLE_ENTITY, message)


class WrongMatrixHeightError(HTTPException):
    def __init__(self, message: str) -> None:
        super().__init__(HTTPStatus.UNPROCESSABLE_ENTITY, message)


class MatrixImportFailed(HTTPException):
    def __init__(self, message: str) -> None:
        super().__init__(HTTPStatus.UNPROCESSABLE_ENTITY, message)


class FileImportFailed(HTTPException):
    def __init__(self, message: str) -> None:
        super().__init__(HTTPStatus.UNPROCESSABLE_ENTITY, message)


class ConstraintTermNotFound(HTTPException):
    """
    Exception raised when a constraint term is not found.
    """

    def __init__(self, binding_constraint_id: str, *ids: str) -> None:
        count = len(ids)
        id_enum = ", ".join(f"'{term}'" for term in ids)
        message = {
            0: f"Constraint terms not found in BC '{binding_constraint_id}'",
            1: f"Constraint term {id_enum} not found in BC '{binding_constraint_id}'",
            2: f"Constraint terms {id_enum} not found in BC '{binding_constraint_id}'",
        }[min(count, 2)]
        super().__init__(HTTPStatus.NOT_FOUND, message)

    @override
    def __str__(self) -> str:
        """Return a string representation of the exception."""
        return self.detail


class DuplicateConstraintTerm(HTTPException):
    """
    Exception raised when an attempt is made to create a constraint term which already exists.
    """

    def __init__(self, binding_constraint_id: str, *ids: str) -> None:
        count = len(ids)
        id_enum = ", ".join(f"'{term}'" for term in ids)
        message = {
            0: f"Constraint terms already exist in BC '{binding_constraint_id}'",
            1: f"Constraint term {id_enum} already exists in BC '{binding_constraint_id}'",
            2: f"Constraint terms {id_enum} already exist in BC '{binding_constraint_id}'",
        }[min(count, 2)]
        super().__init__(HTTPStatus.CONFLICT, message)

    @override
    def __str__(self) -> str:
        """Return a string representation of the exception."""
        return self.detail


class InvalidConstraintTerm(HTTPException):
    """
    Exception raised when a constraint term is not correctly specified (no term data).
    """

    def __init__(
        self,
        term_id: str,
        reason: str,
        binding_constraint_id: Optional[str] = None,
    ) -> None:
        message = f"Invalid constraint term {term_id}"
        if binding_constraint_id:
            message += f" for binding constraint '{binding_constraint_id}'"
        message += f" {reason}"
        super().__init__(HTTPStatus.UNPROCESSABLE_ENTITY, message)

    @override
    def __str__(self) -> str:
        """Return a string representation of the exception."""
        return self.detail


class LayerNotFound(HTTPException):
    def __init__(self) -> None:
        super().__init__(
            HTTPStatus.NOT_FOUND,
            "Layer not found",
        )


class LayerNotAllowedToBeDeleted(HTTPException):
    def __init__(self, layer_name: str = "All") -> None:
        super().__init__(
            HTTPStatus.BAD_REQUEST,
            f"You cannot delete the layer: '{layer_name}'",
        )


class StudyOutputNotFoundError(Exception):
    pass


class AllocationDataNotFound(HTTPException):
    def __init__(self, *area_ids: str) -> None:
        count = len(area_ids)
        ids = ", ".join(f"'{a}'" for a in area_ids)
        msg = {
            0: "Allocation data is found",
            1: f"Allocation data for area {ids} is not found",
            2: f"Allocation data for areas {ids} is not found",
        }[min(count, 2)]
        super().__init__(HTTPStatus.NOT_FOUND, msg)


class AreaNotFound(HTTPException):
    def __init__(self, *area_ids: str) -> None:
        count = len(area_ids)
        ids = ", ".join(f"'{a}'" for a in area_ids)
        msg = {
            0: "All areas are found",
            1: f"Area is not found: {ids}",
            2: f"Areas are not found: {ids}",
        }[min(count, 2)]
        super().__init__(HTTPStatus.NOT_FOUND, msg)


class DuplicateAreaName(HTTPException):
    """Exception raised when trying to create an area with an already existing name."""

    def __init__(self, area_name: str) -> None:
        msg = f"Area '{area_name}' already exists and could not be created"
        super().__init__(HTTPStatus.CONFLICT, msg)


class DistrictNotFound(HTTPException):
    def __init__(self, *district_ids: str) -> None:
        count = len(district_ids)
        ids = ", ".join(f"'{a}'" for a in district_ids)
        msg = {
            0: "All districts are found",
            1: f"{count} district is not found: {ids}",
            2: f"{count} districts are not found: {ids}",
        }[min(count, 2)]
        super().__init__(HTTPStatus.NOT_FOUND, msg)


class DistrictAlreadyExist(HTTPException):
    def __init__(self, *district_ids: str):
        count = len(district_ids)
        ids = ", ".join(f"'{a}'" for a in district_ids)
        msg = {
            0: "No district already exist",
            1: f"{count} district already exist: {ids}",
            2: f"{count} districts already exist: {ids}",
        }[min(count, 2)]
        super().__init__(HTTPStatus.CONFLICT, msg)


class BadEditInstructionException(HTTPException):
    def __init__(self, message: str) -> None:
        super().__init__(HTTPStatus.UNPROCESSABLE_ENTITY, message)


class CannotAccessInternalWorkspace(HTTPException):
    def __init__(self) -> None:
        super().__init__(
            HTTPStatus.BAD_REQUEST,
            "You cannot scan the default internal workspace",
        )


class ChildNotFoundError(HTTPException):
    def __init__(self, message: str) -> None:
        super().__init__(HTTPStatus.NOT_FOUND, message)


class PathIsAFolderError(HTTPException):
    def __init__(self, message: str) -> None:
        super().__init__(HTTPStatus.UNPROCESSABLE_ENTITY, message)


class WorkspaceNotFound(HTTPException):
    """
    This will be raised when we try to load a workspace that does not exist
    """

    def __init__(self, message: str) -> None:
        super().__init__(HTTPStatus.UNPROCESSABLE_ENTITY, message)


class BadArchiveContent(Exception):
    """
    Exception raised when the archive file is corrupted (or unknown).
    """

    def __init__(self, message: str = "Unsupported archive format") -> None:
        super().__init__(message)


class FolderNotFoundInWorkspace(HTTPException):
    """
    This will be raised when we try to load a folder that does not exist
    """

    def __init__(self, message: str) -> None:
        super().__init__(HTTPStatus.UNPROCESSABLE_ENTITY, message)


class XpansionConfigurationAlreadyExists(Exception):
    def __init__(self, study_id: str) -> None:
        super().__init__(HTTPStatus.CONFLICT, f"Xpansion configuration already exists for study {study_id}")


class XpansionFileAlreadyExistsError(HTTPException):
    def __init__(self, message: str) -> None:
        super().__init__(HTTPStatus.CONFLICT, message)


class FileCurrentlyUsedInSettings(HTTPException):
    def __init__(self, resource_type: str, filename: str) -> None:
        msg = f"The {resource_type} file '{filename}' is still used in the xpansion settings and cannot be deleted"
        super().__init__(HTTPStatus.CONFLICT, msg)


class XpansionFileNotFoundError(HTTPException):
    def __init__(self, message: str) -> None:
        super().__init__(HTTPStatus.NOT_FOUND, message)


class IllegalCharacterInNameError(HTTPException):
    def __init__(self, message: str) -> None:
        super().__init__(HTTPStatus.BAD_REQUEST, message)


class CandidateNameIsEmpty(HTTPException):
    def __init__(self) -> None:
        super().__init__(HTTPStatus.BAD_REQUEST)


class WrongLinkFormatError(HTTPException):
    def __init__(self, message: str) -> None:
        super().__init__(HTTPStatus.BAD_REQUEST, message)


class CandidateAlreadyExistsError(HTTPException):
    def __init__(self, message: str) -> None:
        super().__init__(HTTPStatus.BAD_REQUEST, message)


class BadCandidateFormatError(HTTPException):
    def __init__(self, message: str) -> None:
        super().__init__(HTTPStatus.BAD_REQUEST, message)


class CandidateNotFoundError(HTTPException):
    def __init__(self, message: str) -> None:
        super().__init__(HTTPStatus.NOT_FOUND, message)


class FileAlreadyExistsError(HTTPException):
    def __init__(self, message: str) -> None:
        super().__init__(HTTPStatus.CONFLICT, message)


<<<<<<< HEAD
class StudyImportFailed(HTTPException):
    def __init__(self, study_name: str, reason: str) -> None:
        message = f"Study '{study_name}' could not be imported: {reason}"
        super().__init__(HTTPStatus.UNPROCESSABLE_ENTITY, message)
=======
class IncorrectArgumentsForCopy(HTTPException):
    def __init__(self, message: str) -> None:
        super().__init__(HTTPStatus.BAD_REQUEST, message)
>>>>>>> f1b8b0f2
<|MERGE_RESOLUTION|>--- conflicted
+++ resolved
@@ -802,13 +802,12 @@
         super().__init__(HTTPStatus.CONFLICT, message)
 
 
-<<<<<<< HEAD
+class IncorrectArgumentsForCopy(HTTPException):
+    def __init__(self, message: str) -> None:
+        super().__init__(HTTPStatus.BAD_REQUEST, message)
+
+
 class StudyImportFailed(HTTPException):
     def __init__(self, study_name: str, reason: str) -> None:
         message = f"Study '{study_name}' could not be imported: {reason}"
-        super().__init__(HTTPStatus.UNPROCESSABLE_ENTITY, message)
-=======
-class IncorrectArgumentsForCopy(HTTPException):
-    def __init__(self, message: str) -> None:
-        super().__init__(HTTPStatus.BAD_REQUEST, message)
->>>>>>> f1b8b0f2
+        super().__init__(HTTPStatus.UNPROCESSABLE_ENTITY, message)