# Copyright (c) 2025, RTE (https://www.rte-france.com)
#
# See AUTHORS.txt
#
# This Source Code Form is subject to the terms of the Mozilla Public
# License, v. 2.0. If a copy of the MPL was not distributed with this
# file, You can obtain one at http://mozilla.org/MPL/2.0/.
#
# SPDX-License-Identifier: MPL-2.0
#
# This file is part of the Antares project.

import enum
from typing import TYPE_CHECKING, Any, Dict, List, Optional, TypeAlias, Union

<<<<<<< HEAD
import typing_extensions as te
from pydantic import StringConstraints

from antarest.core.serde import AntaresBaseModel
=======
from pydantic import BeforeValidator, StringConstraints
from typing_extensions import Annotated

from antarest.core.serde import AntaresBaseModel
from antarest.study.storage.rawstudy.model.filesystem.config.identifier import transform_name_to_id
>>>>>>> 964c1d80

if TYPE_CHECKING:
    # These dependencies are only used for type checking with mypy.
    from antarest.study.model import Study, StudyMetadataDTO

<<<<<<< HEAD
JSON = Dict[str, Any]
ELEMENT = Union[str, int, float, bool, bytes]
SUB_JSON = Union[ELEMENT, JSON, List[Any], None]
LowerCaseStr = te.Annotated[str, StringConstraints(to_lower=True)]
=======
JSON: TypeAlias = Dict[str, Any]
ELEMENT: TypeAlias = Union[str, int, float, bool, bytes]
SUB_JSON: TypeAlias = Union[ELEMENT, JSON, List[Any], None]
LowerCaseStr: TypeAlias = Annotated[str, StringConstraints(to_lower=True)]
LowerCaseId = Annotated[str, BeforeValidator(lambda x: transform_name_to_id(x, lower=True))]
>>>>>>> 964c1d80


class PublicMode(enum.StrEnum):
    NONE = "NONE"
    READ = "READ"
    EXECUTE = "EXECUTE"
    EDIT = "EDIT"
    FULL = "FULL"


class StudyPermissionType(enum.StrEnum):
    """
    User permission belongs to Study
    """

    READ = "READ"
    RUN = "RUN"
    WRITE = "WRITE"
    MANAGE_PERMISSIONS = "MANAGE_PERMISSIONS"


class PermissionInfo(AntaresBaseModel):
    owner: Optional[int] = None
    groups: List[str] = []
    public_mode: PublicMode = PublicMode.NONE

    @classmethod
    def from_study(cls, study: Union["Study", "StudyMetadataDTO"]) -> "PermissionInfo":
        return cls(
            owner=None if study.owner is None else study.owner.id,
            groups=[g.id for g in study.groups if g.id is not None],
            public_mode=PublicMode.NONE if study.public_mode is None else PublicMode(study.public_mode),
        )<|MERGE_RESOLUTION|>--- conflicted
+++ resolved
@@ -13,35 +13,21 @@
 import enum
 from typing import TYPE_CHECKING, Any, Dict, List, Optional, TypeAlias, Union
 
-<<<<<<< HEAD
-import typing_extensions as te
-from pydantic import StringConstraints
-
-from antarest.core.serde import AntaresBaseModel
-=======
 from pydantic import BeforeValidator, StringConstraints
 from typing_extensions import Annotated
 
 from antarest.core.serde import AntaresBaseModel
 from antarest.study.storage.rawstudy.model.filesystem.config.identifier import transform_name_to_id
->>>>>>> 964c1d80
 
 if TYPE_CHECKING:
     # These dependencies are only used for type checking with mypy.
     from antarest.study.model import Study, StudyMetadataDTO
 
-<<<<<<< HEAD
-JSON = Dict[str, Any]
-ELEMENT = Union[str, int, float, bool, bytes]
-SUB_JSON = Union[ELEMENT, JSON, List[Any], None]
-LowerCaseStr = te.Annotated[str, StringConstraints(to_lower=True)]
-=======
 JSON: TypeAlias = Dict[str, Any]
 ELEMENT: TypeAlias = Union[str, int, float, bool, bytes]
 SUB_JSON: TypeAlias = Union[ELEMENT, JSON, List[Any], None]
 LowerCaseStr: TypeAlias = Annotated[str, StringConstraints(to_lower=True)]
 LowerCaseId = Annotated[str, BeforeValidator(lambda x: transform_name_to_id(x, lower=True))]
->>>>>>> 964c1d80
 
 
 class PublicMode(enum.StrEnum):
