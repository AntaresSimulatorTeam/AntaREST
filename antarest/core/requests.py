--- conflicted
+++ resolved
@@ -1,7 +1,3 @@
-<<<<<<< HEAD
-import typing as t
-from collections import OrderedDict
-=======
 # Copyright (c) 2024, RTE (https://www.rte-france.com)
 #
 # See AUTHORS.txt
@@ -14,7 +10,8 @@
 #
 # This file is part of the Antares project.
 
->>>>>>> e3451585
+import typing as t
+from collections import OrderedDict
 from dataclasses import dataclass
 from typing import Any, Generator, Tuple
 
