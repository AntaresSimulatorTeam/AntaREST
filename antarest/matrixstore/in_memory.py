# Copyright (c) 2025, RTE (https://www.rte-france.com)
#
# See AUTHORS.txt
#
# This Source Code Form is subject to the terms of the Mozilla Public
# License, v. 2.0. If a copy of the MPL was not distributed with this
# file, You can obtain one at http://mozilla.org/MPL/2.0/.
#
# SPDX-License-Identifier: MPL-2.0
#
# This file is part of the Antares project.

from typing import Dict

import pandas as pd
from typing_extensions import override

<<<<<<< HEAD
from antarest.matrixstore.matrix_usage_provider import IMatrixUsageProvider
from antarest.matrixstore.repository import MatrixContentRepository, compute_hash
=======
from antarest.matrixstore.model import MatrixMetadataDTO
from antarest.matrixstore.repository import compute_hash
>>>>>>> 3d6733af
from antarest.matrixstore.service import ISimpleMatrixService


class InMemorySimpleMatrixService(ISimpleMatrixService):
    """
    In memory implementation of matrix service, for unit testing purposes.
    """

    def __init__(self, matrix_content_repository: MatrixContentRepository) -> None:
        super().__init__(matrix_content_repository)
        self._content: Dict[str, pd.DataFrame] = {}

    @override
    def create(self, data: pd.DataFrame) -> str:
        matrix_hash = compute_hash(data)
        self._content[matrix_hash] = data
        return matrix_hash

    @override
    def get(self, matrix_id: str) -> pd.DataFrame:
        return self._content[matrix_id]

    @override
    def exists(self, matrix_id: str) -> bool:
        return matrix_id in self._content

    @override
    def delete(self, matrix_id: str) -> None:
        del self._content[matrix_id]

    @override
<<<<<<< HEAD
    def register_usage_provider(self, usage_provider: IMatrixUsageProvider) -> None:
=======
    def get_matrices(self) -> list[MatrixMetadataDTO]:
>>>>>>> 3d6733af
        raise NotImplementedError()<|MERGE_RESOLUTION|>--- conflicted
+++ resolved
@@ -15,13 +15,10 @@
 import pandas as pd
 from typing_extensions import override
 
-<<<<<<< HEAD
 from antarest.matrixstore.matrix_usage_provider import IMatrixUsageProvider
 from antarest.matrixstore.repository import MatrixContentRepository, compute_hash
-=======
 from antarest.matrixstore.model import MatrixMetadataDTO
 from antarest.matrixstore.repository import compute_hash
->>>>>>> 3d6733af
 from antarest.matrixstore.service import ISimpleMatrixService
 
 
@@ -53,9 +50,9 @@
         del self._content[matrix_id]
 
     @override
-<<<<<<< HEAD
     def register_usage_provider(self, usage_provider: IMatrixUsageProvider) -> None:
-=======
+        raise NotImplementedError()
+
+    @override    
     def get_matrices(self) -> list[MatrixMetadataDTO]:
->>>>>>> 3d6733af
         raise NotImplementedError()