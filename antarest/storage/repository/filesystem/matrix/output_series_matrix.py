--- conflicted
+++ resolved
@@ -1,25 +1,11 @@
-<<<<<<< HEAD
-import shutil
-from abc import ABC
-from pathlib import Path
-=======
 from typing import Optional, List, cast
->>>>>>> 1b239e9c
 
 import numpy as np  # type: ignore
 import pandas as pd  # type: ignore
 
-<<<<<<< HEAD
-from typing import Optional, List, cast
-
-from antarest.common.custom_types import JSON, SUB_JSON
-from antarest.storage.repository.filesystem.config.model import StudyConfig
-from antarest.storage.repository.filesystem.inode import INode, TREE
-=======
 from antarest.common.custom_types import JSON, SUB_JSON
 from antarest.storage.repository.filesystem.config.model import StudyConfig
 from antarest.storage.repository.filesystem.inode import TREE
->>>>>>> 1b239e9c
 from antarest.storage.repository.filesystem.lazy_node import LazyNode
 from antarest.storage.repository.filesystem.matrix.date_serializer import (
     IDateMatrixSerializer,
