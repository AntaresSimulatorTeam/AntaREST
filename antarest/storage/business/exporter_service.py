from io import BytesIO
from pathlib import Path

<<<<<<< HEAD
from antarest.common.interfaces.eventbus import IEventBus
=======
>>>>>>> 1b239e9c
from antarest.storage.business.raw_study_service import RawStudyService
from antarest.storage.model import Study
from antarest.storage.repository.antares_io.exporter.export_file import (
    Exporter,
)
from antarest.storage.repository.filesystem.factory import StudyFactory


class ExporterService:
    """
    Export study in zip format with or without output folder
    """

    def __init__(
        self,
        study_service: RawStudyService,
        study_factory: StudyFactory,
        exporter: Exporter,
    ):
        self.study_service = study_service
        self.study_factory = study_factory
        self.exporter = exporter

    def export_study(self, metadata: Study, outputs: bool = True) -> BytesIO:
        """
        Export and compresse study inside zip
        Args:
            metadata: study
            outputs: ask to integrated output folder inside exportation

        Returns: zip file with study files compressed inside

        """
        path_study = self.study_service.get_study_path(metadata)

        self.study_service.check_study_exists(metadata)

        return self.exporter.export_file(path_study, outputs)

<<<<<<< HEAD
=======
    def export_study_flat(
        self, metadata: Study, dest: Path, outputs: bool = True
    ) -> None:
        path_study = self.study_service.get_study_path(metadata)

        self.study_service.check_study_exists(metadata)

        self.exporter.export_flat(path_study, dest, outputs)

>>>>>>> 1b239e9c
    def get_matrix(self, metadata: Study, path: str) -> BytesIO:
        """
        Get matrix file content
        Args:
            metadata: study with matrix inside
            path: path inside study

        Returns: content file

        """
        file = self.study_service.get_study_path(metadata) / path
        return BytesIO(file.read_bytes())<|MERGE_RESOLUTION|>--- conflicted
+++ resolved
@@ -1,10 +1,6 @@
 from io import BytesIO
 from pathlib import Path
 
-<<<<<<< HEAD
-from antarest.common.interfaces.eventbus import IEventBus
-=======
->>>>>>> 1b239e9c
 from antarest.storage.business.raw_study_service import RawStudyService
 from antarest.storage.model import Study
 from antarest.storage.repository.antares_io.exporter.export_file import (
@@ -44,8 +40,6 @@
 
         return self.exporter.export_file(path_study, outputs)
 
-<<<<<<< HEAD
-=======
     def export_study_flat(
         self, metadata: Study, dest: Path, outputs: bool = True
     ) -> None:
@@ -55,7 +49,6 @@
 
         self.exporter.export_flat(path_study, dest, outputs)
 
->>>>>>> 1b239e9c
     def get_matrix(self, metadata: Study, path: str) -> BytesIO:
         """
         Get matrix file content
