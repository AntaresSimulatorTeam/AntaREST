--- conflicted
+++ resolved
@@ -16,10 +16,6 @@
 )
 from antarest.common.swagger import get_path_examples
 from antarest.login.auth import Auth
-<<<<<<< HEAD
-from antarest.storage.business.patch_service import PatchService
-=======
->>>>>>> 1b239e9c
 from antarest.storage.model import PublicMode
 from antarest.storage.service import StorageService
 
@@ -33,13 +29,7 @@
 
 
 def create_study_routes(
-<<<<<<< HEAD
-    storage_service: StorageService,
-    patch_service: PatchService,
-    config: Config,
-=======
     storage_service: StorageService, config: Config
->>>>>>> 1b239e9c
 ) -> APIRouter:
     """
     Endpoint implementation for studies management
@@ -170,15 +160,9 @@
 
         params = RequestParameters(user=current_user)
         storage_service.delete_study(uuid_sanitized, params)
-<<<<<<< HEAD
-
-        return ""
-
-=======
-
-        return ""
-
->>>>>>> 1b239e9c
+
+        return ""
+
     @bp.post(
         "/studies/{uuid}/output",
         status_code=HTTPStatus.ACCEPTED.value,
@@ -251,7 +235,6 @@
         storage_service.remove_group(uuid_sanitized, group_id, params)
 
         return ""
-<<<<<<< HEAD
 
     @bp.put(
         "/studies/{uuid}/public_mode/{mode}",
@@ -336,124 +319,4 @@
     def validate(uuid: str) -> Any:
         return storage_service.check_errors(uuid)
 
-    @bp.patch("/studies/{uuid}", summary="Patch the study metadata")
-    def patch_metadata(
-        uuid: str,
-        data: JSON = Body(...),
-        current_user: JWTUser = Depends(auth.get_current_user),
-    ) -> Any:
-        uuid_sanitized = sanitize_uuid(uuid)
-        params = RequestParameters(user=current_user)
-
-        patch_service.patch(uuid_sanitized, data, params)
-        content = ""
-
-        return content
-
-    @bp.put(
-        "/studies/{uuid}/outputs/{output_id}/reference",
-        summary="Put the selected output as reference the study metadata",
-    )
-    def set_reference(
-        uuid: str,
-        output_id: str,
-        current_user: JWTUser = Depends(auth.get_current_user),
-    ) -> Any:
-        uuid_sanitized = sanitize_uuid(uuid)
-        output_id_sanitized = sanitize_uuid(output_id)
-        params = RequestParameters(user=current_user)
-
-        patch_service.set_reference_output(
-            uuid_sanitized, output_id_sanitized, params
-        )
-
-        content = ""
-
-        return content
-=======
-
-    @bp.put(
-        "/studies/{uuid}/public_mode/{mode}",
-        tags=["Manage Permissions"],
-        summary="Set study public mode",
-    )
-    def set_public_mode(
-        uuid: str,
-        mode: PublicMode,
-        current_user: JWTUser = Depends(auth.get_current_user),
-    ) -> Any:
-        uuid_sanitized = sanitize_uuid(uuid)
-        params = RequestParameters(user=current_user)
-        storage_service.set_public_mode(uuid_sanitized, mode, params)
-
-        return ""
-
-    @bp.get(
-        "/studies/{uuid}/raw",
-        tags=["Manage Data inside Study"],
-        summary="Read data",
-    )
-    def get_study(
-        uuid: str,
-        path: str = Param("/", examples=get_path_examples()),  # type: ignore
-        depth: int = 3,
-        current_user: JWTUser = Depends(auth.get_current_user),
-    ) -> Any:
-        parameters = RequestParameters(user=current_user)
-        output = storage_service.get(uuid, path, depth, parameters)
-
-        json_response = json.dumps(
-            output,
-            ensure_ascii=False,
-            allow_nan=True,
-            indent=None,
-            separators=(",", ":"),
-        ).encode("utf-8")
-        return Response(content=json_response, media_type="application/json")
-
-    @bp.get(
-        "/studies/{uuid}/metadata",
-        tags=["Manage Studies"],
-        summary="Get Study informations",
-    )
-    def get_study_metadata(
-        uuid: str,
-        current_user: JWTUser = Depends(auth.get_current_user),
-    ) -> Any:
-        params = RequestParameters(user=current_user)
-        study_metadata = storage_service.get_study_information(uuid, params)
-        return study_metadata
-
-    @bp.post(
-        "/studies/{uuid}/raw",
-        status_code=HTTPStatus.NO_CONTENT.value,
-        tags=["Manage Data inside Study"],
-        summary="Update data",
-    )
-    def edit_study(
-        uuid: str,
-        path: str = Param("/", examples=get_path_examples()),  # type: ignore
-        data: JSON = Body(...),
-        current_user: JWTUser = Depends(auth.get_current_user),
-    ) -> Any:
-        new = data
-        if not new:
-            raise HTTPException(
-                status_code=400, detail="empty body not authorized"
-            )
-
-        path = sanitize_uuid(path)
-        params = RequestParameters(user=current_user)
-        storage_service.edit_study(uuid, path, new, params)
-        content = ""
-
-        return content
-
-    @bp.get(
-        "/studies/{uuid}/validate", summary="Launch test validation on study"
-    )
-    def validate(uuid: str) -> Any:
-        return storage_service.check_errors(uuid)
->>>>>>> 1b239e9c
-
     return bp