import logging
from datetime import datetime
from io import BytesIO
from pathlib import Path
<<<<<<< HEAD
from time import time
from typing import List, IO, Optional, cast

=======
from time import time, sleep
from typing import List, IO, Optional, cast
>>>>>>> 1b239e9c
from uuid import uuid4

from antarest.common.custom_types import JSON
from antarest.common.interfaces.eventbus import IEventBus, Event, EventType
from antarest.common.jwt import JWTUser
<<<<<<< HEAD
from antarest.common.roles import RoleType
from antarest.login.model import User, Group
from antarest.login.service import LoginService
from antarest.storage.business.exporter_service import ExporterService
from antarest.storage.business.importer_service import ImporterService
=======
>>>>>>> 1b239e9c
from antarest.common.requests import (
    RequestParameters,
    UserHasNotPermissionError,
)
from antarest.common.roles import RoleType
from antarest.login.model import Group
from antarest.login.service import LoginService
from antarest.storage.business.exporter_service import ExporterService
from antarest.storage.business.importer_service import ImporterService
from antarest.storage.business.permissions import (
    StudyPermissionType,
    check_permission,
)
from antarest.storage.business.raw_study_service import RawStudyService
from antarest.storage.business.storage_service_utils import StorageServiceUtils
<<<<<<< HEAD
from antarest.storage.business.raw_study_service import RawStudyService
=======
>>>>>>> 1b239e9c
from antarest.storage.model import (
    Study,
    StudyContentStatus,
    StudyFolder,
    DEFAULT_WORKSPACE_NAME,
    RawStudy,
    PublicMode,
)
from antarest.storage.repository.study import StudyMetadataRepository
from antarest.storage.web.exceptions import (
    StudyNotFoundError,
    StudyTypeUnsupported,
)


class StorageService:
    """
    Storage module facade service to handle studies management.
    """

    def __init__(
        self,
        study_service: RawStudyService,
        importer_service: ImporterService,
        exporter_service: ExporterService,
        user_service: LoginService,
        repository: StudyMetadataRepository,
        event_bus: IEventBus,
    ):
        self.study_service = study_service
        self.importer_service = importer_service
        self.exporter_service = exporter_service
        self.user_service = user_service
        self.repository = repository
        self.event_bus = event_bus
        self.logger = logging.getLogger(self.__class__.__name__)

    def get(
        self, uuid: str, url: str, depth: int, params: RequestParameters
    ) -> JSON:
        """
        Get study data inside filesystem
        Args:
            uuid: study uuid
            url: route to follow inside study structure
            depth: depth to expand tree when route matched
            params: request parameters
<<<<<<< HEAD

        Returns: data study formatted in json

=======

        Returns: data study formatted in json

>>>>>>> 1b239e9c
        """
        study = self._get_study(uuid)
        self._assert_permission(params.user, study, StudyPermissionType.READ)

        if isinstance(study, RawStudy):
            self.logger.info(
                "study %s data asked by user %s", uuid, params.get_user_id()
            )
            return self.study_service.get(study, url, depth)

        raise StudyTypeUnsupported(uuid, study.type)

    def _get_study_metadatas(self, params: RequestParameters) -> List[Study]:
        return list(
            filter(
                lambda study: self._assert_permission(
                    params.user, study, StudyPermissionType.READ, raising=False
                ),
                self.repository.get_all(),
            )
        )

    def get_studies_information(self, params: RequestParameters) -> JSON:
        """
        Get information for all studies.
        Args:
            params: request parameters

        Returns: List of study information

        """
        self.logger.info(
            "studies metadata asked by user %s", params.get_user_id()
        )
        return {
            study.id: self.study_service.get_study_information(study)
            for study in self._get_study_metadatas(params)
        }

    def get_study_information(
        self, uuid: str, params: RequestParameters
    ) -> JSON:
        """
        Get study information
        Args:
            uuid: study uuid
            params: request parameters

        Returns: study information

        """
        study = self._get_study(uuid)
        self._assert_permission(params.user, study, StudyPermissionType.READ)
        if not isinstance(study, RawStudy):
            raise StudyTypeUnsupported(uuid, study.type)

        self.logger.info(
            "study %s metadata asked by user %s", uuid, params.get_user_id()
        )
        return self.study_service.get_study_information(study)

    def get_study_path(self, uuid: str, params: RequestParameters) -> Path:
        """
        Retrieve study path
        Args:
            uuid: study uuid
            params: request parameters

        Returns:

        """
        study = self._get_study(uuid)
        self._assert_permission(params.user, study, StudyPermissionType.RUN)

        if not isinstance(study, RawStudy):
            raise StudyTypeUnsupported(uuid, study.type)

        self.logger.info(
            "study %s path asked by user %s", uuid, params.get_user_id()
        )
        return self.study_service.get_study_path(study)

    def create_study(
        self, study_name: str, group_ids: List[str], params: RequestParameters
    ) -> str:
        """
        Create empty study
        Args:
            study_name: study name to set
            group_ids: group to link to study
            params: request parameters

        Returns: new study uuid

        """
        sid = str(uuid4())
        study_path = str(self.study_service.get_default_workspace_path() / sid)

        raw = RawStudy(
            id=sid,
            name=study_name,
            workspace=DEFAULT_WORKSPACE_NAME,
            path=study_path,
            created_at=datetime.now(),
            updated_at=datetime.now(),
        )

        raw = self.study_service.create_study(raw)
        self._save_study(raw, params.user, group_ids)
        self.event_bus.push(
            Event(EventType.STUDY_CREATED, raw.to_json_summary())
        )

        self.logger.info(
            "study %s created by user %s", raw.id, params.get_user_id()
        )
        return str(raw.id)

    def sync_studies_on_disk(self, folders: List[StudyFolder]) -> None:
        """
        Used by watcher to send list of studies present on filesystem.

        Args:
            folders: list of studies currently present on folder
<<<<<<< HEAD

        Returns:

=======

        Returns:

>>>>>>> 1b239e9c
        """
        # delete orphan studies on database
        paths = [str(f.path) for f in folders]
        for study in self.repository.get_all():
            if isinstance(study, RawStudy) and (
                study.workspace != DEFAULT_WORKSPACE_NAME
                and study.path not in paths
            ):
                self.logger.info(
                    "Study=%s is not present in disk and will be deleted",
                    study.id,
                )
                self.event_bus.push(
                    Event(EventType.STUDY_DELETED, study.to_json_summary())
                )
                self.repository.delete(study.id)

        # Add new studies
        paths = [
            study.path
            for study in self.repository.get_all()
            if isinstance(study, RawStudy)
        ]
        for folder in folders:
            sleep(0.2)
            if str(folder.path) not in paths:
                study = RawStudy(
                    id=str(uuid4()),
                    name=folder.path.name,
                    path=str(folder.path),
                    workspace=folder.workspace,
                    owner=None,
                    groups=folder.groups,
                    public_mode=PublicMode.FULL
                    if len(folder.groups) == 0
                    else PublicMode.NONE,
                )

                study.content_status = self._analyse_study(study)

                self.logger.info(
                    "Study=%s appears on disk and will be added", study.id
                )
                self.event_bus.push(
                    Event(EventType.STUDY_CREATED, study.to_json_summary())
                )
                self.repository.save(study)

    def copy_study(
        self,
        src_uuid: str,
        dest_study_name: str,
        group_ids: List[str],
        params: RequestParameters,
    ) -> str:
        """
        Copy study to an other location.

        Args:
            src_uuid: source study
            dest_study_name: destination study
            group_ids: group to attach on new study
            params: request parameters

        Returns:

        """
        src_study = self._get_study(src_uuid)
        self._assert_permission(
            params.user, src_study, StudyPermissionType.READ
        )

        if not isinstance(src_study, RawStudy):
            raise StudyTypeUnsupported(src_uuid, src_study.type)

        dest_id = str(uuid4())
        dest_study = RawStudy(
            id=dest_id,
            name=dest_study_name,
            workspace=DEFAULT_WORKSPACE_NAME,
            path=str(
                self.study_service.get_default_workspace_path() / dest_id
            ),
            created_at=datetime.now(),
            updated_at=datetime.now(),
        )

        study = self.study_service.copy_study(src_study, dest_study)
        self._save_study(study, params.user, group_ids)
        self.event_bus.push(
            Event(EventType.STUDY_CREATED, study.to_json_summary())
        )

        self.logger.info(
            "study %s copied to %s by user %s",
            src_study,
            study.id,
            params.get_user_id(),
        )
        return str(study.id)

    def export_study(
        self,
        uuid: str,
        params: RequestParameters,
        outputs: bool = True,
    ) -> BytesIO:
        """
        Export study to a zip file.
        Args:
            uuid: study id
            params: request parmeters
            outputs: integrate output folder in zip file

        Returns: zip file

        """
        study = self._get_study(uuid)
        self._assert_permission(params.user, study, StudyPermissionType.READ)
        if not isinstance(study, RawStudy):
            raise StudyTypeUnsupported(uuid, study.type)

        self.logger.info(
            "study %s exported by user %s", uuid, params.get_user_id()
        )
        return self.exporter_service.export_study(study, outputs)

    def export_study_flat(
        self,
        uuid: str,
        params: RequestParameters,
        dest: Path,
        outputs: bool = True,
    ) -> None:
        study = self._get_study(uuid)
        self._assert_permission(params.user, study, StudyPermissionType.READ)
        if not isinstance(study, RawStudy):
            raise StudyTypeUnsupported(uuid, study.type)

        return self.exporter_service.export_study_flat(study, dest, outputs)

    def delete_study(self, uuid: str, params: RequestParameters) -> None:
        """
        Delete study
        Args:
            uuid: study uuid
            params: request parameters

        Returns:

        """
        study = self._get_study(uuid)
        self._assert_permission(params.user, study, StudyPermissionType.DELETE)
        if not isinstance(study, RawStudy):
            raise StudyTypeUnsupported(uuid, study.type)

        self.study_service.delete_study(study)
        self.repository.delete(study.id)
        self.event_bus.push(
            Event(EventType.STUDY_DELETED, study.to_json_summary())
        )

        self.logger.info(
            "study %s deleted by user %s", uuid, params.get_user_id()
        )

    def delete_output(
        self, uuid: str, output_name: str, params: RequestParameters
    ) -> None:
        """
        Delete specific output simulation in study
        Args:
            uuid: study uuid
            output_name: output simulation name
            params: request parameters

        Returns:

        """
        study = self._get_study(uuid)
        self._assert_permission(params.user, study, StudyPermissionType.WRITE)
        if not isinstance(study, RawStudy):
            raise StudyTypeUnsupported(uuid, study.type)

        self.study_service.delete_output(study, output_name)
        self.event_bus.push(
            Event(EventType.STUDY_EDITED, study.to_json_summary())
        )

        self.logger.info(
            "delete output %s on study %s by user %s",
            output_name,
            uuid,
            params.get_user_id(),
        )

    def get_matrix(self, route: str, params: RequestParameters) -> BytesIO:
        """
        Download matrix
        Args:
            route: matrix path
            params: request parameters

        Returns: raw content file

        """
        uuid, path = StorageServiceUtils.extract_info_from_url(route)
        study = self._get_study(uuid)
        self._assert_permission(params.user, study, StudyPermissionType.READ)
        if not isinstance(study, RawStudy):
            raise StudyTypeUnsupported(uuid, study.type)

        self.logger.info(
            "matrix %S asked by user %s", route, params.get_user_id()
        )
        return self.exporter_service.get_matrix(study, path)

    def upload_matrix(
        self, path: str, data: bytes, params: RequestParameters
    ) -> None:
        """
        Upload matrix
        Args:
            path: matrix path
            data: raw file content
            params: request parameters

        Returns:

        """
        uuid, matrix_path = StorageServiceUtils.extract_info_from_url(path)
        study = self._get_study(uuid)
        self._assert_permission(params.user, study, StudyPermissionType.WRITE)
        if not isinstance(study, RawStudy):
            raise StudyTypeUnsupported(uuid, study.type)

        self.importer_service.upload_matrix(study, matrix_path, data)

        self.event_bus.push(
            Event(EventType.STUDY_EDITED, study.to_json_summary())
        )

        self.logger.info(
            "matrix %s updated by user %s", path, params.get_user_id()
        )

    def import_study(
        self,
        stream: IO[bytes],
        group_ids: List[str],
        params: RequestParameters,
    ) -> str:
        """
        Import zipped study.

        Args:
            stream: zip file
            group_ids: group to attach to study
            params: request parameters

        Returns: new study uuid

        """
        sid = str(uuid4())
        path = str(self.study_service.get_default_workspace_path() / sid)
        study = RawStudy(
            id=sid,
            workspace=DEFAULT_WORKSPACE_NAME,
            path=path,
            created_at=datetime.now(),
            updated_at=datetime.now(),
        )
        study = self.importer_service.import_study(study, stream)
        status = self._analyse_study(study)
        self._save_study(
            study,
            owner=params.user,
            group_ids=group_ids,
            content_status=status,
        )
        self.event_bus.push(
            Event(EventType.STUDY_CREATED, study.to_json_summary())
        )

        self.logger.info(
            "study %s imported by user %s", study.id, params.get_user_id()
        )
        return str(study.id)

    def import_output(
        self, uuid: str, stream: IO[bytes], params: RequestParameters
    ) -> JSON:
        """
        Import specific output simulation inside study
        Args:
            uuid: study uuid
            stream: zip file with simulation folder
            params: request parameters

        Returns: output simulation json formatted

        """
        study = self._get_study(uuid)
        self._assert_permission(params.user, study, StudyPermissionType.RUN)
        if not isinstance(study, RawStudy):
            raise StudyTypeUnsupported(uuid, study.type)

        res = self.importer_service.import_output(study, stream)
        self.logger.info(
            "output added to study %s by user %s", uuid, params.get_user_id()
        )
        return res

    def edit_study(
        self, uuid: str, url: str, new: JSON, params: RequestParameters
    ) -> JSON:
        """
        Replace data inside study.

        Args:
            uuid: study id
            url: path data target in study
            new: new data to replace
            params: request parameters

        Returns: new data replaced

        """
        study = self._get_study(uuid)
        self._assert_permission(params.user, study, StudyPermissionType.WRITE)
        if not isinstance(study, RawStudy):
            raise StudyTypeUnsupported(uuid, study.type)

        updated = self.study_service.edit_study(study, url, new)

        self.study_service.edit_study(
            study, url="study/antares/lastsave", new=int(time())
        )

        self.event_bus.push(
            Event(EventType.STUDY_EDITED, study.to_json_summary())
        )
        self.logger.info(
            "data %s on study %s updated by user %s",
            url,
            uuid,
            params.get_user_id(),
        )
        return cast(JSON, updated)

    def change_owner(
        self, study_id: str, owner_id: int, params: RequestParameters
    ) -> None:
        """
        Change study owner
        Args:
            study_id: study uuid
            owner_id: new owner id
            params: request parameters

        Returns:

        """
        study = self._get_study(study_id)
        self._assert_permission(
            params.user, study, StudyPermissionType.MANAGE_PERMISSIONS
        )
        new_owner = self.user_service.get_user(owner_id, params)
        study.owner = new_owner
        self.repository.save(study)

        if isinstance(study, RawStudy) and new_owner:
            self.study_service.edit_study(
                study, url="study/antares/author", new=new_owner.name
            )

        self.logger.info(
            "user %s change study %s owner to %d",
            params.get_user_id(),
            study_id,
            owner_id,
        )

    def add_group(
        self, study_id: str, group_id: str, params: RequestParameters
    ) -> None:
        """
        Attach new group on study.

        Args:
            study_id: study uuid
            group_id: group id to attach
            params: request parameters

        Returns:

        """
        study = self._get_study(study_id)
        self._assert_permission(
            params.user, study, StudyPermissionType.MANAGE_PERMISSIONS
        )
        group = self.user_service.get_group(group_id, params)
        study.groups = (
            study.groups + group if group not in study.groups else study.groups
        )
        self.repository.save(study)

        self.logger.info(
            "adding group %s to study %s by user %s",
            group_id,
            study_id,
            params.get_user_id(),
        )

    def remove_group(
        self, study_id: str, group_id: str, params: RequestParameters
    ) -> None:
        """
        Detach group on study
        Args:
            study_id: study uuid
            group_id: group to detach
            params: request parameters

        Returns:

        """
        study = self._get_study(study_id)
        self._assert_permission(
            params.user, study, StudyPermissionType.MANAGE_PERMISSIONS
        )
        study.groups = [
            group for group in study.groups if group.id != group_id
        ]
        self.repository.save(study)

        self.logger.info(
            "removing group %s to study %s by user %s",
            group_id,
            study_id,
            params.get_user_id(),
        )

    def set_public_mode(
        self, study_id: str, mode: PublicMode, params: RequestParameters
    ) -> None:
        """
        Update public mode permission on study
        Args:
            study_id: study uuid
            mode: new public permission
            params: request parameters

        Returns:

        """
        study = self._get_study(study_id)
        self._assert_permission(
            params.user, study, StudyPermissionType.MANAGE_PERMISSIONS
        )
        study.public_mode = mode
        self.repository.save(study)

        self.logger.info(
            "updated public mode of study %s by user %s",
            study_id,
            params.get_user_id(),
        )

    def check_errors(self, uuid: str) -> List[str]:
        study = self._get_study(uuid)
        return self.study_service.check_errors(cast(RawStudy, study))

    def _save_study(
        self,
        study: RawStudy,
        owner: Optional[JWTUser] = None,
        group_ids: List[str] = list(),
        content_status: StudyContentStatus = StudyContentStatus.VALID,
    ) -> None:
        """
        Creeate new study with owner, group or content_status.
        Args:
            study: study to save
            owner: new owner
            group_ids: groups to attach
            content_status: new content_status

        Returns:

        """
        if not owner:
            raise UserHasNotPermissionError

        study.content_status = content_status

        if owner:
            study.owner = self.user_service.get_user(
                owner.impersonator, params=RequestParameters(user=owner)
            )
            groups = []
            for gid in group_ids:
                group = next(filter(lambda g: g.id == gid, owner.groups), None)
                if group is None or not group.role.is_higher_or_equals(
                    RoleType.WRITER
                ):
                    raise UserHasNotPermissionError()
                groups.append(Group(id=group.id, name=group.name))
            study.groups = groups

        self.repository.save(study)

    def _get_study(self, uuid: str) -> Study:
        """
        Get study information
        Args:
            uuid: study uuid

        Returns: study information

        """

        study = self.repository.get(uuid)
        if not study:
            sanitized = StorageServiceUtils.sanitize(uuid)
            self.logger.warning(
                "Study %s not found in metadata db",
                sanitized,
            )
            raise StudyNotFoundError(uuid)
        return study

    def get_raw_study(self, uuid: str, params: RequestParameters) -> RawStudy:
        study = self._get_study(uuid)
        self._assert_permission(params.user, study, StudyPermissionType.READ)

        return cast(RawStudy, study)

    def _assert_permission(
        self,
        user: Optional[JWTUser],
        study: Optional[Study],
        permission_type: StudyPermissionType,
        raising: bool = True,
    ) -> bool:
        """
        Assert user has permission to edit or read study.
        Args:
            user: user logged
            study: study asked
            permission_type: level of permission
            raising: raise error if permission not matched

        Returns: true if permission match, false if not raising.

        """
        if not user:
            self.logger.error("FAIL permission: user is not logged")
            raise UserHasNotPermissionError()

        if not study:
            self.logger.error("FAIL permission: study not exist")
            raise ValueError("Metadata is None")

        ok = check_permission(user, study, permission_type)
        if raising and not ok:
            self.logger.error(
                "FAIL permission: user %d has no permission on study %s",
                user.id,
                study.id,
            )
            raise UserHasNotPermissionError()

        return ok

    def _analyse_study(self, metadata: RawStudy) -> StudyContentStatus:
        """
        Analyze study integrity
        Args:
            metadata: study to analyze

        Returns: VALID if study has any integrity mistakes.
        WARNING if studies has mistakes.
        ERROR if tree was not able to analyse structuree without raise error.

        """
        try:
            if self.study_service.check_errors(metadata):
                return StudyContentStatus.WARNING
            else:
                return StudyContentStatus.VALID
        except Exception as e:
            self.logger.error(e)
            return StudyContentStatus.ERROR<|MERGE_RESOLUTION|>--- conflicted
+++ resolved
@@ -2,27 +2,13 @@
 from datetime import datetime
 from io import BytesIO
 from pathlib import Path
-<<<<<<< HEAD
-from time import time
-from typing import List, IO, Optional, cast
-
-=======
 from time import time, sleep
 from typing import List, IO, Optional, cast
->>>>>>> 1b239e9c
 from uuid import uuid4
 
 from antarest.common.custom_types import JSON
 from antarest.common.interfaces.eventbus import IEventBus, Event, EventType
 from antarest.common.jwt import JWTUser
-<<<<<<< HEAD
-from antarest.common.roles import RoleType
-from antarest.login.model import User, Group
-from antarest.login.service import LoginService
-from antarest.storage.business.exporter_service import ExporterService
-from antarest.storage.business.importer_service import ImporterService
-=======
->>>>>>> 1b239e9c
 from antarest.common.requests import (
     RequestParameters,
     UserHasNotPermissionError,
@@ -38,10 +24,6 @@
 )
 from antarest.storage.business.raw_study_service import RawStudyService
 from antarest.storage.business.storage_service_utils import StorageServiceUtils
-<<<<<<< HEAD
-from antarest.storage.business.raw_study_service import RawStudyService
-=======
->>>>>>> 1b239e9c
 from antarest.storage.model import (
     Study,
     StudyContentStatus,
@@ -89,15 +71,9 @@
             url: route to follow inside study structure
             depth: depth to expand tree when route matched
             params: request parameters
-<<<<<<< HEAD
 
         Returns: data study formatted in json
 
-=======
-
-        Returns: data study formatted in json
-
->>>>>>> 1b239e9c
         """
         study = self._get_study(uuid)
         self._assert_permission(params.user, study, StudyPermissionType.READ)
@@ -222,15 +198,9 @@
 
         Args:
             folders: list of studies currently present on folder
-<<<<<<< HEAD
-
-        Returns:
-
-=======
-
-        Returns:
-
->>>>>>> 1b239e9c
+
+        Returns:
+
         """
         # delete orphan studies on database
         paths = [str(f.path) for f in folders]
