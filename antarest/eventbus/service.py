import asyncio
import logging
import threading
import time
<<<<<<< HEAD
from asyncio import AbstractEventLoop
=======
>>>>>>> 1b239e9c
from typing import List, Callable, Optional, Dict, Awaitable
from uuid import uuid4

from antarest.common.interfaces.eventbus import Event, IEventBus
from antarest.eventbus.business.interfaces import IEventBusBackend

logger = logging.getLogger(__name__)


class EventBusService(IEventBus):
    def __init__(
        self, backend: IEventBusBackend, autostart: bool = True
    ) -> None:
        self.backend = backend
        self.listeners: Dict[str, Callable[[Event], Awaitable[None]]] = {}
        self.lock = threading.Lock()
        if autostart:
            self.start()

    def push(self, event: Event) -> None:
        # TODO add arg permissions with group/role, user, public
        self.backend.push_event(event)

    def add_listener(
        self,
        listener: Callable[[Event], Awaitable[None]],
        type_filter: Optional[List[str]] = None,
    ) -> str:
        with self.lock:
            listener_id = str(uuid4())
            self.listeners[listener_id] = listener
            return listener_id

    def remove_listener(self, listener_id: str) -> None:
        with self.lock:
            del self.listeners[listener_id]

    async def _run_loop(self) -> None:
        while True:
            time.sleep(0.2)
            await self._on_events()

    async def _on_events(self) -> None:
        with self.lock:
            for e in self.backend.get_events():
                for listener in self.listeners.values():
                    try:
                        await listener(e)
                    except Exception as ex:
                        logger.error(
                            f"Failed to process event {e.type}", exc_info=ex
                        )
            self.backend.clear_events()

    def _async_loop(self, new_loop: bool = True) -> None:
        loop = (
            asyncio.new_event_loop() if new_loop else asyncio.get_event_loop()
        )
        loop.run_until_complete(self._run_loop())

    def start(self, threaded: bool = True) -> None:
        if threaded:
            t = threading.Thread(target=self._async_loop)
            t.setDaemon(True)
            logger.info("Starting event bus")
            t.start()
        else:
            self._async_loop(new_loop=False)<|MERGE_RESOLUTION|>--- conflicted
+++ resolved
@@ -2,10 +2,6 @@
 import logging
 import threading
 import time
-<<<<<<< HEAD
-from asyncio import AbstractEventLoop
-=======
->>>>>>> 1b239e9c
 from typing import List, Callable, Optional, Dict, Awaitable
 from uuid import uuid4
 
