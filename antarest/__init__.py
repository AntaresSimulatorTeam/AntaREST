# Copyright (c) 2025, RTE (https://www.rte-france.com)
#
# See AUTHORS.txt
#
# This Source Code Form is subject to the terms of the Mozilla Public
# License, v. 2.0. If a copy of the MPL was not distributed with this
# file, You can obtain one at http://mozilla.org/MPL/2.0/.
#
# SPDX-License-Identifier: MPL-2.0
#
# This file is part of the Antares project.

"""
Antares Web

This module contains the project metadata.
"""

from pathlib import Path

# Standard project metadata

<<<<<<< HEAD
__version__ = "2.19.2"
__author__ = "RTE, Antares Web Team"
__date__ = "2025-03-17"
=======
__version__ = "2.20.0"
__author__ = "RTE, Antares Web Team"
__date__ = "2025-04-30"
>>>>>>> 964c1d80
# noinspection SpellCheckingInspection
__credits__ = "(c) Réseau de Transport de l’Électricité (RTE)"

ROOT_DIR: Path = Path(__file__).resolve().parent<|MERGE_RESOLUTION|>--- conflicted
+++ resolved
@@ -20,15 +20,9 @@
 
 # Standard project metadata
 
-<<<<<<< HEAD
-__version__ = "2.19.2"
-__author__ = "RTE, Antares Web Team"
-__date__ = "2025-03-17"
-=======
 __version__ = "2.20.0"
 __author__ = "RTE, Antares Web Team"
 __date__ = "2025-04-30"
->>>>>>> 964c1d80
 # noinspection SpellCheckingInspection
 __credits__ = "(c) Réseau de Transport de l’Électricité (RTE)"
 
