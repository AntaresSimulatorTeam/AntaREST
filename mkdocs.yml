--- conflicted
+++ resolved
@@ -49,20 +49,7 @@
               - 'Miscellaneous Generators': 'user-guide/study/areas/10-misc-gen.md'
           - 'Links': 'user-guide/study/03-links.md'
           - 'Binding Constraints': 'user-guide/study/04-binding-constraints.md'
-<<<<<<< HEAD
-      - 'Simulation Configuration':
-          'General Configuration': 'user-guide/simulation-configuration/all-configurations.md#general-configuration'
-          'TS management': 'user-guide/simulation-configuration/all-configurations.md#time-series-management'
-          'Optimization preferences': 'user-guide/simulation-configuration/all-configurations.md#optimization-preferences'
-          'Adequacy Patch': 'user-guide/simulation-configuration/all-configurations.md#adequacy-patch'
-          'Advanced parameters': 'user-guide/simulation-configuration/all-configurations.md#advanced-parameters'
-          'Economic Opt.': 'user-guide/simulation-configuration/all-configurations.md#economic-opt'
-          'Geographic Trimming (Areas)': 'user-guide/simulation-configuration/all-configurations.md#geographic-trimming(areas)'
-          'Geographic Trimming (Links)': 'user-guide/simulation-configuration/all-configurations.md#geographic-trimming(links)'
-          'Geographic Trimming (Binding Constraints)': 'user-guide/simulation-configuration/all-configurations.md#geographic-trimming(binding-constrainte)'
-=======
       - 'Simulation Configuration': 'user-guide/simulation-configuration/all-configurations.md'
->>>>>>> 964c1d80
       - 'Table Mode': 'user-guide/study/06-table-mode.md'
       - 'Xpansion' : user-guide/study/07-xpansion.md
       - 'Results' : user-guide/study/08-results.md
