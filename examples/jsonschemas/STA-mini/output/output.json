--- conflicted
+++ resolved
@@ -3,11 +3,7 @@
     "definitions": {
         "output": {
             "type": "object",
-<<<<<<< HEAD
-            "rte-metadata": {"strategy":  "S8", "additional_property_name":  "simulation"},
-=======
-            "rte-metadata": {"strategy":  "S12"},
->>>>>>> e405e5c9
+            "rte-metadata": {"strategy":  "S12", "additional_property_name":  "simulation"},
             "properties": {},
             "additionalProperties": {
 
