--- conflicted
+++ resolved
@@ -2,14 +2,7 @@
     "definitions": {
         "links": {
             "type": "object",
-<<<<<<< HEAD
-            "rte-metadata": {"strategy":  "S1", "additional_property_name":  "link"},
-            "properties": {},
-            "additionalProperties": {
-
-                "$ref": "links-item.json#/definitions/links-item"
-=======
-            "rte-metadata": {"strategy":  "S15"},
+            "rte-metadata": {"strategy":  "S15", "additional_property_name":  "link"},
             "properties": {},
             "additionalProperties": {
                 "type": "object",
@@ -17,7 +10,6 @@
                 "additionalProperties": {
                     "$ref": "links-item.json#/definitions/links-item"
                 }
->>>>>>> e405e5c9
             }
         }
     }
