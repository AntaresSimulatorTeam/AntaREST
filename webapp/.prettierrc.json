<<<<<<< HEAD
{}
=======
{
  "prettier/prettier": [
    "error",
    {
      "endOfLine": "auto"
    }
  ]
}
>>>>>>> 08ad2297
<|MERGE_RESOLUTION|>--- conflicted
+++ resolved
@@ -1,6 +1,3 @@
-<<<<<<< HEAD
-{}
-=======
 {
   "prettier/prettier": [
     "error",
@@ -8,5 +5,4 @@
       "endOfLine": "auto"
     }
   ]
-}
->>>>>>> 08ad2297
+}