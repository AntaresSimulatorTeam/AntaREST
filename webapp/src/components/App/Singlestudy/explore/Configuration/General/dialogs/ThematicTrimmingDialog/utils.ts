--- conflicted
+++ resolved
@@ -72,10 +72,6 @@
   stsInjByPlant?: boolean;
   stsWithdrawalByPlant?: boolean;
   stsLvlByPlant?: boolean;
-<<<<<<< HEAD
-  stsCashflowByCluster?: boolean;
-=======
->>>>>>> e447eb15
   pspOpenInjection?: boolean;
   pspOpenWithdrawal?: boolean;
   pspOpenLevel?: boolean;
@@ -103,11 +99,8 @@
   other5Injection?: boolean;
   other5Withdrawal?: boolean;
   other5Level?: boolean;
-<<<<<<< HEAD
-=======
   // Study version >= 880
   stsCashflowByCluster?: boolean;
->>>>>>> e447eb15
 }
 
 const keysMap: Record<keyof ThematicTrimmingFormFields, string> = {
@@ -175,41 +168,6 @@
   renw4: "RENW. 4",
   // Study version >= 830
   dens: "DENS",
-<<<<<<< HEAD
-  profitByPlant: "Profit by plant",
-  // Study version >= 860
-  stsInjByPlant: "STS inj by plant",
-  stsWithdrawalByPlant: "STS withdrawal by plant",
-  stsLvlByPlant: "STS lvl by plant",
-  stsCashflowByCluster: "STS Cashflow By Cluster",
-  pspOpenInjection: "PSP_open_injection",
-  pspOpenWithdrawal: "PSP_open_withdrawal",
-  pspOpenLevel: "PSP_open_level",
-  pspClosedInjection: "PSP_closed_injection",
-  pspClosedWithdrawal: "PSP_closed_withdrawal",
-  pspClosedLevel: "PSP_closed_level",
-  pondageInjection: "Pondage_injection",
-  pondageWithdrawal: "Pondage_withdrawal",
-  pondageLevel: "Pondage_level",
-  batteryInjection: "Battery_injection",
-  batteryWithdrawal: "Battery_withdrawal",
-  batteryLevel: "Battery_level",
-  other1Injection: "Other1_injection",
-  other1Withdrawal: "Other1_withdrawal",
-  other1Level: "Other1_level",
-  other2Injection: "Other2_injection",
-  other2Withdrawal: "Other2_withdrawal",
-  other2Level: "Other2_level",
-  other3Injection: "Other3_injection",
-  other3Withdrawal: "Other3_withdrawal",
-  other3Level: "Other3_level",
-  other4Injection: "Other4_injection",
-  other4Withdrawal: "Other4_withdrawal",
-  other4Level: "Other4_level",
-  other5Injection: "Other5_injection",
-  other5Withdrawal: "Other5_withdrawal",
-  other5Level: "Other5_level",
-=======
   profitByPlant: "PROFIT BY PLANT",
   // Study version >= 860
   stsInjByPlant: "STS INJ BY PLANT",
@@ -244,7 +202,6 @@
   other5Level: "OTHER5 LEVEL",
   // Study version >= 880
   stsCashflowByCluster: "STS CASHFLOW BY CLUSTER",
->>>>>>> e447eb15
 };
 
 // Allow to support all study versions by using directly the server config
