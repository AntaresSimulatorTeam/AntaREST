/**
 * Copyright (c) 2024, RTE (https://www.rte-france.com)
 *
 * See AUTHORS.txt
 *
 * This Source Code Form is subject to the terms of the Mozilla Public
 * License, v. 2.0. If a copy of the MPL was not distributed with this
 * file, You can obtain one at http://mozilla.org/MPL/2.0/.
 *
 * SPDX-License-Identifier: MPL-2.0
 *
 * This file is part of the Antares project.
 */
<<<<<<< HEAD

import { useOutletContext } from "react-router";
import { MatrixStats, StudyMetadata } from "../../../../../../common/types";
import { Root, Content } from "./style";
import MatrixInput from "../../../../../common/MatrixInput";

interface Props {
  path: string;
}
=======
>>>>>>> 298b39af

import { MatrixStats } from "../../../../../../common/types";
import MatrixInput from "../../../../../common/MatrixInput";
import type { DataCompProps } from "../utils";

function Matrix({ studyId, filename, filePath, canEdit }: DataCompProps) {
  return (
    <MatrixInput
      title={filename}
      study={studyId}
      url={filePath}
      computStats={MatrixStats.NOCOL}
      disableImport={!canEdit}
    />
  );
}

export default Matrix;<|MERGE_RESOLUTION|>--- conflicted
+++ resolved
@@ -11,18 +11,6 @@
  *
  * This file is part of the Antares project.
  */
-<<<<<<< HEAD
-
-import { useOutletContext } from "react-router";
-import { MatrixStats, StudyMetadata } from "../../../../../../common/types";
-import { Root, Content } from "./style";
-import MatrixInput from "../../../../../common/MatrixInput";
-
-interface Props {
-  path: string;
-}
-=======
->>>>>>> 298b39af
 
 import { MatrixStats } from "../../../../../../common/types";
 import MatrixInput from "../../../../../common/MatrixInput";
