/**
 * Copyright (c) 2024, RTE (https://www.rte-france.com)
 *
 * See AUTHORS.txt
 *
 * This Source Code Form is subject to the terms of the Mozilla Public
 * License, v. 2.0. If a copy of the MPL was not distributed with this
 * file, You can obtain one at http://mozilla.org/MPL/2.0/.
 *
 * SPDX-License-Identifier: MPL-2.0
 *
 * This file is part of the Antares project.
 */

<<<<<<< HEAD
import { createContext, useContext } from "react";
import type { File } from "./utils";
=======
import { createContext } from "react";
import type { FileInfo } from "./utils";
>>>>>>> 298b39af
import { voidFn } from "../../../../../utils/fnUtils";

const initialDebugContextValue = {
  setSelectedFile: voidFn<[FileInfo]>,
  reloadTreeData: voidFn,
};

const DebugContext = createContext(initialDebugContextValue);

export default DebugContext;<|MERGE_RESOLUTION|>--- conflicted
+++ resolved
@@ -12,13 +12,8 @@
  * This file is part of the Antares project.
  */
 
-<<<<<<< HEAD
-import { createContext, useContext } from "react";
-import type { File } from "./utils";
-=======
 import { createContext } from "react";
 import type { FileInfo } from "./utils";
->>>>>>> 298b39af
 import { voidFn } from "../../../../../utils/fnUtils";
 
 const initialDebugContextValue = {
