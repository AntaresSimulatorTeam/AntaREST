/**
 * Copyright (c) 2025, RTE (https://www.rte-france.com)
 *
 * See AUTHORS.txt
 *
 * This Source Code Form is subject to the terms of the Mozilla Public
 * License, v. 2.0. If a copy of the MPL was not distributed with this
 * file, You can obtain one at http://mozilla.org/MPL/2.0/.
 *
 * SPDX-License-Identifier: MPL-2.0
 *
 * This file is part of the Antares project.
 */

import BackButton from "@/components/common/buttons/BackButton";
import { getCurrentAreaId } from "@/redux/selectors";
import { nameToId } from "@/services/utils";
import type { StudyMetadata } from "@/types/types";
import { Chip, Divider } from "@mui/material";
import { useTranslation } from "react-i18next";
import { useNavigate, useOutletContext, useParams } from "react-router-dom";
import useAppSelector from "../../../../../../../../redux/hooks/useAppSelector";
import StorageForm from "./StorageForm";
import StorageMatrices from "./StorageMatrices";

function StorageConfig() {
  const { study } = useOutletContext<{ study: StudyMetadata }>();
  const navigate = useNavigate();
  const areaId = useAppSelector(getCurrentAreaId);
  const { storageId = "" } = useParams();
  const { t } = useTranslation();
  const studyVersion = parseInt(study.version, 10);

  ////////////////////////////////////////////////////////////////
  // JSX
  ////////////////////////////////////////////////////////////////

  return (
    <>
      <BackButton onClick={() => navigate("../storages")} />
      <StorageForm study={study} areaId={areaId} storageId={storageId} />
      <Divider sx={{ my: 2 }} variant="middle">
        <Chip label={t("global.matrices")} size="small" />
      </Divider>
<<<<<<< HEAD
      <Matrix
        study={study}
        areaId={areaId}
        storageId={nameToId(storageId)}
        studyVersion={studyVersion}
      />
=======
      <StorageMatrices study={study} areaId={areaId} storageId={nameToId(storageId)} />
>>>>>>> f0cf809f
    </>
  );
}

export default StorageConfig;<|MERGE_RESOLUTION|>--- conflicted
+++ resolved
@@ -42,16 +42,12 @@
       <Divider sx={{ my: 2 }} variant="middle">
         <Chip label={t("global.matrices")} size="small" />
       </Divider>
-<<<<<<< HEAD
-      <Matrix
+      <StorageMatrices
         study={study}
         areaId={areaId}
         storageId={nameToId(storageId)}
         studyVersion={studyVersion}
       />
-=======
-      <StorageMatrices study={study} areaId={areaId} storageId={nameToId(storageId)} />
->>>>>>> f0cf809f
     </>
   );
 }
