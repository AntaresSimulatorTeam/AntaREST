--- conflicted
+++ resolved
@@ -19,19 +19,10 @@
 import { useFormContextPlus } from "../../../../../../../common/Form";
 import { INITIALIZE_RESERVOIR_DATE_OPTIONS, type HydroFormFields } from "./utils";
 import type { StudyMetadata } from "@/types/types";
-<<<<<<< HEAD
-
-interface Props {
-  study: StudyMetadata;
-}
-
-function Fields({ study }: Props) {
-=======
 import { useOutletContext } from "react-router-dom";
 
 function Fields() {
   const { study } = useOutletContext<{ study: StudyMetadata }>();
->>>>>>> e54ebfd6
   const { control, watch } = useFormContextPlus<HydroFormFields>();
   const [reservoirDisabled, waterValuesDisabled, heuristicDisabled, leeWayDisabled] = watch([
     "reservoir",
