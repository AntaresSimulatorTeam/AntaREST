/**
 * Copyright (c) 2025, RTE (https://www.rte-france.com)
 *
 * See AUTHORS.txt
 *
 * This Source Code Form is subject to the terms of the Mozilla Public
 * License, v. 2.0. If a copy of the MPL was not distributed with this
 * file, You can obtain one at http://mozilla.org/MPL/2.0/.
 *
 * SPDX-License-Identifier: MPL-2.0
 *
 * This file is part of the Antares project.
 */

import type { SubmitHandlerPlus } from "@/components/common/Form/types";
import type { Area, StudyMetadata } from "@/types/types";
import { validateNumber } from "@/utils/validation/number";
import { Box, Tooltip } from "@mui/material";
import * as RA from "ramda-adjunct";
import { useTranslation } from "react-i18next";
import NumberFE from "../../../../../../../common/fieldEditors/NumberFE";
import SelectFE from "../../../../../../../common/fieldEditors/SelectFE";
import StringFE from "../../../../../../../common/fieldEditors/StringFE";
import SwitchFE from "../../../../../../../common/fieldEditors/SwitchFE";
import Fieldset from "../../../../../../../common/Fieldset";
import Form from "../../../../../../../common/Form";
import {
  type FormalizedStorage,
  getStorage,
  type Storage,
  STORAGE_GROUPS,
  updateStorage,
} from "../utils";

interface Props {
  study: StudyMetadata;
  areaId: Area["name"];
  storageId: Storage["id"];
}

function StorageForm({ study, areaId, storageId }: Props) {
  const { t } = useTranslation();
  const studyVersion = Number(study.version);

  ////////////////////////////////////////////////////////////////
  // Config
  ////////////////////////////////////////////////////////////////

  const getDefaultValues = async () => {
    const { efficiency, efficiencyWithdrawal, initialLevel, ...rest } = await getStorage(
      study.id,
      areaId,
      storageId,
    );

    return {
      ...rest,
      // Convert to percentage ([0-1] -> [0-100])
<<<<<<< HEAD
      efficiency: storage.efficiency * 100,
      initialLevel: storage.initialLevel * 100,
      efficiencyWithdrawal: storage.efficiencyWithdrawal * 100,
=======
      efficiency: efficiency * 100,
      efficiencyWithdrawal: efficiencyWithdrawal * 100,
      initialLevel: initialLevel * 100,
>>>>>>> e54ebfd6
    };
  };

  ////////////////////////////////////////////////////////////////
  // Event handlers
  ////////////////////////////////////////////////////////////////

  const handleSubmit = ({ dirtyValues }: SubmitHandlerPlus<FormalizedStorage>) => {
    const newValues = { ...dirtyValues };
    // Convert to ratio ([0-100] -> [0-1])
    if (RA.isNumber(newValues.efficiency)) {
      newValues.efficiency /= 100;
    }
    if (RA.isNumber(newValues.initialLevel)) {
      newValues.initialLevel /= 100;
    }
    if (RA.isNumber(newValues.efficiencyWithdrawal)) {
      newValues.efficiencyWithdrawal /= 100;
    }
    return updateStorage(study.id, areaId, storageId, newValues);
  };

  ////////////////////////////////////////////////////////////////
  // JSX
  ////////////////////////////////////////////////////////////////

  return (
    <Form
      key={study.id + areaId + storageId}
      config={{ defaultValues: getDefaultValues }}
      onSubmit={handleSubmit}
      enableUndoRedo
      disableStickyFooter
      hideFooterDivider
    >
      {({ control }) => (
        <>
          <Fieldset legend={t("study.modelization.clusters.operatingParameters")}>
            <StringFE label={t("global.name")} name="name" control={control} disabled />
<<<<<<< HEAD
            {studyVersion < 920 && (
              <SelectFE
                label={t("global.group")}
                name="group"
                control={control}
                options={STORAGE_GROUPS}
                startCaseLabel={false}
                sx={{
                  alignSelf: "center",
                }}
              />
            )}
            {studyVersion >= 920 && (
              <StringFE
                label={t("global.group")}
                name="group"
                control={control}
                sx={{
                  alignSelf: "center",
                }}
              />
            )}
            {studyVersion >= 880 && (
              <SwitchFE
                label={t("global.enabled")}
                name="enabled"
=======
            {studyVersion < 920 ? (
              <SelectFE
                label={t("global.group")}
                name="group"
>>>>>>> e54ebfd6
                control={control}
                options={STORAGE_GROUPS}
                startCaseLabel={false}
                sx={{
                  alignSelf: "center",
                }}
              />
            ) : (
              // Add autocomplete with STORAGE_GROUPS
              <StringFE label={t("global.group")} name="group" control={control} />
            )}
            {studyVersion >= 880 && (
              <SwitchFE label={t("global.enabled")} name="enabled" control={control} />
            )}
            <Fieldset.Break />
            <Tooltip
              title={t("study.modelization.storages.reservoirCapacity.info")}
              arrow
              placement="top"
            >
              <Box>
                <NumberFE
                  label={t("study.modelization.storages.reservoirCapacity")}
                  name="reservoirCapacity"
                  control={control}
                  rules={{
                    validate: validateNumber({ min: 0 }),
                  }}
                />
              </Box>
            </Tooltip>
            <NumberFE
              label={t("study.modelization.storages.initialLevel")}
              name="initialLevel"
              control={control}
              rules={{
                validate: validateNumber({ min: 0, max: 100 }),
              }}
            />
            <SwitchFE
              label={t("study.modelization.storages.initialLevelOptim")}
              name="initialLevelOptim"
              control={control}
              sx={{
                alignItems: "center",
                alignSelf: "center",
                width: 2,
              }}
            />
          </Fieldset>
          <Fieldset legend={t("study.modelization.storages.injectionParameters")}>
            <Tooltip
              title={t("study.modelization.storages.injectionNominalCapacity.info")}
              arrow
              placement="top"
            >
              <Box>
                <NumberFE
                  label={t("study.modelization.storages.injectionNominalCapacity")}
                  name="injectionNominalCapacity"
                  control={control}
                  rules={{
                    validate: validateNumber({ min: 0 }),
                  }}
                />
              </Box>
            </Tooltip>
            <NumberFE
              label={t("study.modelization.storages.efficiency")}
              name="efficiency"
              control={control}
              rules={{
                validate: validateNumber({ min: 0, max: 100 }),
              }}
            />
            {studyVersion >= 920 && (
              <SwitchFE
                label={t("study.modelization.storages.penalizeVariationInjection")}
                name="penalizeVariationInjection"
                control={control}
              />
            )}
          </Fieldset>
          <Fieldset legend={t("study.modelization.storages.withdrawalParameters")}>
            <Tooltip
              title={t("study.modelization.storages.withdrawalNominalCapacity.info")}
              arrow
              placement="top"
            >
              <Box>
                <NumberFE
                  label={t("study.modelization.storages.withdrawalNominalCapacity")}
                  name="withdrawalNominalCapacity"
                  control={control}
                  rules={{
                    validate: validateNumber({ min: 0 }),
                  }}
                />
              </Box>
            </Tooltip>
            {studyVersion >= 920 && (
              <>
                <Tooltip
                  title={t("study.modelization.storages.efficiencyWithdrawal.info")}
                  arrow
                  placement="top"
                >
                  <Box>
                    <NumberFE
                      label={t("study.modelization.storages.efficiencyWithdrawal")}
                      name="efficiencyWithdrawal"
                      control={control}
                      rules={{
                        validate: validateNumber({ min: 0, max: 100 }),
                      }}
                    />
                  </Box>
                </Tooltip>
                <SwitchFE
                  label={t("study.modelization.storages.penalizeVariationWithdrawal")}
                  name="penalizeVariationWithdrawal"
                  control={control}
                />
              </>
            )}
          </Fieldset>
        </>
      )}
    </Form>
  );
}

export default StorageForm;<|MERGE_RESOLUTION|>--- conflicted
+++ resolved
@@ -56,15 +56,9 @@
     return {
       ...rest,
       // Convert to percentage ([0-1] -> [0-100])
-<<<<<<< HEAD
-      efficiency: storage.efficiency * 100,
-      initialLevel: storage.initialLevel * 100,
-      efficiencyWithdrawal: storage.efficiencyWithdrawal * 100,
-=======
       efficiency: efficiency * 100,
       efficiencyWithdrawal: efficiencyWithdrawal * 100,
       initialLevel: initialLevel * 100,
->>>>>>> e54ebfd6
     };
   };
 
@@ -104,39 +98,10 @@
         <>
           <Fieldset legend={t("study.modelization.clusters.operatingParameters")}>
             <StringFE label={t("global.name")} name="name" control={control} disabled />
-<<<<<<< HEAD
-            {studyVersion < 920 && (
-              <SelectFE
-                label={t("global.group")}
-                name="group"
-                control={control}
-                options={STORAGE_GROUPS}
-                startCaseLabel={false}
-                sx={{
-                  alignSelf: "center",
-                }}
-              />
-            )}
-            {studyVersion >= 920 && (
-              <StringFE
-                label={t("global.group")}
-                name="group"
-                control={control}
-                sx={{
-                  alignSelf: "center",
-                }}
-              />
-            )}
-            {studyVersion >= 880 && (
-              <SwitchFE
-                label={t("global.enabled")}
-                name="enabled"
-=======
             {studyVersion < 920 ? (
               <SelectFE
                 label={t("global.group")}
                 name="group"
->>>>>>> e54ebfd6
                 control={control}
                 options={STORAGE_GROUPS}
                 startCaseLabel={false}
