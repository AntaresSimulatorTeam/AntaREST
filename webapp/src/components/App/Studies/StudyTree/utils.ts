--- conflicted
+++ resolved
@@ -12,10 +12,7 @@
  * This file is part of the Antares project.
  */
 
-<<<<<<< HEAD
-=======
 import { DEFAULT_WORKSPACE_NAME, ROOT_NODE_NAME } from "@/components/common/utils/constants";
->>>>>>> f21e4534
 import * as api from "../../../../services/api/study";
 import type { StudyMetadata } from "../../../../types/types";
 import type { NonStudyFolderDTO, StudyTreeNode } from "./types";
@@ -153,12 +150,8 @@
   studiesTree: StudyTreeNode,
   folders: NonStudyFolderDTO[],
 ): StudyTreeNode {
-<<<<<<< HEAD
-  return folders.reduce(insertFolderIfNotExist, studiesTree);
-=======
   const sortedFolders = [...folders].sort((a, b) => a.path.localeCompare(b.path));
   return sortedFolders.reduce(insertFolderIfNotExist, { ...studiesTree });
->>>>>>> f21e4534
 }
 
 /**
@@ -194,19 +187,6 @@
  * The workspaces are inserted in the order they are given.
  *
  * @param workspaces - workspaces to insert into the tree
-<<<<<<< HEAD
- * @param stydyTree - study tree to insert the workspaces into
- * @returns study tree with the empty workspaces inserted if they weren't already there.
- */
-export function insertWorkspacesIfNotExist(
-  stydyTree: StudyTreeNode,
-  workspaces: string[],
-): StudyTreeNode {
-  return workspaces.reduce(
-    (acc, workspace) => insertWorkspaceIfNotExist(acc, workspace),
-    stydyTree,
-  );
-=======
  * @param studyTree - study tree to insert the workspaces into
  * @returns study tree with the empty workspaces inserted if they weren't already there.
  */
@@ -217,7 +197,6 @@
   return workspaces.reduce((acc, workspace) => insertWorkspaceIfNotExist(acc, workspace), {
     ...studyTree,
   });
->>>>>>> f21e4534
 }
 
 /**
@@ -233,8 +212,6 @@
 export async function fetchAndInsertWorkspaces(studyTree: StudyTreeNode): Promise<StudyTreeNode> {
   const workspaces = await api.getWorkspaces();
   return insertWorkspacesIfNotExist(studyTree, workspaces);
-<<<<<<< HEAD
-=======
 }
 /**
  * Insert workspaces and folders into the study tree if they don't exist already.
@@ -254,5 +231,4 @@
   const treeWithWorkspaces = insertWorkspacesIfNotExist(studyTree, workspaces);
   const treeWithFolders = insertFoldersIfNotExist(treeWithWorkspaces, folders);
   return treeWithFolders;
->>>>>>> f21e4534
 }