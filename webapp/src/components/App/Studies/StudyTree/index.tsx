/**
 * Copyright (c) 2025, RTE (https://www.rte-france.com)
 *
 * See AUTHORS.txt
 *
 * This Source Code Form is subject to the terms of the Mozilla Public
 * License, v. 2.0. If a copy of the MPL was not distributed with this
 * file, You can obtain one at http://mozilla.org/MPL/2.0/.
 *
 * SPDX-License-Identifier: MPL-2.0
 *
 * This file is part of the Antares project.
 */

import type { NonStudyFolderDTO } from "./types";
import useAppSelector from "../../../../redux/hooks/useAppSelector";
import { getStudiesTree, getStudyFilters } from "../../../../redux/selectors";
import useAppDispatch from "../../../../redux/hooks/useAppDispatch";
import { updateStudyFilters } from "../../../../redux/ducks/studies";
import { SimpleTreeView } from "@mui/x-tree-view/SimpleTreeView";
import { getParentPaths } from "../../../../utils/pathUtils";
import * as R from "ramda";
import React, { useState } from "react";
import useEnqueueErrorSnackbar from "@/hooks/useEnqueueErrorSnackbar";
import { fetchSubfolders, insertFoldersIfNotExist } from "./utils";
import { useTranslation } from "react-i18next";
import StudyTreeNodeComponent from "./StudyTreeNode";
import { DEFAULT_WORKSPACE_PREFIX, ROOT_FOLDER_NAME } from "@/components/common/utils/constants";
import { useUpdateEffect } from "react-use";

function StudyTree() {
  const initialStudiesTree = useAppSelector(getStudiesTree);
  const [studiesTree, setStudiesTree] = useState(initialStudiesTree);
  const [subFolders, setSubFolders] = useState<NonStudyFolderDTO[]>([]);
  const [itemsLoading, setItemsLoading] = useState<string[]>([]);
  const folder = useAppSelector((state) => getStudyFilters(state).folder, R.T);
  const enqueueErrorSnackbar = useEnqueueErrorSnackbar();
  const dispatch = useAppDispatch();
  const [t] = useTranslation();

  useUpdateEffect(() => {
    const nextStudiesTree = insertFoldersIfNotExist(initialStudiesTree, subFolders);
    setStudiesTree(nextStudiesTree);
  }, [initialStudiesTree]);

  /**
   * This function is called when the user clicks on a folder.
   *
   * The study tree is built from the studies in the database. There's a scan process that run on the server
   * to update continuously the studies in the database.
   *
   * However this process can take a long time, and the user shouldn't wait for hours before he can see a study he knows is already uploaded.
   *
   * Instead of relying on the scan process to update the tree, we'll allow the user to walk into the tree and run a scan process only when he needs to.
   *
   * To enable this, we'll fetch the subfolders of a folder when the user clicks on it using the explorer API.
   *
   * @param itemId - The id of the item clicked, which is its path
   */
  async function updateTree(itemId: string) {
    if (itemId.startsWith(DEFAULT_WORKSPACE_PREFIX)) {
      // we don't update the tree if the user clicks on the default workspace
      // api doesn't allow to fetch the subfolders of the default workspace
      return;
    }
    // If the user clicks on the root folder, we don't update the tree,
    // there're no subfolders under the root only workspaces.
    if (itemId === ROOT_FOLDER_NAME) {
      return;
    }
    // usefull flag to display "loading..." message
    setItemsLoading([...itemsLoading, itemId]);
    // fetch subfolders and inesrt them to the tree
    try {
      const newSubFolders = await fetchSubfolders(itemId);
      // use union to prioritize new subfolders
      const nextSubfolders = R.unionWith(R.eqBy(R.prop("path")), newSubFolders, subFolders);
      setSubFolders(nextSubfolders);
      const nextStudiesTree = insertFoldersIfNotExist(studiesTree, nextSubfolders);
      setStudiesTree(nextStudiesTree);
    } catch {
      enqueueErrorSnackbar(
        t("studies.tree.error.failToFetchFolder", {
          path: itemId,
          interpolation: { escapeValue: false },
        }),
        "",
      );
    }
    setItemsLoading(itemsLoading.filter((e) => e !== itemId));
  }

  ////////////////////////////////////////////////////////////////
  // Event Handlers
  ////////////////////////////////////////////////////////////////

  // we need to handle both the expand event and the onClick event
  // because the onClick isn't triggered when user click on arrow
  // Also the expanse event isn't triggered when the item doesn't have any subfolder
  // but we stil want to apply the filter on the clicked folder
  const handleItemExpansionToggle = async (
    event: React.SyntheticEvent<Element, Event>,
    itemId: string,
    isExpanded: boolean,
  ) => {
    if (isExpanded) {
      updateTree(itemId);
    }
  };

  const handleTreeItemClick = (itemId: string) => {
    dispatch(updateStudyFilters({ folder: itemId }));
  };

  ////////////////////////////////////////////////////////////////
  // JSX
  ////////////////////////////////////////////////////////////////

  return (
    <SimpleTreeView
      defaultExpandedItems={[...getParentPaths(folder), folder]}
      defaultSelectedItems={folder}
<<<<<<< HEAD
      sx={{
        flexGrow: 1,
        height: 0,
        width: 1,
        py: 1,
        overflowY: "auto",
        overflowX: "hidden",
      }}
      onItemExpansionToggle={handleItemExpansionToggle}
=======
      sx={{ p: 2, pt: 0 }}
>>>>>>> b617d237
    >
      <StudyTreeNodeComponent
        studyTreeNode={studiesTree}
        parentId=""
        itemsLoading={itemsLoading}
        onNodeClick={handleTreeItemClick}
      />
    </SimpleTreeView>
  );
}

export default StudyTree;<|MERGE_RESOLUTION|>--- conflicted
+++ resolved
@@ -41,6 +41,9 @@
   useUpdateEffect(() => {
     const nextStudiesTree = insertFoldersIfNotExist(initialStudiesTree, subFolders);
     setStudiesTree(nextStudiesTree);
+    // subFolders isn't a dependency because we don't want to trigger this code
+    // otherwise we'll override studiesTree with initialStudiesTree each time the trigger a subFolders update
+    // eslint-disable-next-line react-hooks/exhaustive-deps
   }, [initialStudiesTree]);
 
   /**
@@ -104,7 +107,7 @@
     isExpanded: boolean,
   ) => {
     if (isExpanded) {
-      updateTree(itemId);
+      await updateTree(itemId);
     }
   };
 
@@ -120,19 +123,8 @@
     <SimpleTreeView
       defaultExpandedItems={[...getParentPaths(folder), folder]}
       defaultSelectedItems={folder}
-<<<<<<< HEAD
-      sx={{
-        flexGrow: 1,
-        height: 0,
-        width: 1,
-        py: 1,
-        overflowY: "auto",
-        overflowX: "hidden",
-      }}
       onItemExpansionToggle={handleItemExpansionToggle}
-=======
       sx={{ p: 2, pt: 0 }}
->>>>>>> b617d237
     >
       <StudyTreeNodeComponent
         studyTreeNode={studiesTree}
