--- conflicted
+++ resolved
@@ -26,14 +26,9 @@
 import * as api from "../../../../services/api/study";
 import { getParentPaths } from "../../../../utils/pathUtils";
 import StudyTreeNodeComponent from "./StudyTreeNode";
-<<<<<<< HEAD
-import type { NonStudyFolderDTO } from "./types";
-import { fetchAndInsertWorkspaces, insertFoldersIfNotExist } from "./utils";
-=======
 import { insertIfNotExist } from "./utils";
 import storage, { StorageKey } from "@/services/utils/localStorage";
 import { useUpdateEffect } from "react-use";
->>>>>>> f21e4534
 
 function StudyTree() {
   const initialStudiesTree = useAppSelector(getStudiesTree);
@@ -46,15 +41,6 @@
   const dispatch = useAppDispatch();
   const [t] = useTranslation();
 
-<<<<<<< HEAD
-  useUpdateEffect(() => {
-    console.log("useUpdateEffect");
-    fetchAndInsertWorkspaces(initialStudiesTree).then((treeWithWorkspaces) => {
-      const nextStudiesTree = insertFoldersIfNotExist(treeWithWorkspaces, subFolders);
-      setStudiesTree(nextStudiesTree);
-    });
-    // subFolders isn't a dependency because we don't want to trigger this code
-=======
   useEffect(() => {
     getWorkspaces().then((nextWorkspaces) => {
       const nextStudyTree = insertIfNotExist(initialStudiesTree, nextWorkspaces, subFolders);
@@ -62,7 +48,6 @@
       setWorkspaces(nextWorkspaces);
     });
     // subFolders isn't listed as a dependency because we don't want to trigger this code
->>>>>>> f21e4534
     // otherwise we'll override studiesTree with initialStudiesTree each time the trigger a subFolders update
     // eslint-disable-next-line react-hooks/exhaustive-deps
   }, [initialStudiesTree]);
