/**
 * Copyright (c) 2025, RTE (https://www.rte-france.com)
 *
 * See AUTHORS.txt
 *
 * This Source Code Form is subject to the terms of the Mozilla Public
 * License, v. 2.0. If a copy of the MPL was not distributed with this
 * file, You can obtain one at http://mozilla.org/MPL/2.0/.
 *
 * SPDX-License-Identifier: MPL-2.0
 *
 * This file is part of the Antares project.
 */

export interface StudyTreeNode {
  name: string;
  path: string;
  children: StudyTreeNode[];
  hasChildren?: boolean;
  isStudyFolder?: boolean;
}

export interface FolderDTO {
  name: string;
  path: string;
  workspace: string;
  parentPath: string;
  hasChildren?: boolean;
  isStudyFolder?: boolean;
}

export interface StudyTreeNodeProps {
  node: StudyTreeNode;
  itemsLoading: string[];
<<<<<<< HEAD
  onNodeClick: (id: string, isStudyFolder: boolean) => void;
=======
  onNodeClick: (id: string) => void;
  exploredFolders: string[];
>>>>>>> cd0cb4a1
}<|MERGE_RESOLUTION|>--- conflicted
+++ resolved
@@ -32,10 +32,6 @@
 export interface StudyTreeNodeProps {
   node: StudyTreeNode;
   itemsLoading: string[];
-<<<<<<< HEAD
-  onNodeClick: (id: string, isStudyFolder: boolean) => void;
-=======
   onNodeClick: (id: string) => void;
   exploredFolders: string[];
->>>>>>> cd0cb4a1
 }