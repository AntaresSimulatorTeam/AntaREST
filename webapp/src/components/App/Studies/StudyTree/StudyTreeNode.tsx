/**
 * Copyright (c) 2025, RTE (https://www.rte-france.com)
 *
 * See AUTHORS.txt
 *
 * This Source Code Form is subject to the terms of the Mozilla Public
 * License, v. 2.0. If a copy of the MPL was not distributed with this
 * file, You can obtain one at http://mozilla.org/MPL/2.0/.
 *
 * SPDX-License-Identifier: MPL-2.0
 *
 * This file is part of the Antares project.
 */

import TreeItemEnhanced from "@/components/common/TreeItemEnhanced";
import * as R from "ramda";
import { useMemo } from "react";
import { useTranslation } from "react-i18next";
import type { StudyTreeNodeProps, StudyTreeNode } from "./types";
import { DEFAULT_WORKSPACE_NAME, ROOT_NODE_NAME } from "@/components/common/utils/constants";
import RadarIcon from "@mui/icons-material/Radar";
import { Tooltip } from "@mui/material";

function prioritizeDefault(folderA: StudyTreeNode, folderB: StudyTreeNode): number {
  if (folderA.name === DEFAULT_WORKSPACE_NAME) {
    return -1;
  } else if (folderB.name === DEFAULT_WORKSPACE_NAME) {
    return 1;
  } else {
    return 0;
  }
}

const nameSort = R.sortBy(R.compose(R.toLower, R.prop("name")));
const defaultFirstSort = R.sortWith([prioritizeDefault]);

<<<<<<< HEAD
export default function StudyTreeNode({ node, itemsLoading, onNodeClick }: StudyTreeNodeProps) {
=======
export default function StudyTreeNode({
  node,
  itemsLoading,
  onNodeClick,
  exploredFolders,
}: StudyTreeNodeProps) {
>>>>>>> cd0cb4a1
  const { hasChildren, children, path, name, isStudyFolder } = node;
  const isLoading = itemsLoading.includes(node.path);
  const hasUnloadedChildren =
    hasChildren && children.length === 0 && !exploredFolders.includes(node.path);
  const { t } = useTranslation();

  const sortedChildren = useMemo(() => {
    const sortedByName = nameSort(children);
    if (node.name === ROOT_NODE_NAME) {
      return defaultFirstSort(sortedByName);
    }
    return sortedByName;
  }, [children, node.name]);

  ////////////////////////////////////////////////////////////////
  // JSX
  ////////////////////////////////////////////////////////////////
  return (
    <TreeItemEnhanced
      itemId={path}
      label={name}
<<<<<<< HEAD
      badge={isStudyFolder ? t("studies.tree.unscannedStudyFolder") : ""}
      onClick={() => onNodeClick(node.path, !!isStudyFolder)}
=======
      slots={
        isStudyFolder
          ? {
              icon: () => (
                <Tooltip title={t("studies.tree.unscannedStudyFolder")}>
                  <RadarIcon color="warning" />
                </Tooltip>
              ),
            }
          : undefined
      }
      onClick={isStudyFolder ? undefined : () => onNodeClick(node.path)}
      disabled={isStudyFolder}
      sx={{
        ".Mui-disabled": {
          opacity: 1,
          cursor: "default",
        },
      }}
>>>>>>> cd0cb4a1
      loading={isLoading}
    >
      {/* the loading tree item bellow may seem useless but it's mandatory to display  
          the little arrow on the left on folders without scanned studies*/}
      {hasUnloadedChildren && (
        <TreeItemEnhanced
          itemId={`${path}//loading`}
          label={`${t("global.loading")}...`}
          sx={{ fontStyle: "italic" }}
        />
      )}
      {sortedChildren.map((child) => (
        <StudyTreeNode
          key={child.path}
          node={child}
          itemsLoading={itemsLoading}
          onNodeClick={onNodeClick}
          exploredFolders={exploredFolders}
        />
      ))}
    </TreeItemEnhanced>
  );
}<|MERGE_RESOLUTION|>--- conflicted
+++ resolved
@@ -34,16 +34,12 @@
 const nameSort = R.sortBy(R.compose(R.toLower, R.prop("name")));
 const defaultFirstSort = R.sortWith([prioritizeDefault]);
 
-<<<<<<< HEAD
-export default function StudyTreeNode({ node, itemsLoading, onNodeClick }: StudyTreeNodeProps) {
-=======
 export default function StudyTreeNode({
   node,
   itemsLoading,
   onNodeClick,
   exploredFolders,
 }: StudyTreeNodeProps) {
->>>>>>> cd0cb4a1
   const { hasChildren, children, path, name, isStudyFolder } = node;
   const isLoading = itemsLoading.includes(node.path);
   const hasUnloadedChildren =
@@ -65,10 +61,6 @@
     <TreeItemEnhanced
       itemId={path}
       label={name}
-<<<<<<< HEAD
-      badge={isStudyFolder ? t("studies.tree.unscannedStudyFolder") : ""}
-      onClick={() => onNodeClick(node.path, !!isStudyFolder)}
-=======
       slots={
         isStudyFolder
           ? {
@@ -88,7 +80,6 @@
           cursor: "default",
         },
       }}
->>>>>>> cd0cb4a1
       loading={isLoading}
     >
       {/* the loading tree item bellow may seem useless but it's mandatory to display  
