/* eslint-disable react/no-array-index-key */
import React, { Fragment, useState } from 'react';
import clsx from 'clsx';
import { useTranslation } from 'react-i18next';
import { makeStyles, createStyles, Theme, Paper, Typography, Tooltip, Breadcrumbs, Grid, Menu, MenuItem, useTheme } from '@material-ui/core';
import NavigateNextIcon from '@material-ui/icons/NavigateNext';
import FolderIcon from '@material-ui/icons/Folder';
import DescriptionIcon from '@material-ui/icons/Description';
import HomeRoundedIcon from '@material-ui/icons/HomeRounded';
import { isDir, StudyTreeNode } from '../utils';
import { StudyMetadata } from '../../../common/types';
import { exportStudy } from '../../../services/api/study';
import ConfirmationModal from '../../ui/ConfirmationModal';
<<<<<<< HEAD
import ButtonLoader from '../../ui/ButtonLoader';
=======
import { convertUTCToLocalTime } from '../../../services/utils';
>>>>>>> 764fb6ec

const useStyles = makeStyles((theme: Theme) =>
  createStyles({
    root: {
      width: '100%',
      height: '100%',
      overflow: 'hidden',
      display: 'flex',
      flexFlow: 'column nowrap',
      justifyContent: 'flex-start',
      alignItems: 'center',
    },
    header: {
      width: '100%',
      height: '40px',
      display: 'flex',
      flexFlow: 'row nowrap',
      justifyContent: 'flex-start',
      alignItems: 'center',
      padding: theme.spacing(0, 3),
      boxSizing: 'border-box',
      backgroundColor: theme.palette.grey[300],
    },
    dirView: {
      width: '100%',
      height: 'calc(100% - 40px)',
      overflowX: 'hidden',
      overflowY: 'auto',
      padding: theme.spacing(2, 2),
      display: 'flex',
      flexFlow: 'row nowrap',
      justifyContent: 'flex-start',
      alignItems: 'flex-start',
      boxSizing: 'border-box',
      backgroundColor: theme.palette.grey[100],
    },
    pathElement: {
      color: theme.palette.primary.main,
      cursor: 'pointer',
      '&:hover': {
        textDecoration: 'underline',
      },
    },
    grid: {
      flex: 'none',
      width: 'auto',
      maxWidth: '100%',
      boxSizing: 'border-box',
    },
    element: {
      display: 'flex',
      flexFlow: 'column nowrap',
      justifyContent: 'flex-start',
      alignItems: 'center',
      boxSizing: 'border-box',
      width: '320px',
      backgrounCOlor: '#0000',
      padding: theme.spacing(2),
      margin: theme.spacing(3),
      cursor: 'pointer',
      '&:hover': {
        backgroundColor: theme.palette.grey[200],
      },
    },
    icon: {
      width: '50px',
      height: '50px',
      color: theme.palette.primary.main,
      boxSizing: 'border-box',
    },
    elementNameContainer: {
      display: 'flex',
      width: '100%',
      flex: 1,
      flexFlow: 'row nowrap',
      justifyContent: 'center',
      alignItems: 'center',
      boxSizing: 'border-box',
    },
    elementName: {
      color: theme.palette.primary.main,
      fontSize: '1em',
    },
    elementDate: {
      color: 'gray',
      fontSize: '0.8em',
    },
    secondaryColor: {
      color: theme.palette.secondary.main,
    },
    homeIcon: {
      color: theme.palette.primary.main,
      width: '16px',
      height: '16px',
      cursor: 'pointer',
      '&:hover': {
        color: theme.palette.secondary.main,
      },
    },
  }));

interface Props {
    dirPath: Array<string>;
    node: StudyTreeNode;
    onClick: (element: StudyTreeNode | StudyMetadata) => void;
    onDirClick: (element: Array<string>) => void;
    launchStudy: (study: StudyMetadata) => void;
    deleteStudy: (study: StudyMetadata) => void;
    importStudy: (study: StudyMetadata, withOutputs?: boolean) => void;
    archiveStudy: (study: StudyMetadata) => void;
    unarchiveStudy: (study: StudyMetadata) => void;
}

const DirView = (props: Props) => {
  const classes = useStyles();
  const theme = useTheme();
  const { node, onClick, dirPath, onDirClick, importStudy, launchStudy, deleteStudy, archiveStudy, unarchiveStudy } = props;
  const [t] = useTranslation();
  const [openConfirmationModal, setOpenConfirmationModal] = useState<boolean>(false);
  const [menuId, setMenuId] = useState<string>('');
  const [contextMenu, setContextMenu] = useState<{
    mouseX: number;
    mouseY: number;
  } | null>(null);

  const deleteStudyAndCloseModal = (study: StudyMetadata) => {
    deleteStudy(study);
    setOpenConfirmationModal(false);
  };

  const onContextMenu = (event: React.MouseEvent<HTMLDivElement, MouseEvent>, id: string) => {
    (event as any).preventDefault();
    setContextMenu(
      contextMenu === null
        ? {
          mouseX: event.clientX - 2,
          mouseY: event.clientY - 4,
        }
        : // repeated contextmenu when it is already open closes it with Chrome 84 on Ubuntu
      // Other native context menus might behave different.
      // With this behavior we prevent contextmenu from the backdrop to re-locale existing context menus.
        null,
    );
    setMenuId(id);
  };
  const handleClose = () => {
    setContextMenu(null);
  };

  const getMenuUnarchived = (study: StudyMetadata) => [

    (key: string) => <MenuItem key={key} onClick={() => launchStudy(study)} style={{ color: theme.palette.secondary.main }}>{t('main:launch')}</MenuItem>,
    (key: string) => <MenuItem key={key} onClick={() => importStudy(study)} style={{ color: theme.palette.primary.main }}>{t('studymanager:importcopy')}</MenuItem>,
    (key: string) => (
      <MenuItem key={key}>
        <ButtonLoader style={{ color: theme.palette.primary.main }} onClick={() => exportStudy(study.id, false)}>
          {t('main:export')}
        </ButtonLoader>
      </MenuItem>
    ),

    (key: string) => study.managed &&
    <MenuItem key={key} onClick={() => archiveStudy(study)} style={{ color: theme.palette.primary.main }}>{t('studymanager:archive')}</MenuItem>,

  ];
  return (
    <div className={classes.root}>
      <div className={classes.header}>
        <Breadcrumbs separator={<NavigateNextIcon fontSize="small" />} aria-label="breadcrumb">
          {
              dirPath.map((elm, index) => (
                index === 0 ? (
                  <HomeRoundedIcon
                    key={`${elm}-${index}`}
                    className={classes.homeIcon}
                    onClick={() => onDirClick(dirPath.slice(0, index + 1))}
                  />
                ) : (
                  <Typography
                    key={`${elm}-${index}`}
                    className={classes.pathElement}
                    onClick={() => onDirClick(dirPath.slice(0, index + 1))}
                  >
                    {elm}
                  </Typography>
                )
              ))
          }
        </Breadcrumbs>
      </div>
      <div className={classes.dirView}>
        <Grid container spacing={1} className={classes.grid} justify="center" alignItems="center">
          {
            node.children.map((elm, index) =>
              (isDir(elm) ? (
                <Tooltip key={`${elm.name}-${index}`} title={elm.name}>
                  <Paper className={classes.element} onClick={() => onClick(elm)}>
                    <FolderIcon className={classes.icon} />
                    <div className={classes.elementNameContainer}>
                      <Typography noWrap className={classes.elementName}>{elm.name}</Typography>
                    </div>
                    <div className={classes.elementNameContainer} style={{ justifyContent: 'center' }}>
                      <Typography noWrap className={classes.elementDate}>{convertUTCToLocalTime(elm.modificationDate)}</Typography>
                    </div>
                  </Paper>
                </Tooltip>
              ) : (
                <Fragment key={`${elm.name}-${index}`}>
                  <Tooltip title={elm.name}>
                    <Paper
                      className={classes.element}
                      onClick={() => onClick(elm)}
                      onContextMenu={(e) => onContextMenu(e, (elm as StudyMetadata).id)}
                      id={`paper-file-${elm.name}-${index}`}
                      aria-controls={`file-menu-${elm.name}-${index}`}
                      aria-haspopup="true"
                    >
                      <DescriptionIcon className={(elm as StudyMetadata).managed ? clsx(classes.icon, classes.secondaryColor) : classes.icon} />
                      <div className={classes.elementNameContainer}>
                        <Typography noWrap className={classes.elementName}>{elm.name}</Typography>
                      </div>
                      <div className={classes.elementNameContainer} style={{ justifyContent: 'center' }}>
                        <Typography noWrap className={classes.elementDate}>{convertUTCToLocalTime(elm.modificationDate)}</Typography>
                      </div>
                    </Paper>
                  </Tooltip>
                  <Menu
                    open={contextMenu !== null && menuId === (elm as StudyMetadata).id}
                    onClose={handleClose}
                    anchorReference="anchorPosition"
                    anchorPosition={
                      contextMenu !== null
                        ? { top: contextMenu.mouseY, left: contextMenu.mouseX }
                        : undefined
                    }
                  >
                    {
                        (elm as StudyMetadata).archived ?
                          <MenuItem onClick={() => unarchiveStudy(elm as StudyMetadata)}>{t('studymanager:unarchive')}</MenuItem> : (
                            getMenuUnarchived(elm as StudyMetadata).map((item, id) => item(`${(elm as StudyMetadata).id}-${index}-${id}`))
                          )}
                    {
                            (elm as StudyMetadata).managed &&
                            <MenuItem onClick={() => setOpenConfirmationModal(true)} style={{ color: theme.palette.error.main }}>{t('main:delete')}</MenuItem>
                    }
                  </Menu>
                  {openConfirmationModal && (
                    <ConfirmationModal
                      open={openConfirmationModal}
                      title={t('main:confirmationModalTitle')}
                      message={t('studymanager:confirmdelete')}
                      handleYes={() => deleteStudyAndCloseModal(elm as StudyMetadata)}
                      handleNo={() => setOpenConfirmationModal(false)}
                    />
                  )}
                </Fragment>
              )))
        }
        </Grid>
      </div>
    </div>
  );
};

export default DirView;<|MERGE_RESOLUTION|>--- conflicted
+++ resolved
@@ -11,11 +11,8 @@
 import { StudyMetadata } from '../../../common/types';
 import { exportStudy } from '../../../services/api/study';
 import ConfirmationModal from '../../ui/ConfirmationModal';
-<<<<<<< HEAD
 import ButtonLoader from '../../ui/ButtonLoader';
-=======
 import { convertUTCToLocalTime } from '../../../services/utils';
->>>>>>> 764fb6ec
 
 const useStyles = makeStyles((theme: Theme) =>
   createStyles({
