<<<<<<< HEAD
/**
 * Copyright (c) 2024, RTE (https://www.rte-france.com)
 *
 * See AUTHORS.txt
 *
 * This Source Code Form is subject to the terms of the Mozilla Public
 * License, v. 2.0. If a copy of the MPL was not distributed with this
 * file, You can obtain one at http://mozilla.org/MPL/2.0/.
 *
 * SPDX-License-Identifier: MPL-2.0
 *
 * This file is part of the Antares project.
 */

import JSONEditorLib, { JSONEditorOptions } from "jsoneditor";
import { useRef } from "react";
=======
/* eslint-disable @typescript-eslint/no-explicit-any */
import JSONEditorClass, {
  type JSONEditorOptions,
  type HistoryItem,
} from "jsoneditor";
import { useMemo, useRef } from "react";
>>>>>>> f2ff7a49
import { useDeepCompareEffect, useMount } from "react-use";
import "jsoneditor/dist/jsoneditor.min.css";
import "./dark-theme.css";
import { PromiseAny } from "../../../utils/tsUtils";
import useAutoUpdateRef from "../../../hooks/useAutoUpdateRef";
import { createSaveButton } from "./utils";
import * as R from "ramda";
import * as RA from "ramda-adjunct";
import useEnqueueErrorSnackbar from "../../../hooks/useEnqueueErrorSnackbar";
import { toError } from "../../../utils/fnUtils";
import { Box } from "@mui/material";

export interface JSONEditorProps extends JSONEditorOptions {
  json: any;
  onSave?: (json: any) => PromiseAny;
  onSaveSuccessful?: (json: any) => any;
}

function JSONEditor(props: JSONEditorProps) {
  const { json, onSave, onSaveSuccessful, ...options } = props;
  const ref = useRef<HTMLDivElement | null>(null);
  const editorRef = useRef<JSONEditorClass>();
  const onSaveRef = useAutoUpdateRef(onSave);
  const callbackOptionsRef = useAutoUpdateRef<Partial<JSONEditorOptions>>(
    R.pickBy(RA.isFunction, options),
  );
  const saveBtn = useMemo(() => createSaveButton(handleSaveClick), []);
  const enqueueErrorSnackbar = useEnqueueErrorSnackbar();

  /**
   * The history item corresponding to the saved JSON.
   * Only for some modes.
   */
  const presentHistoryItem = useRef<HistoryItem | null>(null);

  // Initialize the JSON editor
  useMount(() => {
    if (!ref.current) {
      return;
    }

    const editor = new JSONEditorClass(ref.current, {
      ...options,
      ...callbackOptionsRef.current,
      onChange: handleChange,
      onModeChange: handleModeChange,
    });
    editor.set(json);

    editorRef.current = editor;

    initSave();

    return () => editor.destroy();
  });

  // Update JSON when `json` prop change
  useDeepCompareEffect(() => {
    const editor = editorRef.current;

    if (editor) {
      editor.set(json);
      editor.expandAll?.();
    }
  }, [json]);

  ////////////////////////////////////////////////////////////////
  // Event Handlers
  ////////////////////////////////////////////////////////////////

  function handleChange() {
    callbackOptionsRef.current.onChange?.();

    // Update the save button state

    const editor = editorRef.current;

    // Use undo/redo history to determine if the JSON is dirty
    if (editor?.history?.history) {
      updateSaveState(
        presentHistoryItem.current !==
          (editor.history.history[editor.history.index] ?? null),
      );
    } else {
      updateSaveState(true);
    }
  }

  function handleModeChange(
    ...args: Parameters<NonNullable<JSONEditorOptions["onModeChange"]>>
  ) {
    callbackOptionsRef.current.onModeChange?.(...args);
    // Menu is reset when the mode changes
    initSave();
  }

  async function handleSaveClick() {
    const onSave = onSaveRef.current;
    const editor = editorRef.current;

    if (onSave && editor) {
      let json;

      try {
        json = editor.get();
      } catch (err) {
        enqueueErrorSnackbar("Invalid JSON", toError(err));
        return;
      }

      try {
        await onSave(json);

        updateSaveState(false);
        onSaveSuccessful?.(json);

        presentHistoryItem.current =
          editor?.history?.history?.[editor.history.index] ?? null;
      } catch (err) {
        enqueueErrorSnackbar("test", toError(err));
      }
    }
  }

  ////////////////////////////////////////////////////////////////
  // Save
  ////////////////////////////////////////////////////////////////

  function initSave() {
    const editor = editorRef.current;

    presentHistoryItem.current = null;
    saveBtn.remove();

    if (
      // The save button is added to the menu only when the `onSave` callback is provided
      onSaveRef.current &&
      editor &&
      ["tree", "form", "code", "text"].includes(editor.getMode())
    ) {
      updateSaveState(false);
      editor.menu.append(saveBtn);
    }
  }

  function updateSaveState(enable: boolean) {
    // Update the save button style
    saveBtn.style.opacity = enable ? "1" : "0.1";
    saveBtn.disabled = !enable;

    // Changing the mode resets undo/redo history and undo/redo are not available in all modes.
    // So the change mode mode button is disabled when the JSON is dirty.

    const editorModeBtn = editorRef.current?.menu.querySelector(
      "button.jsoneditor-modes",
    );

    if (enable) {
      editorModeBtn?.setAttribute("disabled", "");
    } else {
      editorModeBtn?.removeAttribute("disabled");
    }
  }

  ////////////////////////////////////////////////////////////////
  // JSX
  ////////////////////////////////////////////////////////////////

  return (
    <Box
      sx={{
        height: 1,
        overflow: "auto", // Fix when parent use `flex-direction: "column"`
      }}
      ref={ref}
    />
  );
}

export default JSONEditor;<|MERGE_RESOLUTION|>--- conflicted
+++ resolved
@@ -1,4 +1,3 @@
-<<<<<<< HEAD
 /**
  * Copyright (c) 2024, RTE (https://www.rte-france.com)
  *
@@ -13,16 +12,12 @@
  * This file is part of the Antares project.
  */
 
-import JSONEditorLib, { JSONEditorOptions } from "jsoneditor";
-import { useRef } from "react";
-=======
 /* eslint-disable @typescript-eslint/no-explicit-any */
 import JSONEditorClass, {
   type JSONEditorOptions,
   type HistoryItem,
 } from "jsoneditor";
 import { useMemo, useRef } from "react";
->>>>>>> f2ff7a49
 import { useDeepCompareEffect, useMount } from "react-use";
 import "jsoneditor/dist/jsoneditor.min.css";
 import "./dark-theme.css";
