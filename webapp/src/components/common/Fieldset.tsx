--- conflicted
+++ resolved
@@ -1,4 +1,3 @@
-<<<<<<< HEAD
 /**
  * Copyright (c) 2024, RTE (https://www.rte-france.com)
  *
@@ -13,10 +12,7 @@
  * This file is part of the Antares project.
  */
 
-import { Box, BoxProps, Divider, Typography } from "@mui/material";
-=======
 import { Box, BoxProps, Divider } from "@mui/material";
->>>>>>> f2ff7a49
 import * as RA from "ramda-adjunct";
 import { mergeSxProp } from "../../utils/muiUtils";
 
