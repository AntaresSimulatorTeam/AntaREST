/**
 * Copyright (c) 2024, RTE (https://www.rte-france.com)
 *
 * See AUTHORS.txt
 *
 * This Source Code Form is subject to the terms of the Mozilla Public
 * License, v. 2.0. If a copy of the MPL was not distributed with this
 * file, You can obtain one at http://mozilla.org/MPL/2.0/.
 *
 * SPDX-License-Identifier: MPL-2.0
 *
 * This file is part of the Antares project.
 */

<<<<<<< HEAD
import { Box, BoxProps, Divider, Typography } from "@mui/material";
=======
import { Box, BoxProps, Divider } from "@mui/material";
>>>>>>> 298b39af
import * as RA from "ramda-adjunct";
import { mergeSxProp } from "../../utils/muiUtils";

interface FieldsetProps extends Omit<BoxProps, "component"> {
  legend?: string | React.ReactNode;
  children: React.ReactNode;
  contentProps?: BoxProps;
  fullFieldWidth?: boolean;
  fieldWidth?: number;
}

function Fieldset(props: FieldsetProps) {
  const {
    legend,
    children,
    sx,
    contentProps,
    fullFieldWidth = false,
    fieldWidth = 220,
    ...rest
  } = props;

  return (
    <Box
      {...rest}
      component="fieldset"
      sx={mergeSxProp(
        {
          border: "none",
          m: 0,
          p: 0,
          pb: 4,
          "> .MuiBox-root": {
            display: "flex",
            flexWrap: "wrap",
            gap: 2,
            ".MuiFormControl-root": {
              width: fullFieldWidth ? 1 : fieldWidth,
              m: 0,
            },
          },
          // Increase padding from the last child
          ".Form__Content > &:last-child": {
            pb: 2,
          },
          // Remove padding from the last child of the dialog content
          ".MuiDialogContent-root .Form__Content > &:last-child": {
            pb: 0,
          },
        },
        sx,
      )}
    >
      {legend && (
        <>
          {RA.isString(legend) ? (
            <Box component="legend">{legend}</Box>
          ) : (
            legend
          )}
          <Divider sx={{ mt: 1 }} />
        </>
      )}
      <Box {...contentProps} sx={mergeSxProp({ pt: 3 }, contentProps?.sx)}>
        {children}
      </Box>
    </Box>
  );
}

Fieldset.Break = function Break() {
  return <Box sx={{ flexBasis: "100%" }} />;
};

export default Fieldset;<|MERGE_RESOLUTION|>--- conflicted
+++ resolved
@@ -12,11 +12,7 @@
  * This file is part of the Antares project.
  */
 
-<<<<<<< HEAD
-import { Box, BoxProps, Divider, Typography } from "@mui/material";
-=======
 import { Box, BoxProps, Divider } from "@mui/material";
->>>>>>> 298b39af
 import * as RA from "ramda-adjunct";
 import { mergeSxProp } from "../../utils/muiUtils";
 
