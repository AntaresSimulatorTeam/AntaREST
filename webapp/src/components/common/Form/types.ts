/* eslint-disable @typescript-eslint/no-explicit-any */
import {
  Control,
  DeepPartial,
  FieldPath,
  FieldPathValue,
  FieldValues,
  RegisterOptions,
  SetValueConfig,
  UseFormRegisterReturn,
  UseFormReturn,
} from "react-hook-form";

export interface SubmitHandlerPlus<
  // TODO Make parameter required
  TFieldValues extends FieldValues = FieldValues
> {
  values: TFieldValues;
  dirtyValues: DeepPartial<TFieldValues>;
}

export type AutoSubmitHandler<TFieldValue = any> = (
  value: TFieldValue
) => any | Promise<any>;

export type RegisterOptionsPlus<
  TFieldValues extends FieldValues = FieldValues,
  TFieldName extends FieldPath<TFieldValues> = FieldPath<TFieldValues>
> = RegisterOptions<TFieldValues, TFieldName> & {
  onAutoSubmit?: AutoSubmitHandler<FieldPathValue<TFieldValues, TFieldName>>;
};

export type UseFormRegisterPlus<
  TFieldValues extends FieldValues = FieldValues
> = <TFieldName extends FieldPath<TFieldValues> = FieldPath<TFieldValues>>(
  name: TFieldName,
  options?: RegisterOptionsPlus<TFieldValues, TFieldName>
) => UseFormRegisterReturn<TFieldName>;

export interface ControlPlus<
  TFieldValues extends FieldValues = FieldValues,
  TContext = any
> extends Control<TFieldValues, TContext> {
  register: UseFormRegisterPlus<TFieldValues>;
}

export type UseFormSetValues<TFieldValues extends FieldValues> = (
  values: DeepPartial<TFieldValues> | TFieldValues,
  options?: SetValueConfig
) => void;

export interface UseFormReturnPlus<
  TFieldValues extends FieldValues = FieldValues,
  TContext = any
> extends UseFormReturn<TFieldValues, TContext> {
  register: UseFormRegisterPlus<TFieldValues>;
  control: ControlPlus<TFieldValues, TContext>;
<<<<<<< HEAD
  setValues: UseFormSetValues<TFieldValues>;
  _internal: {
    initialDefaultValues: Readonly<TFieldValues> | undefined;
  };
}

export type DefaultValuesFix<TFieldValues extends FieldValues> = O.Partial<
  TFieldValues,
  "deep"
>;
=======
}
>>>>>>> ae0f822c
<|MERGE_RESOLUTION|>--- conflicted
+++ resolved
@@ -55,17 +55,8 @@
 > extends UseFormReturn<TFieldValues, TContext> {
   register: UseFormRegisterPlus<TFieldValues>;
   control: ControlPlus<TFieldValues, TContext>;
-<<<<<<< HEAD
   setValues: UseFormSetValues<TFieldValues>;
   _internal: {
     initialDefaultValues: Readonly<TFieldValues> | undefined;
   };
-}
-
-export type DefaultValuesFix<TFieldValues extends FieldValues> = O.Partial<
-  TFieldValues,
-  "deep"
->;
-=======
-}
->>>>>>> ae0f822c
+}