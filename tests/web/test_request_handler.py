<<<<<<< HEAD
=======
import io
import shutil
>>>>>>> 246b6f80
from pathlib import Path
from typing import Callable
from unittest.mock import Mock

import pytest

from api_iso_antares.antares_io.reader import IniReader
from api_iso_antares.antares_io.writer.ini_writer import IniWriter
from api_iso_antares.engine import FileSystemEngine
from api_iso_antares.web import RequestHandler
from api_iso_antares.web.request_handler import (
    BadZipBinary,
    RequestHandlerParameters,
    StudyNotFoundError,
<<<<<<< HEAD
    IncorrectPathError,
=======
    StudyValidationError,
>>>>>>> 246b6f80
)


@pytest.mark.unit_test
def test_get(tmp_path: str, project_path) -> None:

    """
    path_to_studies
    |_study1 (d)
    |_ study2.py
        |_ settings (d)
    |_myfile (f)
    """

    # Create folders
    path_to_studies = Path(tmp_path)
    (path_to_studies / "study1").mkdir()
    (path_to_studies / "myfile").touch()
    path_study = path_to_studies / "study2.py"
    path_study.mkdir()
    (path_study / "settings").mkdir()
    (path_study / "study.antares").touch()

    data = {"toto": 42}
    expected_data = {"titi": 43}
    sub_route = "settings/blabla"

    study_reader_mock = Mock()
    study_reader_mock.parse.return_value = data

    url_engine_mock = Mock()
    url_engine_mock.apply.return_value = expected_data

    jsm_validator_mock = Mock()
    jsm_validator_mock.validate.return_value = None

    request_handler = RequestHandler(
        study_parser=study_reader_mock,
        url_engine=url_engine_mock,
        exporter=Mock(),
        path_studies=path_to_studies,
        path_resources=project_path / "resources",
        jsm_validator=jsm_validator_mock,
    )

    parameters = RequestHandlerParameters(depth=2)

    output = request_handler.get(
        route=f"study2.py/{sub_route}", parameters=parameters
    )

    assert output == expected_data

    study_reader_mock.parse.assert_called_once_with(
        path_to_studies / "study2.py"
    )
    jsm_validator_mock.validate.assert_called_once_with(data)
    url_engine_mock.apply.assert_called_once_with(
        Path(sub_route), data, parameters.depth
    )


@pytest.mark.unit_test
def test_assert_study_exist(tmp_path: str, project_path) -> None:

    tmp = Path(tmp_path)
    (tmp / "study1").mkdir()
    (tmp / "study.antares").touch()
    path_study2 = tmp / "study2.py"
    path_study2.mkdir()
    (path_study2 / "settings").mkdir()
    (path_study2 / "study.antares").touch()
    # Input
    study_name = "study2.py"
    path_to_studies = Path(tmp_path)

    # Test & Verify
    request_handler = RequestHandler(
        study_parser=Mock(),
        url_engine=Mock(),
        exporter=Mock(),
        path_studies=path_to_studies,
        path_resources=project_path / "resources",
        jsm_validator=Mock(),
    )
    request_handler.assert_study_exist(study_name)


@pytest.mark.unit_test
def test_assert_study_not_exist(tmp_path: str, project_path) -> None:
    # Create folders
    tmp = Path(tmp_path)
    (tmp / "study1").mkdir()
    (tmp / "myfile").touch()
    path_study2 = tmp / "study2.py"
    path_study2.mkdir()
    (path_study2 / "settings").mkdir()

    # Input
    study_name = "study3"
    path_to_studies = Path(tmp_path)

    # Test & Verify
    request_handler = RequestHandler(
        study_parser=Mock(),
        url_engine=Mock(),
        exporter=Mock(),
        path_studies=path_to_studies,
        path_resources=project_path / "resources",
        jsm_validator=Mock(),
    )
    with pytest.raises(StudyNotFoundError):
        request_handler.assert_study_exist(study_name)


@pytest.mark.unit_test
def test_find_studies(
    tmp_path: str, request_handler_builder: Callable
) -> None:
    # Create folders
    path_studies = Path(tmp_path) / "studies"
    path_studies.mkdir()

    path_study1 = path_studies / "study1"
    path_study1.mkdir()
    (path_study1 / "study.antares").touch()

    path_study2 = path_studies / "study2"
    path_study2.mkdir()
    (path_study2 / "study.antares").touch()

    path_not_study = path_studies / "not_a_study"
    path_not_study.mkdir()
    (path_not_study / "lambda.txt").touch()

    path_lambda = path_studies / "folder1"
    path_lambda.mkdir()
    path_study_misplaced = path_lambda / "study_misplaced"
    path_study_misplaced.mkdir()
    (path_study_misplaced / "study.antares").touch()
    # Input
    study_names = ["study1", "study2"]

    # Test & Verify
    request_handler = request_handler_builder(path_studies=path_studies)

    assert study_names == request_handler.get_study_uuids()


@pytest.mark.unit_test
def test_create_study(
    tmp_path: str, request_handler_builder: Callable, project_path
) -> None:

    path_studies = Path(tmp_path)

    ini_reader = IniReader()
    readers = {"default": ini_reader}
    ini_writer = IniWriter()
    writers = {"default": ini_writer}

    study_parser = FileSystemEngine(
        jsm=Mock(), readers=readers, writers=writers
    )
    parser = Mock()
    parser.return_value = {"study": {"antares": {"caption": None}}}
    study_parser.parse = parser
    study_parser.write = Mock()

    request_handler = request_handler_builder(
        path_studies=path_studies,
        study_parser=study_parser,
        exporter=Mock(),
        path_resources=project_path / "resources",
    )

    study_name = "study1"
    uuid = request_handler.create_study(study_name)

    path_study = path_studies / uuid
    assert path_study.exists()

    path_study_antares_infos = path_study / "study.antares"
    assert path_study_antares_infos.is_file()


@pytest.mark.unit_test
def test_copy_study(
    tmp_path: str,
    clean_ini_writer: Callable,
    request_handler_builder: Callable,
) -> None:

    path_studies = Path(tmp_path)
    source_name = "study1"
    path_study = path_studies / source_name
    path_study.mkdir()
    path_study_info = path_study / "study.antares"
    path_study_info.touch()

    study_parser = Mock()
    value = {
        "study": {
            "antares": {
                "caption": "ex1",
                "created": 1480683452,
                "lastsave": 1602678639,
                "author": "unknown",
            },
            "output": [],
        }
    }
    study_parser.parse.return_value = value
    reader = Mock()
    reader.read.return_value = value
    study_parser.get_reader.return_value = reader
    writer = Mock()
    study_parser.get_writer.return_value = writer

    request_handler = request_handler_builder(
        study_parser=study_parser, path_studies=path_studies
    )

    destination_name = "study2"
    request_handler.copy_study(source_name, destination_name)

    study_parser.parse.assert_called_once_with(path_study)
    study_parser.write.assert_called()


@pytest.mark.unit_test
def test_export_file(tmp_path: Path):
    name = "my-study"
    study_path = tmp_path / name
    study_path.mkdir()
    (study_path / "study.antares").touch()

    exporter = Mock()
    exporter.export_file.return_value = b"Hello"

    request_handler = RequestHandler(
        study_parser=Mock(),
        url_engine=Mock(),
        exporter=exporter,
        path_studies=tmp_path,
        path_resources=Mock(),
        jsm_validator=Mock(),
    )

    # Test wrong study
    with pytest.raises(StudyNotFoundError):
        request_handler.export_study("WRONG")

    # Test good study
    assert b"Hello" == request_handler.export_study(name)
    exporter.export_file.assert_called_once_with(study_path)


@pytest.mark.unit_test
def test_export_compact_file(tmp_path: Path):
    name = "my-study"
    study_path = tmp_path / name
    study_path.mkdir()
    (study_path / "study.antares").touch()

    exporter = Mock()
    exporter.export_compact.return_value = b"Hello"
    parser = Mock()
    parser.parse.return_value = 42

    request_handler = RequestHandler(
        study_parser=parser,
        url_engine=Mock(),
        exporter=exporter,
        path_studies=tmp_path,
        path_resources=Mock(),
        jsm_validator=Mock(),
    )

    assert b"Hello" == request_handler.export_study(name, compact=True)
    exporter.export_compact.assert_called_once_with(study_path, 42)


@pytest.mark.unit_test
def test_delete_study(
    tmp_path: Path, request_handler_builder: Callable
) -> None:

    name = "my-study"
    study_path = tmp_path / name
    study_path.mkdir()
    (study_path / "study.antares").touch()

    request_handler = request_handler_builder(path_studies=tmp_path)

    request_handler.delete_study(name)

    assert not study_path.exists()


@pytest.mark.unit_test
<<<<<<< HEAD
def test_upload_matrix(
=======
def test_import_study(
>>>>>>> 246b6f80
    tmp_path: Path, request_handler_builder: Callable
) -> None:

    name = "my-study"
    study_path = tmp_path / name
    study_path.mkdir()
<<<<<<< HEAD

    request_handler = request_handler_builder(path_studies=tmp_path)

    with pytest.raises(IncorrectPathError):
        request_handler.upload_matrix(str(study_path / "test"), b"")

    first_level_dest_path = study_path / "test.txt"
    request_handler.upload_matrix(str(first_level_dest_path), b"")
    assert first_level_dest_path.is_file()

    second_level_dest_path = study_path / "test/test.txt"
    request_handler.upload_matrix(str(second_level_dest_path), b"")
    assert second_level_dest_path.is_file()
=======
    (study_path / "study.antares").touch()

    request_handler = request_handler_builder(path_studies=tmp_path)

    request_handler.parse_folder = Mock()
    request_handler.parse_folder.return_value = {
        "study": {"antares": {"version": 700}}
    }

    filepath_zip = shutil.make_archive(study_path, "zip", study_path)
    shutil.rmtree(study_path)

    path_zip = Path(filepath_zip)

    with path_zip.open("rb") as input_file:
        uuid = request_handler.import_study(input_file)

    request_handler.assert_study_exist(uuid)
    request_handler.assert_study_not_exist(name)

    with pytest.raises(BadZipBinary):
        request_handler.import_study(io.BytesIO(b""))


@pytest.mark.unit_test
def test_parse_study(
    tmp_path: Path, request_handler_builder: Callable
) -> None:

    study_name = "study1"

    jsm_validator = Mock()
    jsm_validator.validate = Mock(side_effect=StudyValidationError(""))

    request_handler = request_handler_builder(
        path_studies=tmp_path, jsm_validator=jsm_validator
    )

    with pytest.raises(StudyValidationError):
        request_handler.parse_study(study_name)


@pytest.mark.unit_test
def test_check_antares_version(
    tmp_path: Path, request_handler_builder: Callable
) -> None:

    right_study = {"study": {"antares": {"version": 700}}}
    RequestHandler.check_antares_version(right_study)

    wrong_study = {"study": {"antares": {"version": 600}}}
    with pytest.raises(StudyValidationError):
        RequestHandler.check_antares_version(wrong_study)
>>>>>>> 246b6f80
<|MERGE_RESOLUTION|>--- conflicted
+++ resolved
@@ -1,8 +1,5 @@
-<<<<<<< HEAD
-=======
 import io
 import shutil
->>>>>>> 246b6f80
 from pathlib import Path
 from typing import Callable
 from unittest.mock import Mock
@@ -17,11 +14,8 @@
     BadZipBinary,
     RequestHandlerParameters,
     StudyNotFoundError,
-<<<<<<< HEAD
+    StudyValidationError,
     IncorrectPathError,
-=======
-    StudyValidationError,
->>>>>>> 246b6f80
 )
 
 
@@ -323,18 +317,13 @@
 
 
 @pytest.mark.unit_test
-<<<<<<< HEAD
 def test_upload_matrix(
-=======
-def test_import_study(
->>>>>>> 246b6f80
     tmp_path: Path, request_handler_builder: Callable
 ) -> None:
 
     name = "my-study"
     study_path = tmp_path / name
     study_path.mkdir()
-<<<<<<< HEAD
 
     request_handler = request_handler_builder(path_studies=tmp_path)
 
@@ -348,7 +337,16 @@
     second_level_dest_path = study_path / "test/test.txt"
     request_handler.upload_matrix(str(second_level_dest_path), b"")
     assert second_level_dest_path.is_file()
-=======
+
+
+@pytest.mark.unit_test
+def test_import_study(
+    tmp_path: Path, request_handler_builder: Callable
+) -> None:
+
+    name = "my-study"
+    study_path = tmp_path / name
+    study_path.mkdir()
     (study_path / "study.antares").touch()
 
     request_handler = request_handler_builder(path_studies=tmp_path)
@@ -401,5 +399,4 @@
 
     wrong_study = {"study": {"antares": {"version": 600}}}
     with pytest.raises(StudyValidationError):
-        RequestHandler.check_antares_version(wrong_study)
->>>>>>> 246b6f80
+        RequestHandler.check_antares_version(wrong_study)