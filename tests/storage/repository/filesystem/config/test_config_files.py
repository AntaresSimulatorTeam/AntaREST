# Copyright (c) 2025, RTE (https://www.rte-france.com)
#
# See AUTHORS.txt
#
# This Source Code Form is subject to the terms of the Mozilla Public
# License, v. 2.0. If a copy of the MPL was not distributed with this
# file, You can obtain one at http://mozilla.org/MPL/2.0/.
#
# SPDX-License-Identifier: MPL-2.0
#
# This file is part of the Antares project.

import logging
import textwrap
import typing as t
from pathlib import Path
from zipfile import ZipFile

import pytest

from antarest.core.serde.ini_writer import write_ini_file
from antarest.study.business.model.thermal_cluster_model import ThermalCluster, ThermalCostGeneration
from antarest.study.storage.rawstudy.model.filesystem.config.binding_constraint import BindingConstraintFrequency
from antarest.study.storage.rawstudy.model.filesystem.config.files import (
    _parse_links_filtering,
    _parse_renewables,
    _parse_sets,
    _parse_st_storage,
    _parse_thermal,
    build,
    parse_outputs,
    parse_simulation,
)
from antarest.study.storage.rawstudy.model.filesystem.config.model import (
    Area,
    BindingConstraintDTO,
    DistrictSet,
    FileStudyTreeConfig,
<<<<<<< HEAD
    Link,
    Mode,
=======
    LinkConfig,
>>>>>>> bc5d6f12
    Simulation,
)
from antarest.study.storage.rawstudy.model.filesystem.config.renewable import RenewableConfig
from antarest.study.storage.rawstudy.model.filesystem.config.st_storage import STStorageConfig, STStorageGroup
from antarest.study.storage.rawstudy.model.filesystem.factory import FileStudy
from tests.storage.business.assets import ASSETS_DIR


@pytest.fixture(name="study_path")
def study_path_fixture(tmp_path: Path) -> Path:
    """
    Create a study directory with the minimal structure required to build the configuration.
    """
    study_path = tmp_path / "my-study"
    (study_path / "input/bindingconstraints/").mkdir(parents=True)
    (study_path / "input/bindingconstraints/bindingconstraints.ini").touch()

    (study_path / "input/areas").mkdir(parents=True)
    (study_path / "input/areas/list.txt").touch()
    (study_path / "input/areas/sets.ini").touch()

    (study_path / "input/links").mkdir(parents=True)
    (study_path / "input/thermal/clusters").mkdir(parents=True)

    (study_path / "settings").mkdir(parents=True)
    (study_path / "settings/generaldata.ini").touch()

    return study_path


def test_parse_output_parameters(study_path: Path) -> None:
    content = """
    [output]
    synthesis = true
    storenewset = true
    archives =
    """
    (study_path / "settings/generaldata.ini").write_text(content)

    config = FileStudyTreeConfig(
        study_path=study_path,
        path=study_path,
        version=0,
        store_new_set=True,
        study_id="id",
        output_path=study_path / "output",
    )
    assert build(study_path, "id") == config


def test_parse_bindings(study_path: Path) -> None:
    # Setup files
    content = """\
    [bindA]
    id = bindA
    
    [bindB]
    id = bindB
    type = weekly
    group = My Group
    """
    (study_path / "input/bindingconstraints/bindingconstraints.ini").write_text(textwrap.dedent(content))

    config = FileStudyTreeConfig(
        study_path=study_path,
        path=study_path,
        version=0,
        bindings=[
            BindingConstraintDTO(
                id="bindA",
                areas=set(),
                clusters=set(),
                time_step=BindingConstraintFrequency.HOURLY,
            ),
            BindingConstraintDTO(
                id="bindB",
                areas=set(),
                clusters=set(),
                time_step=BindingConstraintFrequency.WEEKLY,
                group="My Group",
            ),
        ],
        study_id="id",
        output_path=study_path / "output",
    )

    assert build(study_path, "id") == config


def test_parse_outputs(study_path: Path) -> None:
    output_path = study_path / "output/20201220-1456eco-hello/"
    output_path.mkdir(parents=True)

    (output_path / "about-the-study").mkdir()
    file = output_path / "about-the-study/parameters.ini"
    content = """\
    [general]
    nbyears = 1
    year-by-year = true
    user-playlist = true
    
    [output]
    synthesis = true
    
    [playlist]
    playlist_year + = 0
    """
    file.write_text(textwrap.dedent(content))

    (output_path / "checkIntegrity.txt").touch()

    config = FileStudyTreeConfig(
        study_path=study_path,
        path=study_path,
        study_id="id",
        version=0,
        output_path=study_path / "output",
        outputs={
            "20201220-1456eco-hello": Simulation(
                name="hello",
                date="20201220-1456",
                mode=Mode.ECONOMY,
                nbyears=1,
                synthesis=True,
                by_year=True,
                error=False,
                playlist=[1],
                xpansion="",
            )
        },
    )
    assert build(study_path, "id") == config


@pytest.mark.parametrize(
    "assets_name, expected",
    [
        (
            "test_output_zip_not_zipped.zip",
            {
                "20230127-1550eco": Simulation(
                    name="",
                    date="20230127-1550",
                    mode=Mode.ECONOMY,
                    nbyears=1,
                    synthesis=True,
                    by_year=False,
                    error=False,
                    playlist=[],
                    archived=False,
                    xpansion="",
                ),
                "20230203-1530eco": Simulation(
                    name="",
                    date="20230203-1530",
                    mode=Mode.ECONOMY,
                    nbyears=1,
                    synthesis=False,
                    by_year=False,
                    error=False,
                    playlist=[],
                    archived=False,
                    xpansion="1.0.2",
                ),
                "20230203-1531eco": Simulation(
                    name="",
                    date="20230203-1531",
                    mode=Mode.ECONOMY,
                    nbyears=1,
                    synthesis=False,
                    by_year=False,
                    error=False,
                    playlist=[],
                    archived=True,
                    xpansion="",
                ),
                "20230203-1600eco": Simulation(
                    name="",
                    date="20230203-1600",
                    mode=Mode.ECONOMY,
                    nbyears=1,
                    synthesis=True,
                    by_year=False,
                    error=True,
                    playlist=[],
                    archived=False,
                    xpansion="",
                ),
            },
        ),
    ],
)
def test_parse_outputs__nominal(tmp_path: Path, assets_name: str, expected: t.Dict[str, t.Any]) -> None:
    """
    This test decompresses a zipped study (stored in the `assets` directory)
    into a temporary directory and executes the parsing of the outputs.
    The result of the analysis is checked to match the expected output data.
    """
    pkg_dir = ASSETS_DIR.joinpath(assets_name)
    with ZipFile(pkg_dir) as zf:
        zf.extractall(tmp_path)
    output_path = tmp_path.joinpath("output")
    actual = parse_outputs(output_path)
    assert actual == expected


def test_parse_sets(study_path: Path) -> None:
    content = """\
    [hello]
    output = true
    + = a
    + = b
    """
    (study_path / "input/areas/sets.ini").write_text(textwrap.dedent(content))

    assert _parse_sets(study_path) == {"hello": DistrictSet(areas=["a", "b"], output=True, inverted_set=False)}


def test_parse_area(study_path: Path) -> None:
    (study_path / "input/areas/list.txt").write_text("FR\n")
    (study_path / "input/areas/fr").mkdir(parents=True)
    content = """
    [filtering]
    filter-synthesis = daily, monthly
    filter-year-by-year = hourly, weekly, annual
    """
    (study_path / "input/areas/fr/optimization.ini").write_text(content)

    config = FileStudyTreeConfig(
        study_path=study_path,
        path=study_path,
        study_id="id",
        version=0,
        output_path=study_path / "output",
        areas={
            "fr": Area(
                name="FR",
                thermals=[],
                renewables=[],
                links={},
                filters_year=["hourly", "weekly", "annual"],
                filters_synthesis=["daily", "monthly"],
            )
        },
    )
    assert build(study_path, "id") == config


def test_parse_area__extra_area(study_path: Path) -> None:
    """
    Test the case where an extra area is present in the `list.txt` file.

    The extra area should be taken into account with default values to avoid any parsing error.
    """

    (study_path / "input/areas/list.txt").write_text("FR\nDE\n")
    (study_path / "input/areas/fr").mkdir(parents=True)
    content = """
    [filtering]
    filter-synthesis = daily, monthly
    filter-year-by-year = hourly, weekly, annual
    """
    (study_path / "input/areas/fr/optimization.ini").write_text(content)

    config = FileStudyTreeConfig(
        study_path=study_path,
        path=study_path,
        study_id="id",
        version=0,
        output_path=study_path / "output",
        areas={
            "fr": Area(
                name="FR",
                thermals=[],
                renewables=[],
                links={},
                filters_year=["hourly", "weekly", "annual"],
                filters_synthesis=["daily", "monthly"],
            ),
            "de": Area(
                name="DE",
                links={},
                thermals=[],
                renewables=[],
                filters_synthesis=[],
                filters_year=[],
                st_storages=[],
            ),
        },
    )
    assert build(study_path, "id") == config


# noinspection SpellCheckingInspection
THERMAL_LIST_INI = """\
[t1]
name = t1

[t2]
name = UPPER2
enabled = false

[UPPER3]
name = UPPER3
enabled = true
nominalcapacity = 456.5
"""


def test_parse_thermal(study_path: Path) -> None:
    study_path.joinpath("study.antares").write_text("[antares] \n version = 700")
    ini_path = study_path.joinpath("input/thermal/clusters/fr/list.ini")

    # Error case: `input/thermal/clusters/fr` directory is missing.
    assert not ini_path.parent.exists()
    actual = _parse_thermal(study_path, "fr")
    assert actual == []

    # Error case: `list.ini` is missing.
    ini_path.parent.mkdir(parents=True)
    actual = _parse_thermal(study_path, "fr")
    assert actual == []

    # Nominal case: `list.ini` is found.
    ini_path.write_text(THERMAL_LIST_INI)
    actual = _parse_thermal(study_path, "fr")
    expected = [
        ThermalCluster(name="t1", enabled=True),
        ThermalCluster(name="UPPER2", enabled=False),
        ThermalCluster(name="UPPER3", enabled=True, nominal_capacity=456.5),
    ]
    assert actual == expected


# noinspection SpellCheckingInspection
THERMAL_860_LIST_INI = """\
[t1]
name = t1

[t2]
name = t2
co2 = 156
nh3 = 456
"""


@pytest.mark.parametrize("version", [850, 860, 870])
def test_parse_thermal_860(study_path: Path, version, caplog) -> None:
    study_path.joinpath("study.antares").write_text(f"[antares] \n version = {version}")
    ini_path = study_path.joinpath("input/thermal/clusters/fr/list.ini")
    ini_path.parent.mkdir(parents=True)
    ini_path.write_text(THERMAL_860_LIST_INI)
    with caplog.at_level(logging.WARNING):
        actual = _parse_thermal(study_path, "fr")
    if version == 860:
        expected = [
            ThermalCluster(
                name="t1",
                co2=0,
                nh3=0,
                so2=0,
                nox=0,
                pm2_5=0,
                pm5=0,
                pm10=0,
                nmvoc=0,
                op1=0,
                op2=0,
                op3=0,
                op4=0,
                op5=0,
            ),
            ThermalCluster(
                name="t2",
                co2=156,
                nh3=456,
                so2=0,
                nox=0,
                pm2_5=0,
                pm5=0,
                pm10=0,
                nmvoc=0,
                op1=0,
                op2=0,
                op3=0,
                op4=0,
                op5=0,
            ),
        ]
        assert not caplog.text
    elif version == 870:
        expected = [
            ThermalCluster(
                name="t1",
                co2=0,
                nh3=0,
                so2=0,
                nox=0,
                pm2_5=0,
                pm5=0,
                pm10=0,
                nmvoc=0,
                op1=0,
                op2=0,
                op3=0,
                op4=0,
                op5=0,
                cost_generation=ThermalCostGeneration.SET_MANUALLY,
                efficiency=100,
                variable_o_m_cost=0,
            ),
            ThermalCluster(
                name="t2",
                co2=156,
                nh3=456,
                so2=0,
                nox=0,
                pm2_5=0,
                pm5=0,
                pm10=0,
                nmvoc=0,
                op1=0,
                op2=0,
                op3=0,
                op4=0,
                op5=0,
                cost_generation=ThermalCostGeneration.SET_MANUALLY,
                efficiency=100,
                variable_o_m_cost=0,
            ),
        ]
        assert not caplog.text
    else:
        expected = [ThermalCluster(name="t1")]
        assert "Field nh3 is not a valid field for study version 8.5" in caplog.text
    assert actual == expected


# noinspection SpellCheckingInspection
REWABLES_LIST_INI = """\
[t1]
name = t1

[t2]
name = UPPER2
enabled = false

[UPPER3]
name = UPPER3
enabled = true
nominalcapacity = 456.5
"""


def test_parse_renewables(study_path: Path) -> None:
    study_path.joinpath("study.antares").write_text("[antares] \n version = 810")
    ini_path = study_path.joinpath("input/renewables/clusters/fr/list.ini")

    # Error case: `input/renewables/clusters/fr` directory is missing.
    assert not ini_path.parent.exists()
    actual = _parse_renewables(study_path, "fr")
    assert actual == []

    # Error case: `list.ini` is missing.
    ini_path.parent.mkdir(parents=True)
    actual = _parse_renewables(study_path, "fr")
    assert actual == []

    # Nominal case: `list.ini` is found.
    ini_path.write_text(REWABLES_LIST_INI)
    actual = _parse_renewables(study_path, "fr")
    expected = [
        RenewableConfig(id="t1", name="t1", enabled=True),
        RenewableConfig(id="t2", name="UPPER2", enabled=False),
        RenewableConfig(id="UPPER3", name="UPPER3", enabled=True, nominal_capacity=456.5),
    ]
    assert actual == expected


# noinspection SpellCheckingInspection
ST_STORAGE_LIST_INI = """\
[siemens battery]
name = Siemens Battery
group = Battery
injectionnominalcapacity = 150.0
withdrawalnominalcapacity = 150.0
reservoircapacity = 600.0
efficiency = 0.94
initiallevel = 0
initialleveloptim = True

[grand maison]
name = Grand'Maison
group = PSP_closed
injectionnominalcapacity = 1500.0
withdrawalnominalcapacity = 1800.0
reservoircapacity = 20000.0
efficiency = 0.78
initiallevel = 0.91
initialleveloptim = False
"""


def test_parse_st_storage(study_path: Path) -> None:
    study_path.joinpath("study.antares").write_text("[antares] \n version = 860")
    config_dir = study_path.joinpath("input", "st-storage", "clusters", "fr")
    config_dir.mkdir(parents=True)
    config_dir.joinpath("list.ini").write_text(ST_STORAGE_LIST_INI)
    # noinspection SpellCheckingInspection
    assert _parse_st_storage(study_path, "fr") == [
        STStorageConfig(
            id="siemens battery",
            name="Siemens Battery",
            group=STStorageGroup.BATTERY,
            injection_nominal_capacity=150.0,
            withdrawal_nominal_capacity=150.0,
            reservoir_capacity=600.0,
            efficiency=0.94,
            initial_level=0.0,
            initial_level_optim=True,
        ),
        STStorageConfig(
            id="grand maison",
            name="Grand'Maison",
            group=STStorageGroup.PSP_CLOSED,
            injection_nominal_capacity=1500.0,
            withdrawal_nominal_capacity=1800.0,
            reservoir_capacity=20000.0,
            efficiency=0.78,
            initial_level=0.91,
            initial_level_optim=False,
        ),
    ]

    # With a study version anterior to 860, it should always return an empty list
    study_path.joinpath("study.antares").write_text("[antares] \n version = 850")
    assert _parse_st_storage(study_path, "fr") == []


def test_parse_st_storage_with_no_file(tmp_path: Path) -> None:
    assert _parse_st_storage(tmp_path, "") == []


def test_parse_links(study_path: Path) -> None:
    (study_path / "input/links/fr").mkdir(parents=True)
    content = """
    [l1]
    filter-synthesis = annual
    filter-year-by-year = hourly
    """
    (study_path / "input/links/fr/properties.ini").write_text(content)

<<<<<<< HEAD
    link = Link(filters_synthesis=["annual"], filters_year=["hourly"])
    assert _parse_links_filtering(study_path, "fr") == {"l1": link}


def test_parse_expansion_output(empty_study_880: FileStudy) -> None:
    """
    Ensures we're able to parse an `expansion` simulation
    """
    study_path = empty_study_880.config.path
    output_path = study_path / "output"
    output_id = "20250521-1009exp-fake_output"
    expansion_output = output_path / output_id
    expansion_output.mkdir(parents=True)
    for file in ["file_1.txt", "file_2.txt", "file_3.mps", "checkIntegrity.txt"]:
        (expansion_output / file).touch()

    ini_path = expansion_output / "about-the-study" / "parameters.ini"
    ini_path.parent.mkdir(parents=True)

    write_ini_file(ini_path, {"general": {"nbyears": "1", "year-by-year": False}, "output": {"synthesis": True}})
    simulation = parse_simulation(expansion_output, output_id)

    empty_study_880.config.outputs = {output_id: simulation}
    tree = empty_study_880.tree.build()
    output_tree = tree["output"].get()
    assert len(output_tree.keys()) == 1
    # Asserts every .txt file is scanned but not the .mps one
    assert "file_1" in output_tree[output_id]
    assert "file_2" in output_tree[output_id]
    assert "checkIntegrity" in output_tree[output_id]
    assert "file_3" not in output_tree[output_id]
    # Asserts the `economy` folder is scanned
    assert "economy" in output_tree[output_id]
=======
    link = LinkConfig(filters_synthesis=["annual"], filters_year=["hourly"])
    assert _parse_links_filtering(study_path, "fr") == {"l1": link}
>>>>>>> bc5d6f12
<|MERGE_RESOLUTION|>--- conflicted
+++ resolved
@@ -36,12 +36,8 @@
     BindingConstraintDTO,
     DistrictSet,
     FileStudyTreeConfig,
-<<<<<<< HEAD
-    Link,
+    LinkConfig,
     Mode,
-=======
-    LinkConfig,
->>>>>>> bc5d6f12
     Simulation,
 )
 from antarest.study.storage.rawstudy.model.filesystem.config.renewable import RenewableConfig
@@ -594,8 +590,7 @@
     """
     (study_path / "input/links/fr/properties.ini").write_text(content)
 
-<<<<<<< HEAD
-    link = Link(filters_synthesis=["annual"], filters_year=["hourly"])
+    link = LinkConfig(filters_synthesis=["annual"], filters_year=["hourly"])
     assert _parse_links_filtering(study_path, "fr") == {"l1": link}
 
 
@@ -627,8 +622,4 @@
     assert "checkIntegrity" in output_tree[output_id]
     assert "file_3" not in output_tree[output_id]
     # Asserts the `economy` folder is scanned
-    assert "economy" in output_tree[output_id]
-=======
-    link = LinkConfig(filters_synthesis=["annual"], filters_year=["hourly"])
-    assert _parse_links_filtering(study_path, "fr") == {"l1": link}
->>>>>>> bc5d6f12
+    assert "economy" in output_tree[output_id]