--- conflicted
+++ resolved
@@ -13,7 +13,6 @@
 from antarest.common.jwt import JWTUser, JWTGroup
 from antarest.common.roles import RoleType
 from antarest.storage.main import build_storage
-from antarest.storage.repository.filesystem.factory import StudyFactory
 
 from antarest.storage.service import StorageService
 from antarest.common.requests import (
@@ -208,7 +207,7 @@
         ),
         (
             "/v1/studies/STA-mini/raw?path=input/hydro/prepro/fr/energy",
-            b"",
+            "",
         ),
         (
             "/v1/studies/STA-mini/raw?path=input/hydro/hydro/inter-monthly-breakdown/fr",
@@ -294,21 +293,12 @@
     "url, expected_output",
     [
         (
-<<<<<<< HEAD
             "/v1/studies/STA-mini/raw?path=output/3/annualSystemCost",
-            b"EXP : 185808000\nSTD : 0\nMIN : 185808000\nMAX : 185808000\n",
+            "EXP : 185808000\nSTD : 0\nMIN : 185808000\nMAX : 185808000\n",
         ),
         (
             "/v1/studies/STA-mini/raw?path=output/1/checkIntegrity",
-            b"""1.85808475215665e+08
-=======
-            "/v1/studies/STA-mini/raw?path=output/20201014-1427eco/annualSystemCost",
-            "EXP : 185808000\nSTD : 0\nMIN : 185808000\nMAX : 185808000\n",
-        ),
-        (
-            "/v1/studies/STA-mini/raw?path=output/20201014-1422eco-hello/checkIntegrity",
             """1.85808475215665e+08
->>>>>>> 3a28d657
 0.00000000000000e+00
 1.85808475215665e+08
 1.85808475215665e+08
@@ -319,22 +309,6 @@
 """,
         ),
         (
-<<<<<<< HEAD
-            "/v1/studies/STA-mini/raw?path=output/4/simulation-comments",
-            b"",
-        ),
-        (
-            "/v1/studies/STA-mini/raw?path=output/1/about-the-study/areas",
-            b"DE\r\nES\r\nFR\r\nIT\r\n",
-        ),
-        (
-            "/v1/studies/STA-mini/raw?path=output/2/about-the-study/comments",
-            b"",
-        ),
-        (
-            "/v1/studies/STA-mini/raw?path=output/3/about-the-study/links",
-            b"de\n\tfr\nes\n\tfr\nfr\n\tit\nit\n",
-=======
             "/v1/studies/STA-mini/raw?path=output/20201014-1430adq/simulation-comments",
             "",
         ),
@@ -353,7 +327,6 @@
         (
             "/v1/studies/STA-mini/raw?path=output/20201014-1427eco/about-the-study/links",
             "de\n\tfr\nes\n\tfr\nfr\n\tit\nit\n",
->>>>>>> 3a28d657
         ),
         (
             "/v1/studies/STA-mini/raw?path=output/20201014-1430adq/about-the-study/parameters/general/horizon",
@@ -364,13 +337,8 @@
             "Andrea SGATTONI",
         ),
         (
-<<<<<<< HEAD
-            "/v1/studies/STA-mini/raw?path=output/1/economy/mc-all/grid/areas",
-            b"id\tname\nde\tDE\nes\tES\nfr\tFR\nit\tIT\n",
-=======
             "/v1/studies/STA-mini/raw?path=output/20201014-1422eco-hello/economy/mc-all/grid/areas",
             "id\tname\nde\tDE\nes\tES\nfr\tFR\nit\tIT\n",
->>>>>>> 3a28d657
         ),
         (
             "/v1/studies/STA-mini/raw?path=output/20201014-1422eco-hello/economy/mc-all/links/de/fr",
@@ -391,45 +359,34 @@
             de_details_hourly,
         ),
         (
-<<<<<<< HEAD
+            "/v1/studies/STA-mini/raw?path=output/20201014-1422eco-hello/ts-numbers/hydro/de",
+            "size:1x1\n1\n",
             "/v1/studies/STA-mini/raw?path=output/1/ts-numbers/hydro/de",
             b"size:1x1\n1\n",
         ),
         (
+            "/v1/studies/STA-mini/raw?path=output/20201014-1422eco-hello/ts-numbers/load/de",
+            "size:1x1\n1\n",
             "/v1/studies/STA-mini/raw?path=output/1/ts-numbers/load/de",
             b"size:1x1\n1\n",
         ),
         (
+            "/v1/studies/STA-mini/raw?path=output/20201014-1422eco-hello/ts-numbers/solar/de",
+            "size:1x1\n1\n",
             "/v1/studies/STA-mini/raw?path=output/1/ts-numbers/solar/de",
             b"size:1x1\n1\n",
         ),
         (
+            "/v1/studies/STA-mini/raw?path=output/20201014-1422eco-hello/ts-numbers/wind/de",
+            "size:1x1\n1\n",
             "/v1/studies/STA-mini/raw?path=output/1/ts-numbers/wind/de",
             b"size:1x1\n1\n",
         ),
         (
+            "/v1/studies/STA-mini/raw?path=output/20201014-1422eco-hello/ts-numbers/thermal/de/07_gas",
+            "size:1x1\n1\n",
             "/v1/studies/STA-mini/raw?path=output/1/ts-numbers/thermal/de/07_gas",
             b"size:1x1\n1\n",
-=======
-            "/v1/studies/STA-mini/raw?path=output/20201014-1422eco-hello/ts-numbers/hydro/de",
-            "size:1x1\n1\n",
-        ),
-        (
-            "/v1/studies/STA-mini/raw?path=output/20201014-1422eco-hello/ts-numbers/load/de",
-            "size:1x1\n1\n",
-        ),
-        (
-            "/v1/studies/STA-mini/raw?path=output/20201014-1422eco-hello/ts-numbers/solar/de",
-            "size:1x1\n1\n",
-        ),
-        (
-            "/v1/studies/STA-mini/raw?path=output/20201014-1422eco-hello/ts-numbers/wind/de",
-            "size:1x1\n1\n",
-        ),
-        (
-            "/v1/studies/STA-mini/raw?path=output/20201014-1422eco-hello/ts-numbers/thermal/de/07_gas",
-            "size:1x1\n1\n",
->>>>>>> 3a28d657
         ),
         (
             "/v1/studies/STA-mini/raw?path=output/20201014-1422eco-hello/info/general/version",
