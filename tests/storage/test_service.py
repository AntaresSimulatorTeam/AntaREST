--- conflicted
+++ resolved
@@ -410,24 +410,13 @@
         created_at=now,
         missing=datetime.utcnow() - timedelta(MAX_MISSING_STUDY_TIMEOUT - 1),
     )
-<<<<<<< HEAD
-    fc = StudyFolder(path=Path("directory/c"), workspace=DEFAULT_WORKSPACE_NAME, groups=[])
-    fe = StudyFolder(path=Path("directory/e"), workspace=DEFAULT_WORKSPACE_NAME, groups=[])
-=======
     fc = StudyFolder(path=Path("directory/c"), workspace="workspace1", groups=[])
     fe = StudyFolder(path=Path("directory/e"), workspace="workspace1", groups=[])
->>>>>>> 9f967317
     ff = StudyFolder(path=Path("directory/f"), workspace="workspace1", groups=[])
 
     repository = Mock()
     repository.get_all_raw.side_effect = [[ma, mb, mc, md, me]]
-<<<<<<< HEAD
-    config = Config(
-        storage=StorageConfig(workspaces={DEFAULT_WORKSPACE_NAME: WorkspaceConfig(), "workspace1": WorkspaceConfig()})
-    )
-=======
     config = Config(storage=StorageConfig(workspaces={"workspace1": WorkspaceConfig()}))
->>>>>>> 9f967317
     service = build_study_service(Mock(), repository, config)
 
     service.sync_studies_on_disk([fc, fe, ff], directory=Path("directory"))
