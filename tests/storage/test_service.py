--- conflicted
+++ resolved
@@ -68,12 +68,8 @@
     Area,
     DistrictSet,
     FileStudyTreeConfig,
-<<<<<<< HEAD
-    Link,
+    LinkConfig,
     Mode,
-=======
-    LinkConfig,
->>>>>>> bc5d6f12
     Simulation,
 )
 from antarest.study.storage.rawstudy.model.filesystem.factory import FileStudy
