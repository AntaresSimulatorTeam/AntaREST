# Copyright (c) 2025, RTE (https://www.rte-france.com)
#
# See AUTHORS.txt
#
# This Source Code Form is subject to the terms of the Mozilla Public
# License, v. 2.0. If a copy of the MPL was not distributed with this
# file, You can obtain one at http://mozilla.org/MPL/2.0/.
#
# SPDX-License-Identifier: MPL-2.0
#
# This file is part of the Antares project.

import contextlib
import os
import textwrap
import typing as t
import uuid
from configparser import MissingSectionHeaderError
from datetime import datetime, timedelta, timezone
from functools import wraps
from pathlib import Path
from unittest.mock import ANY, Mock, call, patch, seal

import pytest
from antares.study.version import StudyVersion
from sqlalchemy.orm import Session  # type: ignore
from starlette.responses import Response

from antarest.core.config import Config, StorageConfig, WorkspaceConfig
from antarest.core.exceptions import StudyVariantUpgradeError, TaskAlreadyRunning
from antarest.core.filetransfer.model import FileDownload, FileDownloadTaskDTO
from antarest.core.interfaces.cache import ICache
from antarest.core.interfaces.eventbus import Event, EventType, IEventBus
from antarest.core.jwt import JWTGroup, JWTUser
from antarest.core.model import JSON, SUB_JSON, PermissionInfo, PublicMode, StudyPermissionType
from antarest.core.requests import UserHasNotPermissionError
from antarest.core.roles import RoleType
from antarest.core.tasks.model import TaskDTO, TaskStatus, TaskType
from antarest.core.tasks.service import ITaskService
from antarest.core.utils.fastapi_sqlalchemy import db
from antarest.login.model import Group, GroupDTO, Role, User
from antarest.login.service import LoginService
from antarest.login.utils import current_user_context
from antarest.matrixstore.service import MatrixService
from antarest.study.model import (
    DEFAULT_WORKSPACE_NAME,
    STUDY_VERSION_7_2,
    ExportFormat,
    MatrixAggregationResultDTO,
    MatrixIndex,
    OwnerInfo,
    RawStudy,
    Study,
    StudyAdditionalData,
    StudyContentStatus,
    StudyDownloadDTO,
    StudyDownloadLevelDTO,
    StudyDownloadType,
    StudyFolder,
    StudyMetadataDTO,
    TimeSerie,
    TimeSeriesData,
)
from antarest.study.repository import AccessPermissions, StudyFilter, StudyMetadataRepository
from antarest.study.service import MAX_MISSING_STUDY_TIMEOUT, StudyService, StudyUpgraderTask
from antarest.study.storage.output_service import OutputService
from antarest.study.storage.rawstudy.model.filesystem.config.model import (
    Area,
    DistrictSet,
    FileStudyTreeConfig,
    Link,
    Simulation,
)
from antarest.study.storage.rawstudy.model.filesystem.factory import FileStudy
from antarest.study.storage.rawstudy.model.filesystem.ini_file_node import IniFileNode
from antarest.study.storage.rawstudy.model.filesystem.inode import INode
from antarest.study.storage.rawstudy.model.filesystem.matrix.input_series_matrix import InputSeriesMatrix
from antarest.study.storage.rawstudy.model.filesystem.raw_file_node import RawFileNode
from antarest.study.storage.rawstudy.model.filesystem.root.filestudytree import FileStudyTree
from antarest.study.storage.rawstudy.raw_study_service import RawStudyService
from antarest.study.storage.storage_dispatchers import OutputStorageDispatcher
from antarest.study.storage.utils import (
    assert_permission,
    assert_permission_on_studies,
    is_output_archived,
    study_matcher,
)
from antarest.study.storage.variantstudy.business.matrix_constants_generator import GeneratorMatrixConstants
from antarest.study.storage.variantstudy.model.command_context import CommandContext
from antarest.study.storage.variantstudy.model.dbmodel import VariantStudy
from antarest.study.storage.variantstudy.variant_study_service import VariantStudyService
from antarest.worker.archive_worker import ArchiveTaskArgs
from tests.db_statement_recorder import DBStatementRecorder
from tests.helpers import with_admin_user, with_db_context

JWT_USER = JWTUser(id=0, impersonator=0, type="users")


def with_jwt_user(f: t.Callable[..., t.Any]) -> t.Callable[..., t.Any]:
    @wraps(f)
    def wrapper(*args: t.Any, **kwargs: t.Any) -> t.Any:
        with current_user_context(JWT_USER):
            return f(*args, **kwargs)

    return wrapper


def build_study_service(
    raw_study_service: RawStudyService,
    repository: StudyMetadataRepository,
    config: Config,
    user_service: LoginService = Mock(spec=LoginService),
    cache_service: ICache = Mock(spec=ICache),
    variant_study_service: VariantStudyService = Mock(spec=VariantStudyService),
    task_service: ITaskService = Mock(spec=ITaskService),
    event_bus: IEventBus = Mock(spec=IEventBus),
) -> StudyService:
    return StudyService(
        raw_study_service=raw_study_service,
        variant_study_service=variant_study_service,
        command_context=Mock(),
        user_service=user_service,
        repository=repository,
        event_bus=event_bus,
        task_service=task_service,
        file_transfer_manager=Mock(),
        cache_service=cache_service,
        config=config,
    )


def study_to_dto(study: Study) -> StudyMetadataDTO:
    return StudyMetadataDTO(
        id=study.id,
        name=study.name,
        version=study.version,
        created=str(study.created_at),
        updated=str(study.updated_at),
        workspace=DEFAULT_WORKSPACE_NAME,
        managed=True,
        type=study.type,
        archived=study.archived if study.archived is not None else False,
        owner=(
            OwnerInfo(id=study.owner.id, name=study.owner.name)
            if study.owner is not None
            else OwnerInfo(name="Unknown")
        ),
        groups=[GroupDTO(id=group.id, name=group.name) for group in study.groups],
        public_mode=study.public_mode or PublicMode.NONE,
        horizon=study.additional_data.horizon,
        scenario=None,
        status=None,
        doc=None,
        folder=None,
    )


@pytest.mark.unit_test
def test_study_listing(db_session: Session) -> None:
    bob = User(id=2, name="bob")
    alice = User(id=3, name="alice")

    study_version = "810"
    a = RawStudy(
        id="A",
        owner=bob,
        type="rawstudy",
        name="A",
        version=study_version,
        created_at=datetime.utcnow(),
        updated_at=datetime.utcnow(),
        path="",
        workspace=DEFAULT_WORKSPACE_NAME,
        additional_data=StudyAdditionalData(),
    )
    b = RawStudy(
        id="B",
        owner=alice,
        type="rawstudy",
        name="B",
        version=study_version,
        created_at=datetime.utcnow(),
        updated_at=datetime.utcnow(),
        path="",
        workspace="other",
        additional_data=StudyAdditionalData(),
    )
    c = RawStudy(
        id="C",
        owner=bob,
        type="rawstudy",
        name="C",
        version=study_version,
        created_at=datetime.utcnow(),
        updated_at=datetime.utcnow(),
        path="",
        workspace="other2",
        additional_data=StudyAdditionalData(),
    )

    # Add some studies in the database
    db_session.add_all([a, b, c])
    db_session.commit()

    raw_study_service = Mock(spec=RawStudyService)
    raw_study_service.get_study_information.side_effect = study_to_dto

    cache = Mock(spec=ICache)
    cache.get.return_value = None

    config = Config(storage=StorageConfig(workspaces={DEFAULT_WORKSPACE_NAME: WorkspaceConfig()}))
    repository = StudyMetadataRepository(cache_service=Mock(spec=ICache), session=db_session)
    service = build_study_service(raw_study_service, repository, config, cache_service=cache)
    user = JWTUser(id=2, impersonator=2, type="users")

    # retrieve studies that are not managed
    # use the db recorder to check that:
    # 1- retrieving studies information requires only 1 query
    # 2- having an exact total of queries equals to 1
    with DBStatementRecorder(db_session.bind) as db_recorder:
        studies = service.get_studies_information(
            study_filter=StudyFilter(managed=False, access_permissions=AccessPermissions.for_user(user)),
        )
    assert len(db_recorder.sql_statements) == 1, str(db_recorder)

    # verify that we get the expected studies information
    expected_result = {e.id: e for e in map(lambda x: study_to_dto(x), [c])}
    assert expected_result == studies

    # retrieve managed studies
    # use the db recorder to check that:
    # 1- retrieving studies information requires only 1 query
    # 2- having an exact total of queries equals to 1
    with DBStatementRecorder(db_session.bind) as db_recorder:
        studies = service.get_studies_information(
            study_filter=StudyFilter(managed=True, access_permissions=AccessPermissions.for_user(user)),
        )
    assert len(db_recorder.sql_statements) == 1, str(db_recorder)

    # verify that we get the expected studies information
    expected_result = {e.id: e for e in map(lambda x: study_to_dto(x), [a])}
    assert expected_result == studies

    # retrieve studies regardless of whether they are managed or not
    # use the db recorder to check that:
    # 1- retrieving studies information requires only 1 query
    # 2- having an exact total of queries equals to 1
    with DBStatementRecorder(db_session.bind) as db_recorder:
        studies = service.get_studies_information(
            study_filter=StudyFilter(managed=None, access_permissions=AccessPermissions.for_user(user)),
        )
    assert len(db_recorder.sql_statements) == 1, str(db_recorder)

    # verify that we get the expected studies information
    expected_result = {e.id: e for e in map(lambda x: study_to_dto(x), [a, c])}
    assert expected_result == studies

    # in previous versions cache was used, verify that it is not used anymore
    # check that:
    # 1- retrieving studies information still requires 1 query
    # 2- the `put` method of `cache` was never used
    with DBStatementRecorder(db_session.bind) as db_recorder:
        studies = service.get_studies_information(
            study_filter=StudyFilter(managed=None, access_permissions=AccessPermissions.for_user(user)),
        )
    assert len(db_recorder.sql_statements) == 1, str(db_recorder)
    with contextlib.suppress(AssertionError):
        cache.put.assert_any_call()

    # verify that we get the expected studies information
    assert expected_result == studies


# noinspection PyArgumentList
@pytest.mark.unit_test
def test_sync_studies_from_disk() -> None:
    now = datetime.utcnow()
    ma = RawStudy(id="a", path="a", workspace="workspace1")
    mb = RawStudy(id="b", path="b")
    mc = RawStudy(
        id="c",
        path="c",
        name="c",
        content_status=StudyContentStatus.WARNING,
        workspace="workspace1",
        owner=User(id=0),
    )
    md = RawStudy(
        id="d",
        path="d",
        missing=datetime.utcnow() - timedelta(MAX_MISSING_STUDY_TIMEOUT + 1),
        workspace="workspace1",
    )
    me = RawStudy(
        id="e",
        path="e",
        folder="e",
        name="e",
        created_at=now,
        missing=datetime.utcnow() - timedelta(MAX_MISSING_STUDY_TIMEOUT - 1),
        workspace="workspace1",
    )
<<<<<<< HEAD
    fc = StudyFolder(path=Path("c"), workspace=DEFAULT_WORKSPACE_NAME, groups=[])
    fe = StudyFolder(path=Path("e"), workspace="workspace1", groups=[])
    ff = StudyFolder(path=Path("f"), workspace=DEFAULT_WORKSPACE_NAME, groups=[])
=======
    fa = StudyFolder(path=Path("a"), workspace="workspace1", groups=[])
    fa2 = StudyFolder(path=Path("a"), workspace="workspace2", groups=[])
    fc = StudyFolder(path=Path("c"), workspace="workspace1", groups=[])
    fe = StudyFolder(path=Path("e"), workspace="workspace1", groups=[])
    ff = StudyFolder(path=Path("f"), workspace="workspace1", groups=[])
    ff2 = StudyFolder(path=Path("f"), workspace="workspace2", groups=[])
>>>>>>> f0cf809f

    repository = Mock()
    # setup existing studies
    repository.get_all_raw.side_effect = [[ma, mb, mc, md, me]]
    config = Config(
<<<<<<< HEAD
        storage=StorageConfig(workspaces={DEFAULT_WORKSPACE_NAME: WorkspaceConfig(), "workspace1": WorkspaceConfig()})
=======
        storage=StorageConfig(
            workspaces={
                "workspace1": WorkspaceConfig(),
                "workspace2": WorkspaceConfig(),
            }
        )
>>>>>>> f0cf809f
    )
    service = build_study_service(Mock(), repository, config)

    # call function with scanned folders
    service.sync_studies_on_disk([fa, fa2, fc, fe, ff, ff2])

    # here d exists in DB but not on disc so it should be removed
    # notice b also exists in DB but not on disk but it's not deleted yet,  rather it's marked for deletion by a save call
    repository.delete.assert_called_once_with(md.id)
    # (f, workspace1) exist on disc but not in DB so it should be added
    # The studies a and f exists in workspace 2, studies under the same path exists in workspace 1,
    # we check that we indeed save them in DB
    repository.save.assert_has_calls(
        [
            call(RawStudy(id="b", path="b", missing=ANY)),
<<<<<<< HEAD
            call(RawStudy(id="e", path="e", created_at=now, missing=None)),
=======
            call(
                RawStudy(
                    id=ANY,
                    path="a",
                    name="a",
                    folder="a",
                    workspace="workspace2",
                    missing=None,
                    public_mode=PublicMode.FULL,
                )
            ),
            call(
                RawStudy(id="e", path="e", name="e", folder="e", workspace="workspace1", missing=None, created_at=now)
            ),
            call(
                RawStudy(
                    id=ANY,
                    path="f",
                    name="f",
                    folder="f",
                    workspace="workspace1",
                    missing=None,
                    public_mode=PublicMode.FULL,
                )
            ),
            call(
                RawStudy(
                    id=ANY,
                    path="f",
                    name="f",
                    folder="f",
                    workspace="workspace2",
                    missing=None,
                    public_mode=PublicMode.FULL,
                )
            ),
>>>>>>> f0cf809f
        ]
    )


# noinspection PyArgumentList
@pytest.mark.unit_test
def test_partial_sync_studies_from_disk() -> None:
    now = datetime.utcnow()
    ma = RawStudy(id="a", path="a")
    mb = RawStudy(id="b", path="b")
    mc = RawStudy(
        id="c",
        path=f"directory{os.sep}c",
        name="c",
        content_status=StudyContentStatus.WARNING,
        workspace=DEFAULT_WORKSPACE_NAME,
        owner=User(id=0),
    )
    md = RawStudy(
        id="d",
        path=f"directory{os.sep}d",
        missing=datetime.utcnow() - timedelta(MAX_MISSING_STUDY_TIMEOUT + 1),
    )
    me = RawStudy(
        id="e",
        path=f"directory{os.sep}e",
        created_at=now,
        missing=datetime.utcnow() - timedelta(MAX_MISSING_STUDY_TIMEOUT - 1),
    )
    fc = StudyFolder(path=Path("directory/c"), workspace=DEFAULT_WORKSPACE_NAME, groups=[])
    fe = StudyFolder(path=Path("directory/e"), workspace=DEFAULT_WORKSPACE_NAME, groups=[])
    ff = StudyFolder(path=Path("directory/f"), workspace="workspace1", groups=[])

    repository = Mock()
    repository.get_all_raw.side_effect = [[ma, mb, mc, md, me]]
    config = Config(
        storage=StorageConfig(workspaces={DEFAULT_WORKSPACE_NAME: WorkspaceConfig(), "workspace1": WorkspaceConfig()})
    )
    service = build_study_service(Mock(), repository, config)

    service.sync_studies_on_disk([fc, fe, ff], directory=Path("directory"))

    repository.delete.assert_called_once_with(md.id)
    repository.save.assert_called_with(
        RawStudy(
            id=ANY,
            path=f"directory{os.sep}f",
            name="f",
            folder="directory/f",
            created_at=ANY,
            missing=None,
            public_mode=PublicMode.FULL,
            workspace="workspace1",
        )
    )


@with_db_context
def test_remove_duplicate(db_session: Session) -> None:
    with db_session:
        db_session.add(RawStudy(id="a", path="/path/to/a"))
        db_session.add(RawStudy(id="b", path="/path/to/a"))
        db_session.add(RawStudy(id="c", path="/path/to/c"))
        db_session.commit()
        study_count = db_session.query(RawStudy).filter(RawStudy.path == "/path/to/a").count()
        assert study_count == 2  # there are 2 studies with same path before removing duplicates

    with db_session:
        repository = StudyMetadataRepository(Mock(), db_session)
        config = Config(storage=StorageConfig(workspaces={DEFAULT_WORKSPACE_NAME: WorkspaceConfig()}))
        service = build_study_service(Mock(), repository, config)
        service.remove_duplicates()

    # example with 1 duplicate with same path
    with db_session:
        study_count = db_session.query(RawStudy).filter(RawStudy.path == "/path/to/a").count()
    assert study_count == 1
    # example with no duplicates with same path
    with db_session:
        study_count = db_session.query(RawStudy).filter(RawStudy.path == "/path/to/c").count()
    assert study_count == 1


# noinspection PyArgumentList
@pytest.mark.unit_test
def test_create_study() -> None:
    # Mock
    repository = Mock()

    # Input
    user = User(id=0, name="user")
    group = Group(id="my-group", name="group")

    expected = RawStudy(
        id=str(uuid.uuid4()),
        name="new-study",
        version="700",
        author="AUTHOR",
        created_at=datetime.utcfromtimestamp(1234),
        updated_at=datetime.utcfromtimestamp(9876),
        content_status=StudyContentStatus.VALID,
        workspace=DEFAULT_WORKSPACE_NAME,
        owner=user,
        groups=[group],
    )

    user_service = Mock()
    user_service.get_user.return_value = user

    study_service = Mock()
    study_service.get_default_workspace_path.return_value = Path("")
    study_service.get_study_information.return_value = {
        "antares": {
            "caption": "CAPTION",
            "version": "VERSION",
            "author": "AUTHOR",
            "created": 1234,
            "lastsave": 9876,
        }
    }
    study_service.create.return_value = expected
    config = Config(storage=StorageConfig(workspaces={DEFAULT_WORKSPACE_NAME: WorkspaceConfig()}))
    service = build_study_service(study_service, repository, config, user_service=user_service)

    jwt_user = JWT_USER
    with pytest.raises(UserHasNotPermissionError):
        with current_user_context(jwt_user):
            service.create_study("new-study", STUDY_VERSION_7_2, ["my-group"])

    jwt_user.groups = [JWTGroup(id="my-group", name="group", role=RoleType.WRITER)]
    with current_user_context(jwt_user):
        service.create_study("new-study", STUDY_VERSION_7_2, ["my-group"])

    study_service.create.assert_called()
    repository.save.assert_called_once_with(expected)


# noinspection PyArgumentList
@pytest.mark.unit_test
def test_save_metadata() -> None:
    # Mock
    repository = Mock()

    study_id = str(uuid.uuid4())

    study_service = Mock()
    study_service.get_study_information.return_value = {
        "antares": {
            "caption": "CAPTION",
            "version": "VERSION",
            "author": "AUTHOR",
            "created": 1234,
            "lastsave": 9876,
        }
    }

    # Input
    jwt = JWT_USER
    jwt.groups = [JWTGroup(id="my-group", name="group", role=RoleType.ADMIN)]
    user = User(id=0, name="user")
    group = Group(id="my-group", name="group")

    # Expected
    study = RawStudy(
        id=study_id,
        content_status=StudyContentStatus.VALID,
        workspace=DEFAULT_WORKSPACE_NAME,
        owner=user,
        groups=[group],
    )
    config = Config(storage=StorageConfig(workspaces={DEFAULT_WORKSPACE_NAME: WorkspaceConfig()}))
    service = build_study_service(study_service, repository, config)

    service.user_service.get_user.return_value = user  # type: ignore
    with current_user_context(jwt):
        service._save_study(RawStudy(id=study_id, workspace=DEFAULT_WORKSPACE_NAME))
    repository.save.assert_called_once_with(study)


@with_jwt_user
@pytest.mark.unit_test
def test_download_output() -> None:
    study_service = Mock()
    repository = Mock(spec=StudyMetadataRepository)

    study_version = 870
    input_study = RawStudy(
        id="c",
        path="c",
        name="c",
        version=str(study_version),
        content_status=StudyContentStatus.WARNING,
        workspace=DEFAULT_WORKSPACE_NAME,
        owner=User(id=0),
    )
    input_data = StudyDownloadDTO(
        type="AREA",
        years=[],
        level="annual",
        filterIn="",
        filterOut="",
        filter=[],
        columns=[],
        synthesis=False,
        includeClusters=True,
    )

    area = Area(
        name="area",
        links={"west": Link(filters_synthesis=[], filters_year=[])},
        thermals=[],
        renewables=[],
        filters_synthesis=[],
        filters_year=[],
    )

    sim = Simulation(
        name="",
        date="",
        mode="",
        nbyears=1,
        synthesis=True,
        by_year=True,
        error=False,
        playlist=[0],
        xpansion="",
    )
    file_study_tree_config = FileStudyTreeConfig(
        study_path=Path(input_study.path),
        path=Path(input_study.path),
        study_id=str(uuid.uuid4()),
        version=StudyVersion.parse(input_study.version),
        areas={"east": area},
        sets={"north": DistrictSet()},
        outputs={"output-id": sim},
        store_new_set=False,
    )
    file_study_tree = Mock(spec=FileStudyTree, config=file_study_tree_config)

    repository.get.return_value = input_study
    config = Config(storage=StorageConfig(workspaces={DEFAULT_WORKSPACE_NAME: WorkspaceConfig()}))
    service = build_study_service(study_service, repository, config)
    storage = OutputStorageDispatcher(
        service.storage_service.raw_study_service, service.storage_service.variant_study_service
    )
    output_service = OutputService(
        service,
        storage,
        service.task_service,
        service.file_transfer_manager,
        service.event_bus,
    )

    res_study = {"columns": [["H. VAL", "Euro/MWh"]], "data": [[0.5]]}
    res_study_details = {
        "columns": [["some cluster", "Euro/MWh"]],
        "data": [[0.8]],
    }
    study_service.get_raw.return_value = FileStudy(config=file_study_tree_config, tree=file_study_tree)
    output_config = {
        "general": {
            "first-month-in-year": "january",
            "january.1st": "Monday",
            "leapyear": False,
            "first.weekday": "Monday",
            "simulation.start": 1,
            "simulation.end": 354,
        }
    }
    file_study_tree.get.side_effect = [
        output_config,
        res_study,
        res_study_details,
        output_config,
        res_study,
        output_config,
        res_study,
        res_study_details,
    ]

    # AREA TYPE
    res_matrix = MatrixAggregationResultDTO(
        index=MatrixIndex(
            start_date="2018-01-01 00:00:00",
            steps=1,
            first_week_size=7,
            level=StudyDownloadLevelDTO.ANNUAL,
        ),
        data=[
            TimeSeriesData(
                name="east",
                type=StudyDownloadType.AREA,
                data={
                    "1": [
                        TimeSerie(name="H. VAL", unit="Euro/MWh", data=[0.5]),
                        TimeSerie(name="some cluster", unit="Euro/MWh", data=[0.8]),
                    ]
                },
            )
        ],
        warnings=[],
    )
    res = t.cast(
        Response,
        output_service.download_outputs(
            "study-id", "output-id", input_data, use_task=False, filetype=ExportFormat.JSON
        ),
    )
    assert MatrixAggregationResultDTO.model_validate_json(res.body) == res_matrix

    # AREA TYPE - ZIP & TASK
    export_file_download = FileDownload(
        id="download-id",
        filename="filename",
        name="name",
        ready=False,
        path="path",
        expiration_date=datetime.utcnow(),
    )
    service.file_transfer_manager.request_download.return_value = export_file_download  # type: ignore
    task_id = "task-id"
    service.task_service.add_task.return_value = task_id  # type: ignore

    result = t.cast(
        FileDownloadTaskDTO,
        output_service.download_outputs("study-id", "output-id", input_data, use_task=True, filetype=ExportFormat.ZIP),
    )

    res_file_download = FileDownloadTaskDTO(file=export_file_download.to_dto(), task=task_id)
    assert result == res_file_download

    # LINK TYPE
    input_data.type = StudyDownloadType.LINK
    input_data.filter = ["east>west"]
    res_matrix = MatrixAggregationResultDTO(
        index=MatrixIndex(
            start_date="2018-01-01 00:00:00",
            steps=1,
            first_week_size=7,
            level=StudyDownloadLevelDTO.ANNUAL,
        ),
        data=[
            TimeSeriesData(
                name="east^west",
                type=StudyDownloadType.LINK,
                data={"1": [TimeSerie(name="H. VAL", unit="Euro/MWh", data=[0.5])]},
            )
        ],
        warnings=[],
    )
    res = t.cast(
        Response,
        output_service.download_outputs(
            "study-id", "output-id", input_data, use_task=False, filetype=ExportFormat.JSON
        ),
    )
    assert MatrixAggregationResultDTO.model_validate_json(res.body) == res_matrix

    # CLUSTER TYPE
    input_data.type = StudyDownloadType.DISTRICT
    input_data.filter = []
    input_data.filterIn = "n"
    res_matrix = MatrixAggregationResultDTO(
        index=MatrixIndex(
            start_date="2018-01-01 00:00:00",
            steps=1,
            first_week_size=7,
            level=StudyDownloadLevelDTO.ANNUAL,
        ),
        data=[
            TimeSeriesData(
                name="north",
                type=StudyDownloadType.DISTRICT,
                data={
                    "1": [
                        TimeSerie(name="H. VAL", unit="Euro/MWh", data=[0.5]),
                        TimeSerie(name="some cluster", unit="Euro/MWh", data=[0.8]),
                    ]
                },
            )
        ],
        warnings=[],
    )
    res = t.cast(
        Response,
        output_service.download_outputs(
            "study-id", "output-id", input_data, use_task=False, filetype=ExportFormat.JSON
        ),
    )
    assert MatrixAggregationResultDTO.model_validate_json(res.body) == res_matrix


# noinspection PyArgumentList
@pytest.mark.unit_test
def test_change_owner() -> None:
    study_id = str(uuid.uuid4())
    alice = User(id=2)
    bob = User(id=3, name="Bob")
    jwt_user = JWTUser(id=2, impersonator=2, type="users")

    file_study = Mock(spec=FileStudy, get_node=Mock(return_value=Mock(spec=IniFileNode)))

    repository = Mock(spec=StudyMetadataRepository)
    user_service = Mock()
    study_service = Mock(spec=RawStudyService)
    study_service.get_raw.return_value = file_study
    config = Config(storage=StorageConfig(workspaces={DEFAULT_WORKSPACE_NAME: WorkspaceConfig()}))
    variant_study_service = Mock(
        spec=VariantStudyService,
        command_factory=Mock(
            spec=GeneratorMatrixConstants,
            command_context=Mock(spec=CommandContext),
        ),
    )
    service = build_study_service(
        study_service,
        repository,
        config,
        user_service=user_service,
        variant_study_service=variant_study_service,
    )

    study = RawStudy(id=study_id, owner=alice)
    repository.get.return_value = study
    user_service.get_user.return_value = bob
    service._edit_study_using_command = Mock()

    with current_user_context(jwt_user):
        service.change_owner(study_id, 2)

    service._edit_study_using_command.assert_called_once_with(study=study, url="study/antares/author", data="Bob")
    user_service.get_user.assert_called_once_with(2)
    repository.save.assert_called_with(RawStudy(id=study_id, owner=bob, last_access=ANY))
    repository.save.assert_called_with(RawStudy(id=study_id, owner=bob))

    with pytest.raises(UserHasNotPermissionError):
        with current_user_context(jwt_user):
            service.change_owner(study_id, 1)


# noinspection PyArgumentList
@pytest.mark.unit_test
def test_manage_group() -> None:
    study_id = str(uuid.uuid4())
    alice = User(id=1)
    group_a = Group(id="a", name="Group A")
    group_b = Group(id="b", name="Group B")
    user = JWTUser(id=2, impersonator=2, type="users")
    group_a_admin = JWTGroup(id="a", name="Group A", role=RoleType.ADMIN)

    repository = Mock()
    user_service = Mock()
    config = Config(storage=StorageConfig(workspaces={DEFAULT_WORKSPACE_NAME: WorkspaceConfig()}))
    service = build_study_service(Mock(), repository, config, user_service=user_service)

    repository.get.return_value = Study(id=study_id, owner=alice, groups=[group_a])

    with pytest.raises(UserHasNotPermissionError):
        with current_user_context(user):
            service.add_group(study_id, "b")

    user.groups.append(group_a_admin)
    user_service.get_group.return_value = group_b
    with current_user_context(user):
        service.add_group(study_id, "b")

    user_service.get_group.assert_called_once_with("b")
    repository.save.assert_called_with(Study(id=study_id, owner=alice, groups=[group_a, group_b]))

    repository.get.return_value = Study(id=study_id, owner=alice, groups=[group_a, group_b])
    with current_user_context(user):
        service.add_group(study_id, "b")
        user_service.get_group.assert_called_with("b")
    repository.save.assert_called_with(Study(id=study_id, owner=alice, groups=[group_a, group_b]))

    repository.get.return_value = Study(id=study_id, owner=alice, groups=[group_a, group_b])
    with current_user_context(user):
        service.remove_group(study_id, "a")
    repository.save.assert_called_with(Study(id=study_id, owner=alice, groups=[group_b]))


# noinspection PyArgumentList
@pytest.mark.unit_test
def test_set_public_mode() -> None:
    study_id = str(uuid.uuid4())
    group_admin = JWTGroup(id="admin", name="admin", role=RoleType.ADMIN)
    user = JWTUser(id=2, impersonator=2, type="users")

    repository = Mock()
    user_service = Mock()
    config = Config(storage=StorageConfig(workspaces={DEFAULT_WORKSPACE_NAME: WorkspaceConfig()}))
    service = build_study_service(Mock(), repository, config, user_service=user_service)

    repository.get.return_value = Study(id=study_id)

    with pytest.raises(UserHasNotPermissionError):
        with current_user_context(user):
            service.set_public_mode(study_id, PublicMode.FULL)

    user.groups.append(group_admin)
    with current_user_context(user):
        service.set_public_mode(study_id, PublicMode.FULL)
    repository.save.assert_called_with(Study(id=study_id, public_mode=PublicMode.FULL))


# noinspection PyArgumentList
@pytest.mark.unit_test
def test_check_errors() -> None:
    study_service = Mock()
    study_service.check_errors.return_value = ["Hello", "World"]

    study = RawStudy(id="hello world")
    repo = Mock()
    repo.get.return_value = study
    config = Config(storage=StorageConfig(workspaces={DEFAULT_WORKSPACE_NAME: WorkspaceConfig()}))
    service = build_study_service(study_service, repo, config)

    assert ["Hello", "World"] == service.check_errors("hello world")
    study_service.check_errors.assert_called_once_with(study)
    repo.get.assert_called_once_with("hello world")


@pytest.mark.unit_test
def test_study_match() -> None:
    assert not study_matcher(name=None, folder="ab", workspace="hell")(
        StudyMetadataDTO.model_construct(id="1", folder="abc/de", workspace="hello")
    )
    assert study_matcher(name=None, folder="ab", workspace="hello")(
        StudyMetadataDTO.model_construct(id="1", folder="abc/de", workspace="hello")
    )
    assert not study_matcher(name=None, folder="abd", workspace="hello")(
        StudyMetadataDTO.model_construct(id="1", folder="abc/de", workspace="hello")
    )
    assert not study_matcher(name=None, folder="ab", workspace="hello")(
        StudyMetadataDTO.model_construct(id="1", workspace="hello")
    )
    assert study_matcher(name="f", folder=None, workspace="hello")(
        StudyMetadataDTO.model_construct(id="1", name="foo", folder="abc/de", workspace="hello")
    )
    assert not study_matcher(name="foob", folder=None, workspace="hell")(
        StudyMetadataDTO.model_construct(id="1", name="foo", folder="abc/de", workspace="hello")
    )


# noinspection PyArgumentList
@pytest.mark.unit_test
def test_assert_permission() -> None:
    study_id = str(uuid.uuid4())
    admin_group = JWTGroup(id="admin", name="admin", role=RoleType.ADMIN)
    admin = JWTUser(id=1, impersonator=1, type="users", groups=[admin_group])
    group = JWTGroup(id="my-group", name="g", role=RoleType.ADMIN)
    jwt = JWTUser(id=0, impersonator=0, type="users", groups=[group])
    group_2 = JWTGroup(id="my-group-2", name="g2", role=RoleType.RUNNER)
    jwt_2 = JWTUser(id=3, impersonator=3, type="users", groups=[group_2])
    good = User(id=0)
    wrong = User(id=2)

    repository = Mock()
    config = Config(storage=StorageConfig(workspaces={DEFAULT_WORKSPACE_NAME: WorkspaceConfig()}))
    service = build_study_service(Mock(), repository, config)

    # wrong owner
    repository.get.return_value = Study(id=study_id, owner=wrong)
    study = service.get_study(study_id)
    with pytest.raises(UserHasNotPermissionError):
        with current_user_context(jwt):
            assert_permission(study, StudyPermissionType.READ)

    # good owner
    study = Study(id=study_id, owner=good)
    with current_user_context(jwt):
        assert_permission(study, StudyPermissionType.MANAGE_PERMISSIONS)

    # wrong group
    study = Study(id=study_id, owner=wrong, groups=[Group(id="wrong")])
    with pytest.raises(UserHasNotPermissionError):
        with current_user_context(jwt):
            assert_permission(study, StudyPermissionType.READ)

    # good group
    study = Study(id=study_id, owner=wrong, groups=[Group(id="my-group")])
    with current_user_context(jwt):
        assert_permission(study, StudyPermissionType.MANAGE_PERMISSIONS)

    # super admin can do whatever he wants..
    study = Study(id=study_id)
    with current_user_context(admin):
        assert_permission(study, StudyPermissionType.MANAGE_PERMISSIONS)

    # when study found in workspace without group
    study = Study(id=study_id, public_mode=PublicMode.FULL)
    with pytest.raises(UserHasNotPermissionError):
        with current_user_context(jwt):
            assert_permission(study, StudyPermissionType.MANAGE_PERMISSIONS)
    with current_user_context(jwt):
        assert_permission(study, StudyPermissionType.READ)
        assert_permission(study, StudyPermissionType.WRITE)
        assert_permission(study, StudyPermissionType.RUN)

    # some group roles
    study = Study(id=study_id, owner=wrong, groups=[Group(id="my-group-2")])
    with current_user_context(jwt_2):
        with pytest.raises(UserHasNotPermissionError):
            assert_permission(study, StudyPermissionType.WRITE)
        assert_permission(study, StudyPermissionType.READ)


class UserGroups(t.TypedDict):
    name: str
    role: RoleType
    users: t.Sequence[str]


def test_assert_permission_on_studies(db_session: Session) -> None:
    # Given the following user groups :
    user_groups: t.Sequence[UserGroups] = [
        {
            "name": "admin",
            "role": RoleType.ADMIN,
            "users": ["admin"],
        },
        {
            "name": "Writers",
            "role": RoleType.WRITER,
            "users": ["John", "Jane", "Jack"],
        },
        {
            "name": "Readers",
            "role": RoleType.READER,
            "users": ["Rita", "Ralph"],
        },
    ]

    # Create the JWTGroup and JWTUser objects
    jwt_groups = {}
    jwt_users = {}
    users_sequence = 2  # first non-admin user ID
    for group in user_groups:
        group_name = group["name"]
        jwt_groups[group_name] = JWTGroup(id=group_name, name=group_name, role=group["role"])
        for user_name in group["users"]:
            if user_name == "admin":
                user_id = 1
            else:
                user_id = users_sequence
                users_sequence += 1
            jwt_users[user_name] = JWTUser(
                id=user_id,
                impersonator=user_id,
                type="users",
                groups=[jwt_groups[group_name]],
            )

    # Create the users and groups in the database
    with db_session:
        for group_name, jwt_group in jwt_groups.items():
            db_session.add(Group(id=jwt_group.id, name=group_name))
        for user_name, jwt_user in jwt_users.items():
            db_session.add(User(id=jwt_user.id, name=user_name))
        db_session.commit()

        for user in db_session.query(User):
            user_jwt_groups = jwt_users[user.name].groups
            for user_jwt_group in user_jwt_groups:
                db_session.add(Role(type=user_jwt_group.role, identity_id=user.id, group_id=user_jwt_group.id))
        db_session.commit()

    # John creates a main study and Jane creates two variant studies.
    # They all belong to the same group.
    writers = db_session.query(Group).filter(Group.name == "Writers").one()
    studies = [
        Study(id=uuid.uuid4(), name="Main Study", owner_id=jwt_users["John"].id, groups=[writers]),
        Study(id=uuid.uuid4(), name="Variant Study 1", owner_id=jwt_users["Jane"].id, groups=[writers]),
        Study(id=uuid.uuid4(), name="Variant Study 2", owner_id=jwt_users["Jane"].id, groups=[writers]),
    ]

    # All admin and writers should have WRITE access to the studies.
    # Other members of the group should have no access.
    for user_name, jwt_user in jwt_users.items():
        has_access = any(jwt_group.name in {"admin", "Writers"} for jwt_group in jwt_user.groups)
        with current_user_context(jwt_user):
            if has_access:
                assert_permission_on_studies(studies, StudyPermissionType.WRITE)
            else:
                with pytest.raises(UserHasNotPermissionError):
                    assert_permission_on_studies(studies, StudyPermissionType.WRITE)

    # Jack creates a additional variant study and adds it to the readers and writers groups.
    readers = db_session.query(Group).filter(Group.name == "Readers").one()
    studies.append(
        Study(id=uuid.uuid4(), name="Variant Study 3", owner_id=jwt_users["Jack"].id, groups=[readers, writers])
    )

    # All admin and writers should have READ access to the studies.
    # Other members of the group should have no access, because they don't have access to the writers-only studies.
    for user_name, jwt_user in jwt_users.items():
        has_access = any(jwt_group.name in {"admin", "Writers"} for jwt_group in jwt_user.groups)
        with current_user_context(jwt_user):
            if has_access:
                assert_permission_on_studies(studies, StudyPermissionType.READ)
            else:
                with pytest.raises(UserHasNotPermissionError):
                    assert_permission_on_studies(studies, StudyPermissionType.WRITE)

    # Everybody should have access to the last study, because it is in the readers and writers group.
    for user_name, jwt_user in jwt_users.items():
        with current_user_context(jwt_user):
            assert_permission_on_studies(studies[-1:], StudyPermissionType.READ)


@with_admin_user
@pytest.mark.unit_test
def test_delete_study_calls_callback(tmp_path: Path) -> None:
    study_uuid = str(uuid.uuid4())
    repository_mock = Mock()
    study_path = tmp_path / study_uuid
    study_path.mkdir()
    (study_path / "study.antares").touch()
    repository_mock.get.return_value = Mock(
        spec=RawStudy,
        archived=False,
        id="my_study",
        path=study_path,
        groups=[],
        owner=None,
        public_mode=PublicMode.NONE,
        workspace=DEFAULT_WORKSPACE_NAME,
    )
    service = build_study_service(Mock(), repository_mock, Mock())
    callback = Mock()
    service.add_on_deletion_callback(callback)
    service.storage_service.variant_study_service.has_children.return_value = False  # type: ignore

    service.delete_study(study_uuid, children=False)

    callback.assert_called_once_with(study_uuid)


@with_admin_user
@pytest.mark.unit_test
def test_delete_with_prefetch(tmp_path: Path) -> None:
    study_uuid = str(uuid.uuid4())

    study_metadata_repository = Mock()
    raw_study_service = RawStudyService(Config(), Mock(), Mock())
    variant_study_repository = Mock()
    variant_study_service = VariantStudyService(
        Mock(),
        Mock(),
        raw_study_service,
        Mock(),
        Mock(),
        variant_study_repository,
        Mock(),
        Mock(),
    )
    # noinspection PyArgumentList
    service = build_study_service(
        raw_study_service,
        study_metadata_repository,
        Mock(),
        variant_study_service=variant_study_service,
    )

    study_path = tmp_path / study_uuid
    study_path.mkdir()
    (study_path / "study.antares").touch()
    study_mock = Mock(
        spec=RawStudy,
        archived=False,
        id="my_study",
        path=study_path,
        owner=None,
        groups=[],
        public_mode=PublicMode.NONE,
        workspace=DEFAULT_WORKSPACE_NAME,
        last_access=datetime.utcnow(),
    )
    study_mock.to_json_summary.return_value = {"id": "my_study", "name": "foo"}

    # it freezes the mock and raise Attribute error if anything else than defined is used
    seal(study_mock)

    study_metadata_repository.get.return_value = study_mock
    variant_study_repository.has_children.return_value = False

    # if this fails, it may mean the study metadata mock is missing some attribute definition
    # this test is here to prevent errors if we add attribute fetching from child classes
    # (attributes in polymorphism are lazy)
    # see the comment in the delete method for more information
    service.delete_study(
        study_uuid,
        children=False,
    )

    # test for variant studies
    study_mock = Mock(
        spec=VariantStudy,
        archived=False,
        id="my_study",
        path=study_path,
        owner=None,
        groups=[],
        public_mode=PublicMode.NONE,
        last_access=datetime.utcnow(),
    )
    study_mock.generation_task = None
    study_mock.to_json_summary.return_value = {"id": "my_study", "name": "foo"}

    # it freezes the mock and raise Attribute error if anything else than defined is used
    seal(study_mock)

    study_metadata_repository.get.return_value = study_mock
    variant_study_repository.has_children.return_value = False

    # if this fails, it may means the study metadata mock is missing some definition
    # this test is here to prevent errors if we add attribute fetching from child classes (attributes in polymorphism are lazy)
    # see the comment in the delete method for more information
    service.delete_study(
        study_uuid,
        children=False,
    )


@with_admin_user
def test_delete_recursively(tmp_path: Path) -> None:
    study_metadata_repository = Mock()
    raw_study_service = RawStudyService(Config(), Mock(), Mock())
    variant_study_repository = Mock()
    variant_study_service = VariantStudyService(
        Mock(),
        Mock(),
        raw_study_service,
        Mock(),
        Mock(),
        variant_study_repository,
        Mock(),
        Mock(),
    )
    service = build_study_service(
        raw_study_service,
        study_metadata_repository,
        Mock(),
        variant_study_service=variant_study_service,
    )

    def create_study_fs_mock(variant: bool = False) -> str:
        _study_dir = tmp_path / str(uuid.uuid4())
        _study_dir.mkdir()
        if variant:
            _study_data = _study_dir / "snapshot"
            _study_data.mkdir()
        else:
            _study_data = _study_dir
        (_study_data / "study.antares").touch()
        return str(_study_dir)

    study_path = create_study_fs_mock()
    study_mock = RawStudy(
        archived=False,
        id="my_study",
        path=study_path,
        owner=None,
        groups=[],
        public_mode=PublicMode.NONE,
        workspace=DEFAULT_WORKSPACE_NAME,
        last_access=datetime.utcnow(),
    )

    v1 = VariantStudy(id="variant_1", path=create_study_fs_mock(variant=True))
    v2 = VariantStudy(id="variant_2", path=create_study_fs_mock(variant=True))
    v3 = VariantStudy(id="sub_variant_1", path=create_study_fs_mock(variant=True))

    def get_study(study_id: str) -> Study:
        if study_id == "my_study":
            return study_mock
        elif study_id == "variant_1":
            return v1
        elif study_id == "variant_2":
            return v2
        elif study_id == "sub_variant_1":
            return v3
        raise ValueError(f"Unexpected study id: {study_id}")

    class ChildrenProvider:
        def __init__(self):
            self.c0 = 0
            self.c1 = 0

        def get_children(self, parent_id: str) -> t.List[Study]:
            if parent_id == "my_study":
                if self.c0 > 0:
                    return []
                self.c0 = 1
                return [v1, v2]
            elif parent_id == "variant_1":
                if self.c1 > 0:
                    return []
                self.c1 = 1
                return [v3]
            elif parent_id == "variant_2":
                return []
            elif parent_id == "sub_variant_1":
                return []
            raise ValueError(f"Unexpected study id: {parent_id}")

    class HasChildrenProvider:
        def __init__(self):
            self.c1 = 0
            self.c2 = 0

        def has_children(self, study_id: str) -> bool:
            if study_id == "my_study":
                if self.c1 > 0:
                    return False
                self.c1 = 1
                return True
            elif study_id == "variant_1":
                if self.c2 > 0:
                    return False
                self.c2 = 1
                return True
            elif study_id == "variant_2":
                return False
            elif study_id == "sub_variant_1":
                return False
            raise ValueError(f"Unexpected study id: {study_id}")

    children_provider = ChildrenProvider()
    hash_children_provider = HasChildrenProvider()
    study_metadata_repository.get = get_study
    variant_study_repository.get = get_study
    variant_study_repository.get_children = children_provider.get_children
    variant_study_repository.has_children = hash_children_provider.has_children

    service.delete_study(
        "my_study",
        children=True,
    )


@pytest.mark.unit_test
def test_edit_study_with_command() -> None:
    study_id = str(uuid.uuid4())

    service = build_study_service(
        raw_study_service=Mock(),
        repository=Mock(),
        config=Mock(),
    )
    command = Mock()
    service._create_edit_study_command = Mock(return_value=command)
    study_service = Mock(spec=RawStudyService)
    service.storage_service.get_storage = Mock(return_value=study_service)
    raw_study = Mock(spec=RawStudy)
    raw_study.version = "880"
    raw_study.id = study_id

    service._edit_study_using_command(study=raw_study, url="", data=[])
    command.apply.assert_called()

    variant_study = Mock(spec=VariantStudy)
    variant_study.version = "880"
    study_service = Mock(spec=VariantStudyService)
    service.storage_service.get_storage = Mock(return_value=study_service)
    service._edit_study_using_command(study=variant_study, url="", data=[])
    service.storage_service.variant_study_service.append_commands.assert_called_once()


@pytest.mark.unit_test
@pytest.mark.parametrize(
    "tree_node,url,data,expected_name",
    [
        (Mock(spec=IniFileNode), "url", 0, "update_config"),
        (Mock(spec=InputSeriesMatrix), "url", [[0]], "replace_matrix"),
        (Mock(spec=RawFileNode), "comments", "0", "update_comments"),
    ],
)
def test_create_command(
    tree_node: INode[JSON, t.Union[str, int, bool, float, bytes, JSON], JSON],
    url: str,
    data: SUB_JSON,
    expected_name: str,
) -> None:
    matrix_id = "matrix_id"

    command_context = CommandContext(
        generator_matrix_constants=Mock(spec=GeneratorMatrixConstants),
        matrix_service=Mock(spec=MatrixService, create=Mock(return_value=matrix_id)),
    )

    service = build_study_service(
        raw_study_service=Mock(spec=RawStudyService),
        repository=Mock(spec=StudyMetadataRepository),
        config=Mock(spec=Config),
        variant_study_service=Mock(
            spec=VariantStudyService,
            command_factory=Mock(spec=GeneratorMatrixConstants, command_context=command_context),
        ),
    )

    command = service._create_edit_study_command(
        tree_node=tree_node, url=url, data=data, study_version=StudyVersion.parse("880")
    )

    assert command.command_name.value == expected_name


@with_admin_user
def test_unarchive_output(tmp_path: Path) -> None:
    study_id = str(uuid.uuid4())
    study_name = "My Study"
    study_mock = Mock(
        spec=RawStudy,
        archived=False,
        id=study_id,
        path=tmp_path,
        owner=None,
        groups=[],
        public_mode=PublicMode.NONE,
        workspace="other_workspace",
        to_json_summary=Mock(return_value={"id": study_id, "name": study_name}),
    )
    # The `name` attribute cannot be mocked during creation of the mock object
    # https://stackoverflow.com/a/62552149/1513933
    study_mock.name = study_name

    service = build_study_service(
        raw_study_service=Mock(spec=RawStudyService),
        repository=Mock(spec=StudyMetadataRepository, get=Mock(return_value=study_mock)),
        config=Mock(spec=Config),
    )

    service.task_service.reset_mock()

    output_id = "some-output"
    service.task_service.add_worker_task.return_value = None  # type: ignore
    service.task_service.list_tasks.return_value = []  # type: ignore
    (tmp_path / "output" / f"{output_id}.zip").mkdir(parents=True, exist_ok=True)
    storage = OutputStorageDispatcher(
        service.storage_service.raw_study_service, service.storage_service.variant_study_service
    )
    output_service = OutputService(
        service,
        storage,
        service.task_service,
        Mock(),
        Mock(),
    )
    output_service.unarchive_output(
        study_id,
        output_id,
        keep_src_zip=True,
    )

    service.task_service.add_worker_task.assert_called_once_with(
        TaskType.UNARCHIVE,
        "unarchive_other_workspace",
        ArchiveTaskArgs(
            src=str(tmp_path / "output" / f"{output_id}.zip"),
            dest=str(tmp_path / "output" / output_id),
            remove_src=False,
        ).model_dump(),
        name=f"Unarchive output {study_name}/{output_id} ({study_id})",
        ref_id=study_id,
    )
    service.task_service.add_task.assert_called_once_with(
        ANY,
        f"Unarchive output {study_name}/{output_id} ({study_id})",
        task_type=TaskType.UNARCHIVE,
        ref_id=study_id,
        progress=None,
        custom_event_messages=None,
    )


@with_admin_user
def test_archive_output_locks(tmp_path: Path) -> None:
    study_id = str(uuid.uuid4())
    study_name = "My Study"
    study_mock = Mock(
        spec=RawStudy,
        archived=False,
        id=study_id,
        path=tmp_path,
        owner=None,
        groups=[],
        public_mode=PublicMode.NONE,
        workspace="other_workspace",
        to_json_summary=Mock(return_value={"id": study_id, "name": study_name}),
    )
    # The `name` attribute cannot be mocked during creation of the mock object
    # https://stackoverflow.com/a/62552149/1513933
    study_mock.name = study_name

    service = build_study_service(
        raw_study_service=Mock(spec=RawStudyService),
        repository=Mock(spec=StudyMetadataRepository, get=Mock(return_value=study_mock)),
        config=Mock(spec=Config),
    )

    service.task_service.reset_mock()

    output_zipped = "some-output_zipped"
    output_unzipped = "some-output_unzipped"
    service.task_service.add_worker_task.return_value = None  # type: ignore
    (tmp_path / "output" / output_unzipped).mkdir(parents=True)
    (tmp_path / "output" / f"{output_zipped}.zip").touch()
    service.task_service.list_tasks.side_effect = [
        [
            TaskDTO(
                id="1",
                name=f"Archive output {study_id}/{output_zipped}",
                status=TaskStatus.PENDING,
                creation_date_utc=str(datetime.utcnow()),
                type=TaskType.ARCHIVE,
                ref_id=study_id,
            )
        ],
        [
            TaskDTO(
                id="1",
                name=f"Unarchive output {study_name}/{output_zipped} ({study_id})",
                status=TaskStatus.PENDING,
                creation_date_utc=str(datetime.utcnow()),
                type=TaskType.UNARCHIVE,
                ref_id=study_id,
            )
        ],
        [
            TaskDTO(
                id="1",
                name=f"Archive output {study_id}/{output_unzipped}",
                status=TaskStatus.PENDING,
                creation_date_utc=str(datetime.utcnow()),
                type=TaskType.ARCHIVE,
                ref_id=study_id,
            )
        ],
        [
            TaskDTO(
                id="1",
                name=f"Unarchive output {study_name}/{output_unzipped} ({study_id})",
                status=TaskStatus.RUNNING,
                creation_date_utc=str(datetime.utcnow()),
                type=TaskType.UNARCHIVE,
                ref_id=study_id,
            )
        ],
        [],
    ]
    storage = OutputStorageDispatcher(
        service.storage_service.raw_study_service, service.storage_service.variant_study_service
    )
    output_service = OutputService(
        service,
        storage,
        service.task_service,
        Mock(),
        Mock(),
    )
    with pytest.raises(TaskAlreadyRunning):
        output_service.unarchive_output(
            study_id,
            output_zipped,
            keep_src_zip=True,
        )

    with pytest.raises(TaskAlreadyRunning):
        output_service.unarchive_output(
            study_id,
            output_zipped,
            keep_src_zip=True,
        )

    with pytest.raises(TaskAlreadyRunning):
        output_service.archive_output(
            study_id,
            output_unzipped,
        )

    with pytest.raises(TaskAlreadyRunning):
        output_service.archive_output(
            study_id,
            output_unzipped,
        )

    output_service.unarchive_output(
        study_id,
        output_zipped,
        keep_src_zip=True,
    )

    service.task_service.add_worker_task.assert_called_once_with(
        TaskType.UNARCHIVE,
        "unarchive_other_workspace",
        ArchiveTaskArgs(
            src=str(tmp_path / "output" / f"{output_zipped}.zip"),
            dest=str(tmp_path / "output" / output_zipped),
            remove_src=False,
        ).model_dump(),
        name=f"Unarchive output {study_name}/{output_zipped} ({study_id})",
        ref_id=study_id,
    )
    service.task_service.add_task.assert_called_once_with(
        ANY,
        f"Unarchive output {study_name}/{output_zipped} ({study_id})",
        task_type=TaskType.UNARCHIVE,
        ref_id=study_id,
        progress=None,
        custom_event_messages=None,
    )


@with_admin_user
def test_get_save_logs(tmp_path: Path) -> None:
    study_id = str(uuid.uuid4())
    study_name = "My Study"
    study_mock = Mock(
        spec=RawStudy,
        archived=False,
        id=study_id,
        path=tmp_path,
        owner=None,
        groups=[],
        public_mode=PublicMode.NONE,
        workspace="other_workspace",
        to_json_summary=Mock(return_value={"id": study_id, "name": study_name}),
    )
    # The `name` attribute cannot be mocked during creation of the mock object
    # https://stackoverflow.com/a/62552149/1513933
    study_mock.name = study_name

    service = build_study_service(
        raw_study_service=Mock(spec=RawStudyService),
        repository=Mock(spec=StudyMetadataRepository, get=Mock(return_value=study_mock)),
        config=Mock(spec=Config),
    )

    output_config = Mock(get_file=Mock(return_value="output_id"), archived=False)

    file_study_config = FileStudyTreeConfig(tmp_path, tmp_path, "study_id", 0, archive_path=None)
    file_study_config.outputs = {"output_id": output_config}

    context = Mock()
    context.resolver.get_matrix.return_value = None
    service.storage_service.raw_study_service.get_raw.return_value = FileStudy(  # type: ignore
        config=file_study_config,
        tree=FileStudyTree(context, file_study_config),
    )

    output_path = tmp_path / "output"
    output_path.mkdir()
    (output_path / "output_id").mkdir()
    (output_path / "logs").mkdir()

    possible_log_paths = [
        output_path / "output_id" / "antares-out.log",
        output_path / "output_id" / "simulation.log",
        output_path / "logs" / "job_id-out.log",
        output_path / "logs" / "output_id-out.log",
    ]

    for log_path in possible_log_paths:
        log_path.write_text("some log 2")
        assert (
            service.get_logs(
                study_id,
                "output_id",
                "job_id",
                False,
            )
            == "some log 2"
        )
        log_path.unlink()

    service.save_logs(study_id, "job_id", "out.log", "some log")
    assert (
        service.get_logs(
            study_id,
            "output_id",
            "job_id",
            False,
        )
        == "some log"
    )

    service.save_logs(study_id, "job_id", "err.log", "some log 3")
    assert (
        service.get_logs(
            study_id,
            "output_id",
            "job_id",
            True,
        )
        == "some log 3"
    )


@with_admin_user
def test_task_upgrade_study(tmp_path: Path) -> None:
    service = build_study_service(
        raw_study_service=Mock(),
        repository=Mock(),
        config=Mock(),
    )

    study_mock = Mock(
        spec=RawStudy,
        archived=False,
        id="my_study",
        name="my_study",
        path=tmp_path,
        version="720",
        owner=None,
        groups=[],
        public_mode=PublicMode.NONE,
        workspace="other_workspace",
    )
    study_mock.name = "my_study"
    study_mock.to_json_summary.return_value = {"id": "my_study", "name": "foo"}
    service.repository.has_children.return_value = False  # type: ignore
    service.repository.get.return_value = study_mock  # type: ignore

    study_id = "my_study"
    service.task_service.reset_mock()  # type: ignore
    service.task_service.list_tasks.side_effect = [
        [
            TaskDTO(
                id="1",
                name=f"Upgrade study my_study ({study_id}) to version 800",
                status=TaskStatus.RUNNING,
                creation_date_utc=str(datetime.utcnow()),  # type: ignore
                type=TaskType.UNARCHIVE,
                ref_id=study_id,
            )
        ],
        [],
    ]

    with pytest.raises(TaskAlreadyRunning):
        service.upgrade_study(
            study_id,
            target_version="",
        )

    service.upgrade_study(
        study_id,
        target_version="",
    )

    service.task_service.add_task.assert_called_once_with(
        ANY,
        f"Upgrade study my_study ({study_id}) to version 800",
        task_type=TaskType.UPGRADE_STUDY,
        ref_id=study_id,
        progress=None,
        custom_event_messages=None,
    )

    # check that a variant study or a raw study with children cannot be upgraded
    parent_raw_study = Mock(
        spec=RawStudy,
        archived=False,
        id="parent_raw_study",
        name="parent_raw_study",
        path=tmp_path,
        version="720",
        owner=None,
        groups=[],
        public_mode=PublicMode.NONE,
        workspace="other_workspace",
    )
    study_mock.name = "parent_raw_study"
    study_mock.to_json_summary.return_value = {"id": "parent_raw_study", "name": "parent_raw_study"}
    service.repository.has_children.return_value = True  # type: ignore
    service.repository.get.return_value = parent_raw_study  # type: ignore

    with pytest.raises(StudyVariantUpgradeError):
        service.upgrade_study(
            "parent_raw_study",
            target_version="",
        )

    variant_study = Mock(
        spec=VariantStudy,
        archived=False,
        id="variant_study",
        name="variant_study",
        path=tmp_path,
        version="720",
        owner=None,
        groups=[],
        public_mode=PublicMode.NONE,
        workspace="other_workspace",
    )

    study_mock.name = "variant_study"
    study_mock.to_json_summary.return_value = {"id": "variant_study", "name": "variant_study"}
    service.repository.has_children.return_value = True  # type: ignore
    service.repository.get.return_value = variant_study  # type: ignore

    with pytest.raises(StudyVariantUpgradeError):
        service.upgrade_study(
            "variant_study",
            target_version="",
        )


@with_db_context
@patch("antarest.study.storage.study_upgrader.StudyUpgrader.upgrade")
@pytest.mark.parametrize("workspace", ["other_workspace", DEFAULT_WORKSPACE_NAME])
def test_upgrade_study__raw_study__nominal(
    upgrade_study_mock: Mock,
    tmp_path: Path,
    workspace: str,
) -> None:
    study_id = str(uuid.uuid4())
    study_name = "my_study"
    target_version = "800"
    current_version = "720"
    (tmp_path / "study.antares").touch()
    (tmp_path / "study.antares").write_text(
        textwrap.dedent(
            f"""
                [antares]
                version = {current_version}
                caption =
                created = 1682506382.235618
                lastsave = 1682506382.23562
                author = Unknown"""
        )
    )

    # Prepare a RAW study
    # noinspection PyArgumentList
    raw_study = RawStudy(
        id=study_id,
        name=study_name,
        workspace=workspace,
        path=str(tmp_path),
        created_at=datetime.now(timezone.utc),
        updated_at=datetime.now(timezone.utc),
        version=current_version,
        additional_data=StudyAdditionalData(),
        archived=False,
        owner=None,
        groups=[],
        public_mode=PublicMode.NONE,
    )

    # Make sure the session is closed to avoid reusing DB objects
    with contextlib.closing(db.session):
        db.session.add(raw_study)
        db.session.commit()

    # The `ICache` is used to invalidate the cache of the study with `invalidate_all`
    cache_service = Mock()

    # The `StudyMetadataRepository` is used to store the study in database.
    repository = StudyMetadataRepository(cache_service)

    # The `StudyStorageService` is used to retrieve:
    # - the `RawStudyService` of a RAW study, or
    # - the `VariantStudyService` of a variant study.
    # It is used to `denormalize`/`normalize` the study.
    # For a variant study, the  `clear_snapshot` is also called
    storage_service = Mock()

    # The `IEventBus` service is used to send event notifications.
    # An event of type `STUDY_EDITED` must be pushed when the upgrade is done.
    event_bus = Mock()

    # Prepare the task for an upgrade
    task = StudyUpgraderTask(
        study_id,
        target_version,
        repository=repository,
        storage_service=storage_service,
        cache_service=cache_service,
        event_bus=event_bus,
    )

    # The task is called with a `TaskUpdateNotifier` a parameter.
    # Some messages could be emitted using the notifier (not a requirement).
    notifier = Mock()
    actual = task(notifier)

    upgrade_study_mock.assert_called_once_with()

    # The study must be updated in the database
    actual_study: RawStudy = db.session.query(Study).get(study_id)
    assert actual_study is not None, "Not in database"
    assert actual_study.version == target_version

    # An event of type `STUDY_EDITED` must be pushed when the upgrade is done.
    event = Event(
        type=EventType.STUDY_EDITED,
        payload={"id": study_id, "name": study_name},
        permissions=PermissionInfo(
            owner=None,
            groups=[],
            public_mode=PublicMode.NONE,
        ),
    )
    event_bus.push.assert_called_once_with(event)

    # The function must return a successful result
    assert actual.success
    assert study_id in actual.message, f"{actual.message=}"
    assert target_version in actual.message, f"{actual.message=}"


@with_db_context
@patch("antarest.study.storage.study_upgrader.StudyUpgrader.upgrade")
def test_upgrade_study__variant_study__nominal(
    upgrade_study_mock: Mock,
    tmp_path: Path,
) -> None:
    study_id = str(uuid.uuid4())
    study_name = "my_study"
    target_version = "800"

    # Prepare a RAW study
    # noinspection PyArgumentList
    variant_study = VariantStudy(
        id=study_id,
        name=study_name,
        path=str(tmp_path),
        created_at=datetime.now(timezone.utc),
        updated_at=datetime.now(timezone.utc),
        version="720",
        additional_data=StudyAdditionalData(),
        archived=False,
        owner=None,
        groups=[],
        public_mode=PublicMode.NONE,
    )

    # Make sure the session is closed to avoid reusing DB objects
    with contextlib.closing(db.session):
        db.session.add(variant_study)
        db.session.commit()

    # The `ICache` is used to invalidate the cache of the study with `invalidate_all`
    cache_service = Mock()

    # The `StudyMetadataRepository` is used to store the study in database.
    repository = StudyMetadataRepository(cache_service)

    # The `StudyStorageService` is used to retrieve:
    # - the `RawStudyService` of a RAW study, or
    # - the `VariantStudyService` of a variant study.
    # It is used to `denormalize`/`normalize` the study.
    # For a variant study, the  `clear_snapshot` is also called
    storage_service = Mock()

    # The `IEventBus` service is used to send event notifications.
    # An event of type `STUDY_EDITED` must be pushed when the upgrade is done.
    event_bus = Mock()

    # Prepare the task for an upgrade
    task = StudyUpgraderTask(
        study_id,
        target_version,
        repository=repository,
        storage_service=storage_service,
        cache_service=cache_service,
        event_bus=event_bus,
    )

    # The task is called with a `TaskUpdateNotifier` a parameter.
    # Some messages could be emitted using the notifier (not a requirement).
    notifier = Mock()
    actual = task(notifier)

    # The `upgrade_study()` function is not called for a variant study.
    upgrade_study_mock.assert_not_called()

    # The study must be updated in the database
    actual_study: RawStudy = db.session.query(Study).get(study_id)
    assert actual_study is not None, "Not in database"
    assert actual_study.version == target_version

    # An event of type `STUDY_EDITED` must be pushed when the upgrade is done.
    event = Event(
        type=EventType.STUDY_EDITED,
        payload={"id": study_id, "name": study_name},
        permissions=PermissionInfo(
            owner=None,
            groups=[],
            public_mode=PublicMode.NONE,
        ),
    )
    event_bus.push.assert_called_once_with(event)

    # The function must return a successful result
    assert actual.success
    assert study_id in actual.message, f"{actual.message=}"
    assert target_version in actual.message, f"{actual.message=}"


@with_db_context
def test_upgrade_study__raw_study__failed(tmp_path: Path) -> None:
    study_id = str(uuid.uuid4())
    study_name = "my_study"
    target_version = "800"
    old_version = "720"
    (tmp_path / "study.antares").touch()
    (tmp_path / "study.antares").write_text(f"version = {old_version}")
    # The study.antares file doesn't have an header the upgrade should fail.

    # Prepare a RAW study
    # noinspection PyArgumentList
    raw_study = RawStudy(
        id=study_id,
        name=study_name,
        workspace=DEFAULT_WORKSPACE_NAME,
        path=str(tmp_path),
        created_at=datetime.now(timezone.utc),
        updated_at=datetime.now(timezone.utc),
        version=old_version,
        additional_data=StudyAdditionalData(),
        archived=False,
        owner=None,
        groups=[],
        public_mode=PublicMode.NONE,
    )

    # Make sure the session is closed to avoid reusing DB objects
    with contextlib.closing(db.session):
        db.session.add(raw_study)
        db.session.commit()

    # The `ICache` is used to invalidate the cache of the study with `invalidate_all`
    cache_service = Mock()

    # The `StudyMetadataRepository` is used to store the study in database.
    repository = StudyMetadataRepository(cache_service)

    # The `StudyStorageService` is used to retrieve:
    # - the `RawStudyService` of a RAW study, or
    # - the `VariantStudyService` of a variant study.
    # It is used to `denormalize`/`normalize` the study.
    # For a variant study, the  `clear_snapshot` is also called
    storage_service = Mock()

    # The `IEventBus` service is used to send event notifications.
    # An event of type `STUDY_EDITED` must be pushed when the upgrade is done.
    event_bus = Mock()

    # Prepare the task for an upgrade
    task = StudyUpgraderTask(
        study_id,
        target_version,
        repository=repository,
        storage_service=storage_service,
        cache_service=cache_service,
        event_bus=event_bus,
    )

    # The task is called with a `TaskUpdateNotifier` a parameter.
    # Some messages could be emitted using the notifier (not a requirement).
    notifier = Mock()
    with pytest.raises(MissingSectionHeaderError, match="File contains no section headers"):
        task(notifier)

    # The study must not be updated in the database
    actual_study: RawStudy = db.session.query(Study).get(study_id)
    assert actual_study is not None, "Not in database"
    assert actual_study.version == old_version

    # No event must be emitted
    event_bus.push.assert_not_called()


@pytest.mark.unit_test
def test_is_output_archived(tmp_path) -> None:
    assert not is_output_archived(path_output=Path("fake_path"))
    assert is_output_archived(path_output=Path("fake_path.zip"))

    zipped_output_path = tmp_path / "output.zip"
    zipped_output_path.mkdir(parents=True)
    assert is_output_archived(path_output=zipped_output_path)
    assert is_output_archived(path_output=tmp_path / "output")

    zipped_with_suffix = tmp_path / "output_1.4.3.zip"
    zipped_with_suffix.mkdir(parents=True)
    assert is_output_archived(path_output=zipped_with_suffix)
    assert is_output_archived(path_output=tmp_path / "output_1.4.3")<|MERGE_RESOLUTION|>--- conflicted
+++ resolved
@@ -300,33 +300,23 @@
         missing=datetime.utcnow() - timedelta(MAX_MISSING_STUDY_TIMEOUT - 1),
         workspace="workspace1",
     )
-<<<<<<< HEAD
-    fc = StudyFolder(path=Path("c"), workspace=DEFAULT_WORKSPACE_NAME, groups=[])
-    fe = StudyFolder(path=Path("e"), workspace="workspace1", groups=[])
-    ff = StudyFolder(path=Path("f"), workspace=DEFAULT_WORKSPACE_NAME, groups=[])
-=======
     fa = StudyFolder(path=Path("a"), workspace="workspace1", groups=[])
     fa2 = StudyFolder(path=Path("a"), workspace="workspace2", groups=[])
     fc = StudyFolder(path=Path("c"), workspace="workspace1", groups=[])
     fe = StudyFolder(path=Path("e"), workspace="workspace1", groups=[])
     ff = StudyFolder(path=Path("f"), workspace="workspace1", groups=[])
     ff2 = StudyFolder(path=Path("f"), workspace="workspace2", groups=[])
->>>>>>> f0cf809f
 
     repository = Mock()
     # setup existing studies
     repository.get_all_raw.side_effect = [[ma, mb, mc, md, me]]
     config = Config(
-<<<<<<< HEAD
-        storage=StorageConfig(workspaces={DEFAULT_WORKSPACE_NAME: WorkspaceConfig(), "workspace1": WorkspaceConfig()})
-=======
         storage=StorageConfig(
             workspaces={
                 "workspace1": WorkspaceConfig(),
                 "workspace2": WorkspaceConfig(),
             }
         )
->>>>>>> f0cf809f
     )
     service = build_study_service(Mock(), repository, config)
 
@@ -342,9 +332,6 @@
     repository.save.assert_has_calls(
         [
             call(RawStudy(id="b", path="b", missing=ANY)),
-<<<<<<< HEAD
-            call(RawStudy(id="e", path="e", created_at=now, missing=None)),
-=======
             call(
                 RawStudy(
                     id=ANY,
@@ -381,7 +368,6 @@
                     public_mode=PublicMode.FULL,
                 )
             ),
->>>>>>> f0cf809f
         ]
     )
 
