--- conflicted
+++ resolved
@@ -18,19 +18,20 @@
 import pytest
 
 from antarest.matrixstore.service import ISimpleMatrixService
-from antarest.matrixstore.uri_resolver_service import UriResolverService
 from antarest.study.business.area_management import AreaCreationDTO, AreaManager, AreaType, UpdateAreaUi
 from antarest.study.business.link_management import LinkDTO, LinkManager
 from antarest.study.business.model.link_model import AssetType, TransmissionCapacity
-from antarest.study.business.study_interface import FileStudyInterface, StudyInterface
-from antarest.study.model import Patch, PatchArea, PatchCluster
+from antarest.study.model import Patch, PatchArea, PatchCluster, Study
 from antarest.study.storage.rawstudy.model.filesystem.config.files import build
 from antarest.study.storage.rawstudy.model.filesystem.config.model import Area, DistrictSet, FileStudyTreeConfig, Link
 from antarest.study.storage.rawstudy.model.filesystem.config.thermal import ThermalConfig
-from antarest.study.storage.rawstudy.model.filesystem.context import ContextServer
 from antarest.study.storage.rawstudy.model.filesystem.factory import FileStudy
 from antarest.study.storage.rawstudy.model.filesystem.root.filestudytree import FileStudyTree
 from antarest.study.storage.variantstudy.model.command.common import FilteringOptions
+from core.utils.fastapi_sqlalchemy import db
+from matrixstore.uri_resolver_service import UriResolverService
+from study.business.study_interface import FileStudyInterface, StudyInterface
+from study.storage.rawstudy.model.filesystem.context import ContextServer
 from tests.storage.business.assets import ASSETS_DIR
 
 
@@ -61,66 +62,17 @@
     return FileStudy(config, FileStudyTree(context, config))
 
 
-<<<<<<< HEAD
-@pytest.fixture(name="matrix_service")
-def matrix_service_fixture(tmp_path: Path) -> SimpleMatrixService:
-    """
-    Fixture for creating a matrix service in the `tmp_path`.
-
-    Args:
-        tmp_path: The temporary path provided by pytest.
-
-    Returns:
-        An instance of the `SimpleMatrixService` class representing the matrix service.
-    """
-    matrix_path = tmp_path.joinpath("matrix-store")
-    matrix_path.mkdir()
-    matrix_content_repository = MatrixContentRepository(bucket_dir=matrix_path, format=InternalMatrixFormat.TSV)
-    return SimpleMatrixService(matrix_content_repository=matrix_content_repository)
-
-
-@current_user_context(token=DEFAULT_ADMIN_USER)
-@with_db_context
-def test_area_crud(empty_study: FileStudy, matrix_service: SimpleMatrixService):
-    # Prepare the managers that are used in this UT
-    raw_study_service = Mock(spec=RawStudyService)
-    variant_study_service = Mock(spec=VariantStudyService)
-    storage_service = StudyStorageService(raw_study_service, variant_study_service)
-    area_manager = AreaManager(
-        storage_service=storage_service,
-        repository=StudyMetadataRepository(Mock()),
-    )
-    link_manager = LinkManager(storage_service=storage_service)
-
-    # Check `AreaManager` behaviour with a RAW study
-    # noinspection PyArgumentList
-    study_version = empty_study.config.version
-    study = RawStudy(
-        id=empty_study.config.study_id,
-        path=str(empty_study.config.study_path),
-        additional_data=StudyAdditionalData(),
-        version="820",
-    )
-    db.session.add(study)
-    db.session.commit()
-
-    raw_study_service.get_raw.return_value = empty_study
-    raw_study_service.cache = Mock()
-    generator_matrix_constants = GeneratorMatrixConstants(matrix_service)
-    generator_matrix_constants.init_constant_matrices()
-    variant_study_service.command_factory = CommandFactory(
-        generator_matrix_constants,
-        matrix_service,
-        patch_service=Mock(spec=PatchService),
-    )
-    assert len(empty_study.config.areas.keys()) == 0
-=======
 def test_area_crud(
     study: StudyInterface, matrix_service: ISimpleMatrixService, area_manager: AreaManager, link_manager: LinkManager
 ) -> None:
+    # todo: this link with the db should be removed. It's only there temporarily to make the test work
+    db_study = Study(id=study.id, path=str(study.get_files().config.study_path), version="810")
+    with db():
+        db.session.add(db_study)
+        db.session.commit()
+
     file_study = study.get_files()
     assert len(file_study.config.areas.keys()) == 0
->>>>>>> 0bffadb1
 
     area_manager.create_area(study, AreaCreationDTO(name="test", type=AreaType.AREA))
     assert len(file_study.config.areas.keys()) == 1
@@ -151,168 +103,10 @@
     assert file_study.config.areas["test"].links.get("test2") is None
     area_manager.delete_area(study, "test")
     area_manager.delete_area(study, "test2")
-<<<<<<< HEAD
-    assert len(empty_study.config.areas.keys()) == 0
-
-    # Check `AreaManager` behaviour with a variant study
-    variant_id = str(uuid.uuid4())
-    # noinspection PyArgumentList
-    study = VariantStudy(
-        id=variant_id,
-        path=str(empty_study.config.study_path),
-        additional_data=StudyAdditionalData(),
-        version="820",
-    )
-    variant_study_service.get_raw.return_value = empty_study
-    area_manager.create_area(
-        study,
-        AreaCreationDTO(name="test", type=AreaType.AREA, metadata=PatchArea(country="FR")),
-    )
-    variant_study_service.append_commands.assert_called_with(
-        variant_id,
-        [CommandDTO(action=CommandName.CREATE_AREA.value, args={"area_name": "test"}, study_version=study_version)],
-        RequestParameters(DEFAULT_ADMIN_USER),
-    )
-    assert (empty_study.config.study_path / "patch.json").exists()
-    assert json.loads((empty_study.config.study_path / "patch.json").read_text())["areas"]["test"]["country"] == "FR"
-
-    area_manager.update_area_ui(study, "test", UpdateAreaUi(x=100, y=200, color_rgb=(255, 0, 100)), layer="0")
-    variant_study_service.append_commands.assert_called_with(
-        variant_id,
-        [
-            CommandDTO(
-                id=None,
-                action=CommandName.UPDATE_AREA_UI.value,
-                args={
-                    "area_id": "test",
-                    "area_ui": UpdateAreaUi(
-                        x=100, y=200, color_rgb=(255, 0, 100), layer_x={}, layer_y={}, layer_color={}
-                    ),
-                    "layer": "0",
-                },
-                study_version=study_version,
-            ),
-        ],
-        RequestParameters(DEFAULT_ADMIN_USER),
-    )
-
-    area_manager.create_area(study, AreaCreationDTO(name="test2", type=AreaType.AREA))
-    link_manager.create_link(
-        study,
-        LinkDTO(area1="test", area2="test2", asset_type=AssetType.DC, unit_count=4),
-    )
-    variant_study_service.append_commands.assert_called_with(
-        variant_id,
-        [
-            CommandDTO(
-                action=CommandName.CREATE_LINK.value,
-                args={
-                    "area1": "test",
-                    "area2": "test2",
-                    "parameters": {
-                        "area1": "test",
-                        "area2": "test2",
-                        "hurdles_cost": False,
-                        "loop_flow": False,
-                        "use_phase_shifter": False,
-                        "transmission_capacities": TransmissionCapacity.ENABLED,
-                        "asset_type": AssetType.DC,
-                        "display_comments": True,
-                        "comments": "",
-                        "colorr": 112,
-                        "colorg": 112,
-                        "colorb": 112,
-                        "link_width": 1.0,
-                        "link_style": LinkStyle.PLAIN,
-                        "filter_synthesis": "hourly, daily, weekly, monthly, annual",
-                        "filter_year_by_year": "hourly, daily, weekly, monthly, annual",
-                        "force_no_generation": True,
-                        "law_forced": "uniform",
-                        "law_planned": "uniform",
-                        "nominal_capacity": 0.0,
-                        "unit_count": 4,
-                        "volatility_forced": 0.0,
-                        "volatility_planned": 0.0,
-                    },
-                },
-                study_version=study_version,
-            ),
-        ],
-        RequestParameters(DEFAULT_ADMIN_USER),
-    )
-
-    study.version = 810
-    link_manager.create_link(
-        study,
-        LinkDTO(
-            area1="test",
-            area2="test2",
-        ),
-    )
-    variant_study_service.append_commands.assert_called_with(
-        variant_id,
-        [
-            CommandDTO(
-                action=CommandName.CREATE_LINK.value,
-                args={
-                    "area1": "test",
-                    "area2": "test2",
-                    "parameters": {
-                        "area1": "test",
-                        "area2": "test2",
-                        "hurdles_cost": False,
-                        "loop_flow": False,
-                        "use_phase_shifter": False,
-                        "transmission_capacities": TransmissionCapacity.ENABLED,
-                        "asset_type": AssetType.AC,
-                        "display_comments": True,
-                        "comments": "",
-                        "colorr": 112,
-                        "colorg": 112,
-                        "colorb": 112,
-                        "link_width": 1.0,
-                        "link_style": LinkStyle.PLAIN,
-                        "force_no_generation": True,
-                        "law_forced": "uniform",
-                        "law_planned": "uniform",
-                        "nominal_capacity": 0.0,
-                        "unit_count": 1,
-                        "volatility_forced": 0.0,
-                        "volatility_planned": 0.0,
-                    },
-                },
-                study_version=study_version,
-            ),
-        ],
-        RequestParameters(DEFAULT_ADMIN_USER),
-    )
-    link_manager.delete_link(study, "test", "test2")
-    variant_study_service.append_commands.assert_called_with(
-        variant_id,
-        [
-            CommandDTO(
-                action=CommandName.REMOVE_LINK.value,
-                args={"area1": "test", "area2": "test2"},
-                study_version=study_version,
-            ),
-        ],
-        RequestParameters(DEFAULT_ADMIN_USER),
-    )
-    area_manager.delete_area(study, "test2")
-    variant_study_service.append_commands.assert_called_with(
-        variant_id,
-        [
-            CommandDTO(action=CommandName.REMOVE_AREA.value, args={"id": "test2"}, study_version=study_version),
-        ],
-        RequestParameters(DEFAULT_ADMIN_USER),
-    )
-=======
     assert len(file_study.config.areas.keys()) == 0
->>>>>>> 0bffadb1
 
 
 def test_get_all_area(area_manager: AreaManager, link_manager: LinkManager) -> None:
-
     config = FileStudyTreeConfig(
         study_path=Path("somepath"),
         path=Path("somepath"),
@@ -352,6 +146,7 @@
     file_tree_mock = Mock(spec=FileStudyTree, context=Mock(), config=config)
 
     study_interface = Mock(spec=StudyInterface)
+    study_interface.id = "mock_study"
     study_interface.get_files.return_value = FileStudy(config, file_tree_mock)
     study_interface.get_patch_data.return_value = Patch(
         areas={"a1": PatchArea(country="fr")},
@@ -414,13 +209,8 @@
             "id": "a3",
         },
     ]
-<<<<<<< HEAD
-    areas = area_manager.get_all_areas(study, AreaType.AREA)
-    assert [area.model_dump() for area in areas] == expected_areas
-=======
     areas = area_manager.get_all_areas(study_interface, AreaType.AREA)
     assert expected_areas == [area.model_dump() for area in areas]
->>>>>>> 0bffadb1
 
     expected_clusters = [
         {
@@ -521,13 +311,8 @@
             }
         },
     ]
-<<<<<<< HEAD
-    links = link_manager.get_all_links(study)
+    links = link_manager.get_all_links(study_interface)
     assert [link.model_dump(mode="json") for link in links] == [
-=======
-    links = link_manager.get_all_links(study_interface)
-    assert [
->>>>>>> 0bffadb1
         {
             "area1": "a1",
             "area2": "a2",
@@ -673,8 +458,8 @@
         {
             "a": {
                 "name": "A",
-                "unit_count": 1,
-                "nominal_capacity": 500,
+                "unitcount": 1,
+                "nominalcapacity": 500,
                 "min-stable-power": 200,
             }
         }
