--- conflicted
+++ resolved
@@ -20,23 +20,19 @@
 import pytest
 from fastapi import UploadFile
 
-<<<<<<< HEAD
-from antarest.core.exceptions import AreaNotFound, ChildNotFoundError, LinkNotFound
-=======
-from antarest.core.exceptions import ChildNotFoundError, FileCurrentlyUsedInSettings, MatrixImportFailed
->>>>>>> 239c2df5
+from antarest.core.exceptions import (
+    AreaNotFound,
+    ChildNotFoundError,
+    FileCurrentlyUsedInSettings,
+    LinkNotFound,
+    MatrixImportFailed,
+)
 from antarest.core.model import JSON
 from antarest.study.business.area_management import AreaManager
 from antarest.study.business.link_management import LinkManager
 from antarest.study.business.model.area_model import AreaCreationDTO, AreaType
 from antarest.study.business.model.link_model import LinkDTO
-<<<<<<< HEAD
-from antarest.study.business.study_interface import FileStudyInterface, StudyInterface
-from antarest.study.business.xpansion_management import (
-    FileCurrentlyUsedInSettings,
-=======
 from antarest.study.business.model.xpansion_model import (
->>>>>>> 239c2df5
     Master,
     Solver,
     UcType,
@@ -45,7 +41,6 @@
 )
 from antarest.study.business.study_interface import FileStudyInterface, StudyInterface
 from antarest.study.business.xpansion_management import (
-    LinkNotFound,
     XpansionCandidateDTO,
     XpansionFileNotFoundError,
     XpansionManager,
