# Copyright (c) 2024, RTE (https://www.rte-france.com)
#
# See AUTHORS.txt
#
# This Source Code Form is subject to the terms of the Mozilla Public
# License, v. 2.0. If a copy of the MPL was not distributed with this
# file, You can obtain one at http://mozilla.org/MPL/2.0/.
#
# SPDX-License-Identifier: MPL-2.0
#
# This file is part of the Antares project.

from pathlib import Path
from unittest.mock import patch

import pytest

from antarest.core.config import Config, StorageConfig, WorkspaceConfig
from antarest.study.model import DEFAULT_WORKSPACE_NAME, NonStudyFolderDTO, WorkspaceMetadata
from antarest.study.storage.explorer_service import Explorer


def build_config(root: Path) -> Config:
    return Config(
        storage=StorageConfig(
            workspaces={
                DEFAULT_WORKSPACE_NAME: WorkspaceConfig(path=root / DEFAULT_WORKSPACE_NAME),
                "diese": WorkspaceConfig(path=root / "diese", filter_out=[".git", ".*RECYCLE.BIN"]),
                "test": WorkspaceConfig(path=root / "test"),
            }
        )
    )


@pytest.fixture
def config_scenario_a(tmp_path: Path) -> Config:
    default = tmp_path / "default"
    default.mkdir()
    a = default / "studyA"
    a.mkdir()
    (a / "study.antares").touch()

    diese = tmp_path / "diese"
    diese.mkdir()
    c = diese / "folder/studyC"
    c.mkdir(parents=True)
    (c / "study.antares").touch()

    d = diese / "folder/subfolder1"
    d.mkdir(parents=True)
    (d / "trash").touch()

    d = diese / "folder/subfolder2"
    d.mkdir(parents=True)
    (d / "trash").touch()

    d = diese / "folder/subfolder3"
    d.mkdir(parents=True)
    (d / "trash").touch()

    e = diese / "folder/to_skip_folder"
    e.mkdir(parents=True)
    (e / "study.antares").touch()

    f = diese / "folder/another_folder"
    f.mkdir(parents=True)
    (f / "AW_NO_SCAN").touch()
    (f / "study.antares").touch()

    d = diese / ".git"
    d.mkdir(parents=True)
    (d / "config.txt").touch()

    d = diese / "$RECYCLE.BIN"
    d.mkdir(parents=True)
    (d / "trash").touch()

    config = build_config(tmp_path)

    return config


@pytest.mark.unit_test
def test_list_dir_empty_string(config_scenario_a: Config):
    explorer = Explorer(config_scenario_a)
    result = explorer.list_dir("diese", "")

    # We don't want to see the .git folder or the $RECYCLE.BIN as they were ignored in the workspace config
    assert len(result) == 1
<<<<<<< HEAD
    assert result[0] == NonStudyFolderDTO(path=Path("folder"), workspace="diese", name="folder", has_children=True)
=======
    assert result[0] == NonStudyFolder(path=Path("folder"), workspace="diese", name="folder")
>>>>>>> 81c56723


@pytest.mark.unit_test
def test_list_dir_several_subfolders(config_scenario_a: Config):
    explorer = Explorer(config_scenario_a)
    result = explorer.list_dir("diese", "folder")

    assert len(result) == 3
    folder_path = Path("folder")
    assert (
        NonStudyFolderDTO(path=(folder_path / "subfolder1"), workspace="diese", name="subfolder1", has_children=False)
        in result
    )
    assert (
        NonStudyFolderDTO(path=(folder_path / "subfolder2"), workspace="diese", name="subfolder2", has_children=False)
        in result
    )
    assert (
        NonStudyFolderDTO(path=(folder_path / "subfolder3"), workspace="diese", name="subfolder3", has_children=False)
        in result
    )


@pytest.mark.unit_test
def test_list_dir_in_empty_folder(config_scenario_a: Config):
    explorer = Explorer(config_scenario_a)
    result = explorer.list_dir("diese", "folder/subfolder1")

    assert len(result) == 0


@pytest.mark.unit_test
def test_list_dir_with_permission_error(config_scenario_a: Config):
    explorer = Explorer(config_scenario_a)
    with patch("os.listdir", side_effect=PermissionError("Permission denied")):
        # asserts the endpoint doesn't fail but rather returns an empty list
        result = explorer.list_dir("diese", "folder")
        assert len(result) == 0


@pytest.mark.unit_test
def test_list_workspaces(tmp_path: Path):
    config = build_config(tmp_path)
    explorer = Explorer(config)

    result = explorer.list_workspaces()
    assert result == [WorkspaceMetadata(name="diese"), WorkspaceMetadata(name="test")]<|MERGE_RESOLUTION|>--- conflicted
+++ resolved
@@ -87,11 +87,7 @@
 
     # We don't want to see the .git folder or the $RECYCLE.BIN as they were ignored in the workspace config
     assert len(result) == 1
-<<<<<<< HEAD
     assert result[0] == NonStudyFolderDTO(path=Path("folder"), workspace="diese", name="folder", has_children=True)
-=======
-    assert result[0] == NonStudyFolder(path=Path("folder"), workspace="diese", name="folder")
->>>>>>> 81c56723
 
 
 @pytest.mark.unit_test
