# Copyright (c) 2025, RTE (https://www.rte-france.com)
#
# See AUTHORS.txt
#
# This Source Code Form is subject to the terms of the Mozilla Public
# License, v. 2.0. If a copy of the MPL was not distributed with this
# file, You can obtain one at http://mozilla.org/MPL/2.0/.
#
# SPDX-License-Identifier: MPL-2.0
#
# This file is part of the Antares project.
from pathlib import Path

import pytest

from antarest.core.config import Config, InternalMatrixFormat, StorageConfig


@pytest.fixture
def storage_config_default():
    return {
        "matrixstore": "./custom_matrixstore",
        "archive_dir": "./custom_archives",
        "tmp_dir": "./custom_tmp",
        "allow_deletion": True,
        "watcher_lock": False,
        "watcher_lock_delay": 20,
        "download_default_expiration_timeout_minutes": 2880,
        "matrix_gc_sleeping_time": 7200,
        "matrix_gc_dry_run": True,
        "auto_archive_threshold_days": 120,
        "auto_archive_dry_run": True,
        "auto_archive_sleeping_time": 7200,
        "auto_archive_max_parallel": 10,
        "snapshot_retention_days": 14,
        "matrixstore_format": "tsv",
    }


def test_storage_config_from_dict(storage_config_default):
    data = {
        **storage_config_default,
        "workspaces": {
            "workspace1": {
                "path": "./workspace1",
            },
            "workspace2": {
                "path": "./workspace2",
            },
        },
    }

    config = StorageConfig.from_dict(data)

    assert config.matrixstore == Path("./custom_matrixstore")
    assert config.archive_dir == Path("./custom_archives")
    assert config.tmp_dir == Path("./custom_tmp")
    assert config.workspaces["workspace1"].path == Path("./workspace1")
    assert config.workspaces["workspace2"].path == Path("./workspace2")
    assert config.allow_deletion is True
    assert config.watcher_lock is False
    assert config.watcher_lock_delay == 20
    assert config.download_default_expiration_timeout_minutes == 2880
    assert config.matrix_gc_sleeping_time == 7200
    assert config.matrix_gc_dry_run is True
    assert config.auto_archive_threshold_days == 120
    assert config.auto_archive_dry_run is True
    assert config.auto_archive_sleeping_time == 7200
    assert config.auto_archive_max_parallel == 10
    assert config.snapshot_retention_days == 14
    assert config.matrixstore_format == InternalMatrixFormat.TSV


@pytest.mark.parametrize(
    "workspaces, desktop_mode, should_raise",
    [
        (
            {
                "workspace1": {"path": "./workspace1"},
                "workspace2": {"path": "./workspace2"},
            },
            False,
            False,  # multiple workspaces allowed when desktop_mode is False
        ),
        (
            {
                "workspace1": {"path": "./workspace1"},
                "workspace2": {"path": "./workspace2"},
            },
            True,
            True,  # multiple workspace not allowed when desktop_mode is True
        ),
        (
            {
                "default": {"path": "./workspace1"},
            },
            True,
            False,  # desktop_mode is True but only default is set
        ),
        (
            {
                "workspace1": {"path": "./a/workspace1"},
                "workspace2": {"path": "./a/"},
            },
            False,
            True,  # workspaces overlap, should raise
        ),
        (
            {
                "workspace1": {"path": "./a/"},
                "workspace2": {"path": "./a/workspace2"},
            },
            False,
            True,  # workspaces overlap the other way around, should raise
        ),
        (
            {
                "workspace1": {"path": "./a/"},
                "workspace2": {"path": "./a/"},
            },
            False,
            True,  # workspaces path is duplicate, should raise
        ),
    ],
)
def test_storage_config_from_dict_validation_errors(storage_config_default, workspaces, desktop_mode, should_raise):
    data = {
        **storage_config_default,
        "workspaces": workspaces,
<<<<<<< HEAD
=======
    }

    config_data = {
        "storage": data,
        "desktop_mode": desktop_mode,
>>>>>>> 2c3df30f
    }

    if should_raise:
        with pytest.raises(ValueError):
<<<<<<< HEAD
            StorageConfig.from_dict(data, desktop_mode=desktop_mode)
    else:
        StorageConfig.from_dict(data, desktop_mode=desktop_mode)
=======
            Config.from_dict(config_data)
    else:
        Config.from_dict(config_data)
>>>>>>> 2c3df30f
<|MERGE_RESOLUTION|>--- conflicted
+++ resolved
@@ -127,24 +127,15 @@
     data = {
         **storage_config_default,
         "workspaces": workspaces,
-<<<<<<< HEAD
-=======
     }
 
     config_data = {
         "storage": data,
         "desktop_mode": desktop_mode,
->>>>>>> 2c3df30f
     }
 
     if should_raise:
         with pytest.raises(ValueError):
-<<<<<<< HEAD
-            StorageConfig.from_dict(data, desktop_mode=desktop_mode)
-    else:
-        StorageConfig.from_dict(data, desktop_mode=desktop_mode)
-=======
             Config.from_dict(config_data)
     else:
-        Config.from_dict(config_data)
->>>>>>> 2c3df30f
+        Config.from_dict(config_data)