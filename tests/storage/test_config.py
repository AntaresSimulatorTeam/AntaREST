--- conflicted
+++ resolved
@@ -13,7 +13,7 @@
 
 import pytest
 
-from antarest.core.config import Config, InternalMatrixFormat, StorageConfig
+from antarest.core.config import InternalMatrixFormat, StorageConfig
 
 
 @pytest.fixture
@@ -129,18 +129,8 @@
         "workspaces": workspaces,
     }
 
-<<<<<<< HEAD
-    config_data = {
-        "storage": data,
-        "desktop_mode": desktop_mode,
-    }
-
     if should_raise:
         with pytest.raises(ValueError):
-            Config.from_dict(config_data)
+            StorageConfig.from_dict(data, desktop_mode=desktop_mode)
     else:
-        Config.from_dict(config_data)
-=======
-    with pytest.raises(ValueError):
-        StorageConfig.from_dict(data)
->>>>>>> fe62ccfb
+        StorageConfig.from_dict(data, desktop_mode=desktop_mode)