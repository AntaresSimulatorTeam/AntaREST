# Copyright (c) 2025, RTE (https://www.rte-france.com)
#
# See AUTHORS.txt
#
# This Source Code Form is subject to the terms of the Mozilla Public
# License, v. 2.0. If a copy of the MPL was not distributed with this
# file, You can obtain one at http://mozilla.org/MPL/2.0/.
#
# SPDX-License-Identifier: MPL-2.0
#
# This file is part of the Antares project.
from pathlib import Path
from typing import Dict, Union

import pytest

from antarest.core.config import Config, InternalMatrixFormat, StorageConfig


@pytest.fixture
def storage_config_default() -> Dict[str, Union[str, int]]:
    return {
        "matrixstore": "./custom_matrixstore",
        "archive_dir": "./custom_archives",
        "tmp_dir": "./custom_tmp",
        "allow_deletion": True,
        "watcher_lock": False,
        "watcher_lock_delay": 20,
        "download_default_expiration_timeout_minutes": 2880,
        "matrix_gc_sleeping_time": 7200,
        "matrix_gc_dry_run": True,
        "auto_archive_threshold_days": 120,
        "auto_archive_dry_run": True,
        "auto_archive_sleeping_time": 7200,
        "auto_archive_max_parallel": 10,
        "snapshot_retention_days": 14,
        "matrixstore_format": "tsv",
    }


def test_storage_config_from_dict(storage_config_default: Dict[str, Union[str, int]]):
    data = {
        **storage_config_default,
        "workspaces": {
            "workspace1": {
                "path": "./workspace1",
            },
            "workspace2": {
                "path": "./workspace2",
            },
        },
    }

    config = StorageConfig.from_dict(data)

    assert config.matrixstore == Path("./custom_matrixstore")
    assert config.archive_dir == Path("./custom_archives")
    assert config.tmp_dir == Path("./custom_tmp")
    assert config.workspaces["workspace1"].path == Path("./workspace1")
    assert config.workspaces["workspace2"].path == Path("./workspace2")
    assert config.allow_deletion is True
    assert config.watcher_lock is False
    assert config.watcher_lock_delay == 20
    assert config.download_default_expiration_timeout_minutes == 2880
    assert config.matrix_gc_sleeping_time == 7200
    assert config.matrix_gc_dry_run is True
    assert config.auto_archive_threshold_days == 120
    assert config.auto_archive_dry_run is True
    assert config.auto_archive_sleeping_time == 7200
    assert config.auto_archive_max_parallel == 10
    assert config.snapshot_retention_days == 14
    assert config.matrixstore_format == InternalMatrixFormat.TSV


<<<<<<< HEAD
@pytest.mark.parametrize(
    "workspaces, desktop_mode, should_raise",
    [
        (
            {
                "workspace1": {"path": "./workspace1"},
                "workspace2": {"path": "./workspace2"},
=======
def test_storage_config_from_dict_validiation_errors(storage_config_default: Dict[str, Union[str, int]]):
    data = {
        **storage_config_default,
        "workspaces": {
            "workspace1": {
                "path": "./a/workspace1",
>>>>>>> f0cf809f
            },
            False,
            False,  # multiple workspaces allowed when desktop_mode is False
        ),
        (
            {
                "workspace1": {"path": "./workspace1"},
                "workspace2": {"path": "./workspace2"},
            },
            True,
            True,  # multiple workspace not allowed when desktop_mode is True
        ),
        (
            {
                "default": {"path": "./workspace1"},
            },
            True,
            False,  # desktop_mode is True but only default is set
        ),
        (
            {
                "workspace1": {"path": "./a/workspace1"},
                "workspace2": {"path": "./a/"},
            },
            False,
            True,  # workspaces overlap, should raise
        ),
        (
            {
                "workspace1": {"path": "./a/"},
                "workspace2": {"path": "./a/workspace2"},
            },
            False,
            True,  # workspaces overlap the other way around, should raise
        ),
        (
            {
                "workspace1": {"path": "./a/"},
                "workspace2": {"path": "./a/"},
            },
            False,
            True,  # workspaces path is duplicate, should raise
        ),
    ],
)
def test_storage_config_from_dict_validation_errors(storage_config_default, workspaces, desktop_mode, should_raise):
    data = {
        **storage_config_default,
        "workspaces": workspaces,
    }

    config_data = {
        "storage": data,
        "desktop_mode": desktop_mode,
    }

<<<<<<< HEAD
    if should_raise:
        with pytest.raises(ValueError):
            Config.from_dict(config_data)
    else:
        Config.from_dict(config_data)
=======
    with pytest.raises(ValueError):
        StorageConfig.from_dict(data)


@pytest.mark.unit_test
def test_storage_default_aggregation_results_max_size_value(storage_config_default: Dict[str, Union[str, int]]):
    # test aggregation_results_max_size default value
    data = {
        **storage_config_default,
    }
    config = StorageConfig.from_dict(data)
    assert config.aggregation_results_max_size == 200

    # test a custom aggregation_results_max_size
    data = {**storage_config_default, "aggregation_results_max_size": 100}
    config = StorageConfig.from_dict(data)
    assert config.aggregation_results_max_size == 100
>>>>>>> f0cf809f
<|MERGE_RESOLUTION|>--- conflicted
+++ resolved
@@ -72,7 +72,6 @@
     assert config.matrixstore_format == InternalMatrixFormat.TSV
 
 
-<<<<<<< HEAD
 @pytest.mark.parametrize(
     "workspaces, desktop_mode, should_raise",
     [
@@ -80,14 +79,6 @@
             {
                 "workspace1": {"path": "./workspace1"},
                 "workspace2": {"path": "./workspace2"},
-=======
-def test_storage_config_from_dict_validiation_errors(storage_config_default: Dict[str, Union[str, int]]):
-    data = {
-        **storage_config_default,
-        "workspaces": {
-            "workspace1": {
-                "path": "./a/workspace1",
->>>>>>> f0cf809f
             },
             False,
             False,  # multiple workspaces allowed when desktop_mode is False
@@ -144,13 +135,17 @@
         "desktop_mode": desktop_mode,
     }
 
-<<<<<<< HEAD
-    if should_raise:
-        with pytest.raises(ValueError):
-            Config.from_dict(config_data)
-    else:
-        Config.from_dict(config_data)
-=======
+    with pytest.raises(ValueError):
+        StorageConfig.from_dict(data)
+
+    data = {
+        **storage_config_default,
+        "workspaces": {
+            "workspace1": {"path": "./a/", "some_other_config": "value1"},
+            "workspace2": {"path": "./a/", "some_other_config": "value2"},
+        },
+    }
+
     with pytest.raises(ValueError):
         StorageConfig.from_dict(data)
 
@@ -167,5 +162,4 @@
     # test a custom aggregation_results_max_size
     data = {**storage_config_default, "aggregation_results_max_size": 100}
     config = StorageConfig.from_dict(data)
-    assert config.aggregation_results_max_size == 100
->>>>>>> f0cf809f
+    assert config.aggregation_results_max_size == 100