--- conflicted
+++ resolved
@@ -391,7 +391,67 @@
             assert (datetime.datetime.utcnow() - updated_task_job.completion_date).seconds <= max_diff_seconds
 
 
-<<<<<<< HEAD
+def test_get_progress(db_session: Session, admin_user: JWTUser, core_config: Config, event_bus: IEventBus) -> None:
+    # Prepare two users in the database
+    user1_id = 9
+    db_session.add(User(id=user1_id, name="John"))
+    user2_id = 10
+    db_session.add(User(id=user2_id, name="Jane"))
+    db_session.commit()
+
+    # Create a RawStudy in the database
+    study_id = "e34fe4d5-5964-4ef2-9baf-fad66dadc512"
+    db_session.add(RawStudy(id=study_id, name="foo", version="860"))
+    db_session.commit()
+
+    # Create a TaskJobService
+    task_job_repo = TaskJobRepository(db_session)
+
+    # User 1 launches a ts generation
+    first_task = TaskJob(
+        name="ts_gen_1",
+        owner_id=user1_id,
+        type=TaskType.THERMAL_CLUSTER_SERIES_GENERATION,
+        ref_id=study_id,
+        progress=40,
+    )
+    first_task = task_job_repo.save(first_task)
+    assert first_task.progress == 40
+    assert first_task.ref_id == study_id
+
+    # User 2 launches another generation
+    second_task = TaskJob(
+        name="ts_gen_2", owner_id=user2_id, ref_id=study_id, type=TaskType.THERMAL_CLUSTER_SERIES_GENERATION
+    )
+    second_task = task_job_repo.save(second_task)
+    assert second_task.progress is None
+
+    # Create a TaskJobService
+    service = TaskJobService(config=core_config, repository=task_job_repo, event_bus=event_bus)
+
+    # Asserts the progress cannot be fetched by users that didn't launch it
+    user_2 = JWTUser(id=user2_id, type="user", impersonator=user2_id)
+    for user in [None, user_2]:
+        with pytest.raises(UserHasNotPermissionError):
+            service.get_task_progress(first_task.id, RequestParameters(user))
+
+    # Asserts admin and user_1 can fetch the first_task progress
+    user_1 = JWTUser(id=user1_id, type="user", impersonator=user1_id)
+    for user in [user_1, admin_user]:
+        progress = service.get_task_progress(first_task.id, RequestParameters(user))
+        assert progress == 40
+
+    # Asserts admin and user_2 can fetch the second_task progress
+    for user in [user_2, admin_user]:
+        progress = service.get_task_progress(second_task.id, RequestParameters(user))
+        assert progress is None
+
+    # Asserts fetching with a wrong id raises an Exception
+    wrong_id = "foo_bar"
+    with pytest.raises(HTTPException, match=f"Task {wrong_id} not found"):
+        service.get_task_progress(wrong_id, RequestParameters(user))
+
+
 def test_ts_generation_task(
     tmp_path: Path,
     core_config: Config,
@@ -542,65 +602,4 @@
     assert events[3].payload == {"task_id": task_id, "progress": 100}
 
     assert events[4].type == EventType.STUDY_EDITED
-    assert events[5].type == EventType.TASK_COMPLETED
-=======
-def test_get_progress(db_session: Session, admin_user: JWTUser, core_config: Config, event_bus: IEventBus) -> None:
-    # Prepare two users in the database
-    user1_id = 9
-    db_session.add(User(id=user1_id, name="John"))
-    user2_id = 10
-    db_session.add(User(id=user2_id, name="Jane"))
-    db_session.commit()
-
-    # Create a RawStudy in the database
-    study_id = "e34fe4d5-5964-4ef2-9baf-fad66dadc512"
-    db_session.add(RawStudy(id=study_id, name="foo", version="860"))
-    db_session.commit()
-
-    # Create a TaskJobService
-    task_job_repo = TaskJobRepository(db_session)
-
-    # User 1 launches a ts generation
-    first_task = TaskJob(
-        name="ts_gen_1",
-        owner_id=user1_id,
-        type=TaskType.THERMAL_CLUSTER_SERIES_GENERATION,
-        ref_id=study_id,
-        progress=40,
-    )
-    first_task = task_job_repo.save(first_task)
-    assert first_task.progress == 40
-    assert first_task.ref_id == study_id
-
-    # User 2 launches another generation
-    second_task = TaskJob(
-        name="ts_gen_2", owner_id=user2_id, ref_id=study_id, type=TaskType.THERMAL_CLUSTER_SERIES_GENERATION
-    )
-    second_task = task_job_repo.save(second_task)
-    assert second_task.progress is None
-
-    # Create a TaskJobService
-    service = TaskJobService(config=core_config, repository=task_job_repo, event_bus=event_bus)
-
-    # Asserts the progress cannot be fetched by users that didn't launch it
-    user_2 = JWTUser(id=user2_id, type="user", impersonator=user2_id)
-    for user in [None, user_2]:
-        with pytest.raises(UserHasNotPermissionError):
-            service.get_task_progress(first_task.id, RequestParameters(user))
-
-    # Asserts admin and user_1 can fetch the first_task progress
-    user_1 = JWTUser(id=user1_id, type="user", impersonator=user1_id)
-    for user in [user_1, admin_user]:
-        progress = service.get_task_progress(first_task.id, RequestParameters(user))
-        assert progress == 40
-
-    # Asserts admin and user_2 can fetch the second_task progress
-    for user in [user_2, admin_user]:
-        progress = service.get_task_progress(second_task.id, RequestParameters(user))
-        assert progress is None
-
-    # Asserts fetching with a wrong id raises an Exception
-    wrong_id = "foo_bar"
-    with pytest.raises(HTTPException, match=f"Task {wrong_id} not found"):
-        service.get_task_progress(wrong_id, RequestParameters(user))
->>>>>>> d44a2423
+    assert events[5].type == EventType.TASK_COMPLETED