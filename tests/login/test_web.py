import base64
import json
from datetime import timedelta
from pathlib import Path
from typing import Any, Dict, Union
from unittest.mock import Mock

import pytest
from fastapi import FastAPI
from fastapi_jwt_auth import AuthJWT
from starlette.testclient import TestClient

from antarest.common.config import Config, SecurityConfig
from antarest.common.jwt import JWTUser, JWTGroup
from antarest.common.requests import RequestParameters
from antarest.login.main import build_login
from antarest.login.model import (
    User,
    RoleType,
    Password,
    Group,
    Role,
    BotCreateDTO,
    Bot,
    UserCreateDTO,
    IdentityDTO,
    BotRoleCreateDTO,
)
from antarest.main import JwtSettings

PARAMS = RequestParameters(
    user=JWTUser(
        id=0,
        impersonator=0,
        type="users",
        groups=[JWTGroup(id="group", name="group", role=RoleType.ADMIN)],
    )
)


def create_app(service: Mock, auth_disabled=False) -> FastAPI:
    app = FastAPI(title=__name__)

    @AuthJWT.load_config
    def get_config():
        return JwtSettings(
            authjwt_secret_key="super-secret",
            authjwt_token_location=("headers", "cookies"),
        )

    build_login(
        app,
        service=service,
        config=Config(
            resources_path=Path(),
            security=SecurityConfig(disabled=auth_disabled),
        ),
    )
    return app


class TokenType:
    REFRESH: str = "REFRESH"
    ACCESS: str = "ACCESS"


def create_auth_token(
    app: FastAPI,
    expires_delta: Union[int, timedelta] = timedelta(days=2),
    type: TokenType = TokenType.ACCESS,
) -> Dict[str, str]:
    jwt_manager = AuthJWT()
    create_token = (
        jwt_manager.create_access_token
        if type == TokenType.ACCESS
        else jwt_manager.create_refresh_token
    )
    token = create_token(
        expires_time=expires_delta,
        subject=json.dumps(
            JWTUser(
                id=0,
                impersonator=0,
                type="users",
                groups=[
                    JWTGroup(id="group", name="group", role=RoleType.ADMIN)
                ],
            ).to_dict(),
        ),
    )
    return {
        "Authorization": f"Bearer {token if isinstance(token, str) else token.decode()}"
    }


@pytest.mark.unit_test
def test_auth_needed() -> None:
    service = Mock()

    app = create_app(service)
    client = TestClient(app, raise_server_exceptions=False)
    res = client.get("/v1/auth", headers=create_auth_token(app))
    assert res.status_code == 200

    res = client.get("/v1/auth")
    assert res.status_code == 401

    app = create_app(service, True)
    client = TestClient(app)
    res = client.get("/v1/auth")
    assert res.status_code == 200


@pytest.mark.unit_test
def test_auth() -> None:
    service = Mock()
    service.authenticate.return_value = User(id=0, name="admin")

    app = create_app(service)
    client = TestClient(app)
    res = client.post(
        "/v1/login", json={"username": "admin", "password": "admin"}
    )

    assert res.status_code == 200
    assert res.json()["access_token"]

    service.authenticate.assert_called_once_with("admin", "admin")


@pytest.mark.unit_test
def test_auth_fail() -> None:
    service = Mock()
    service.authenticate.return_value = None

    app = create_app(service)
    client = TestClient(app, raise_server_exceptions=False)
    res = client.post(
        "/v1/login", json={"username": "admin", "password": "admin"}
    )

    assert res.status_code == 401


@pytest.mark.unit_test
def test_expiration() -> None:
    service = Mock()
    service.get_user.return_value = User(id=0, name="admin")

    app = create_app(service)
    client = TestClient(app, raise_server_exceptions=False)
    res = client.get(
        "/v1/users",
        headers=create_auth_token(app, expires_delta=timedelta(days=-1)),
    )

    assert res.status_code == 401
    data = res.json()
    assert data["detail"] == "Signature has expired"


@pytest.mark.unit_test
def test_refresh() -> None:
    service = Mock()
    service.get_jwt.return_value = User(id=0, name="admin")

    app = create_app(service)
    client = TestClient(app)
    res = client.post(
        "/v1/refresh",
        headers=create_auth_token(app, type=TokenType.REFRESH),
    )

    assert res.status_code == 200
    data = res.json()
    meta, b64, sign = str(data["access_token"]).split(".")

    data = b64 + "==="  # fix padding issue
    identity = json.loads(base64.b64decode(data))["sub"]


@pytest.mark.unit_test
def test_user() -> None:
    service = Mock()
    service.get_all_users.return_value = [User(id=1, name="user")]

    app = create_app(service)
    client = TestClient(app)
    res = client.get("/v1/users", headers=create_auth_token(app))
    assert res.status_code == 200
    assert res.json() == [User(id=1, name="user").to_dict()]


@pytest.mark.unit_test
def test_user_id() -> None:
    service = Mock()
    service.get_user.return_value = User(id=1, name="user")

    app = create_app(service)
    client = TestClient(app)
    res = client.get("/users/1", headers=create_auth_token(app))
    assert res.status_code == 200
    assert res.json() == User(id=1, name="user").to_dict()


@pytest.mark.unit_test
def test_user_id_with_details() -> None:
    service = Mock()
    service.get_user_info.return_value = IdentityDTO(
        id=1, name="user", roles=[]
    )

    app = create_app(service)
    client = TestClient(app)
<<<<<<< HEAD
    res = client.get("/v1/users/1", headers=create_auth_token(app))
=======
    res = client.get("/users/1?details=true", headers=create_auth_token(app))
>>>>>>> 587049f0
    assert res.status_code == 200
    assert res.json() == IdentityDTO(id=1, name="user", roles=[]).to_dict()


@pytest.mark.unit_test
def test_user_create() -> None:
    user = UserCreateDTO(name="a", password="b")
    user_id = User(id=0, name="a", password=Password("b"))
    service = Mock()
    service.create_user.return_value = user_id

    app = create_app(service)
    client = TestClient(app)
    res = client.post(
        "/v1/users",
        headers=create_auth_token(app),
        json=user.dict(),
    )

    assert res.status_code == 200
    service.create_user.assert_called_once_with(user, PARAMS)
    assert res.json() == user_id.to_dict()


@pytest.mark.unit_test
def test_user_save() -> None:
    user = User(id=0, name="a", password=Password("b"))
    service = Mock()
    service.save_user.return_value = user

    app = create_app(service)
    client = TestClient(app)
    res = client.put(
        "/v1/users/0",
        headers=create_auth_token(app),
        json=user.to_dict(),
    )

    assert res.status_code == 200
    service.save_user.assert_called_once_with(user, PARAMS)
    assert res.json() == user.to_dict()


@pytest.mark.unit_test
def test_user_delete() -> None:
    service = Mock()

    app = create_app(service)
    client = TestClient(app)
    res = client.delete("/v1/users/0", headers=create_auth_token(app))

    assert res.status_code == 200
    service.delete_user.assert_called_once_with(0, PARAMS)


@pytest.mark.unit_test
def test_group() -> None:
    service = Mock()
    service.get_all_groups.return_value = [Group(id="my-group", name="group")]

    app = create_app(service)
    client = TestClient(app)
    res = client.get("/v1/groups", headers=create_auth_token(app))
    assert res.status_code == 200
    assert res.json() == [Group(id="my-group", name="group").to_dict()]


@pytest.mark.unit_test
def test_group_id() -> None:
    service = Mock()
    service.get_group.return_value = Group(id="my-group", name="group")

    app = create_app(service)
    client = TestClient(app)
    res = client.get("/v1/groups/1", headers=create_auth_token(app))
    assert res.status_code == 200
    assert res.json() == Group(id="my-group", name="group").to_dict()


@pytest.mark.unit_test
def test_group_create() -> None:
    group = Group(id="my-group", name="group")
    service = Mock()
    service.save_group.return_value = group

    app = create_app(service)
    client = TestClient(app)
    res = client.post(
        "/v1/groups",
        headers=create_auth_token(app),
        json={"name": "group"},
    )

    assert res.status_code == 200
    assert res.json() == group.to_dict()


@pytest.mark.unit_test
def test_group_delete() -> None:
    service = Mock()

    app = create_app(service)
    client = TestClient(app)
    print(create_auth_token(app))
    res = client.delete("/v1/groups/0", headers=create_auth_token(app))

    assert res.status_code == 200
    service.delete_group.assert_called_once_with("0", PARAMS)


@pytest.mark.unit_test
def test_role() -> None:
    role = Role(
        identity=User(id=0, name="n"),
        group=Group(id="g", name="n"),
        type=RoleType.ADMIN,
    )
    service = Mock()
    service.get_all_roles_in_group.return_value = [role]

    app = create_app(service)
    client = TestClient(app)
    res = client.get("/v1/roles/group/g", headers=create_auth_token(app))
    assert res.status_code == 200
    assert res.json() == [role.to_dict()]


@pytest.mark.unit_test
def test_role_create() -> None:
    role = Role(
        identity=User(id=0, name="n"),
        group=Group(id="g", name="n"),
        type=RoleType.ADMIN,
    )
    service = Mock()
    service.save_role.return_value = role

    app = create_app(service)
    client = TestClient(app)
    res = client.post(
        "/v1/roles",
        headers=create_auth_token(app),
        json={"type": RoleType.ADMIN.value, "identity_id": 0, "group_id": "g"},
    )

    assert res.status_code == 200
    assert res.json() == role.to_dict()


@pytest.mark.unit_test
def test_role_delete() -> None:
    service = Mock()

    app = create_app(service)
    client = TestClient(app)
    res = client.delete("/v1/roles/group/0", headers=create_auth_token(app))

    assert res.status_code == 200
    service.delete_role.assert_called_once_with(0, "group", PARAMS)


@pytest.mark.unit_test
def test_roles_delete_by_user() -> None:
    service = Mock()

    app = create_app(service)
    client = TestClient(app)
    res = client.delete("/v1/users/roles/0", headers=create_auth_token(app))

    assert res.status_code == 200
    service.delete_all_roles_from_user.assert_called_once_with(0, PARAMS)


@pytest.mark.unit_test
def test_bot_create() -> None:
    bot = Bot(id=2, owner=3, name="bot", is_author=False)
    create = BotCreateDTO(
        name="bot",
        group="group",
        roles=[BotRoleCreateDTO(group="group", role=40)],
    )

    service = Mock()
    service.save_bot.return_value = bot
    service.get_group.return_value = Group(id="group", name="group")

    print(create.json())
    app = create_app(service)
    client = TestClient(app)
    res = client.post(
        "/v1/bots", headers=create_auth_token(app), json=create.dict()
    )

    assert res.status_code == 200
    assert len(res.json().split(".")) == 3


@pytest.mark.unit_test
def test_bot() -> None:
    bot = Bot(id=0, owner=4, is_author=False)
    service = Mock()
    service.get_bot.return_value = bot

    app = create_app(service)
    client = TestClient(app)
    res = client.get("/v1/bots/0", headers=create_auth_token(app))
    assert res.status_code == 200
    assert res.json() == bot.to_dict()


@pytest.mark.unit_test
def test_all_bots() -> None:
    bots = [Bot(id=0, owner=4, is_author=False)]
    service = Mock()
    service.get_all_bots.return_value = bots
    service.get_all_bots_by_owner.return_value = bots

    app = create_app(service)
    client = TestClient(app)
    res = client.get("/v1/bots", headers=create_auth_token(app))
    assert res.status_code == 200
    assert res.json() == [b.to_dict() for b in bots]

    res = client.get("/v1/bots?owner=4", headers=create_auth_token(app))
    assert res.status_code == 200
    assert res.json() == [b.to_dict() for b in bots]

    service.get_all_bots.assert_called_once()
    service.get_all_bots_by_owner.assert_called_once()


@pytest.mark.unit_test
def test_bot_delete() -> None:
    service = Mock()

    app = create_app(service)
    client = TestClient(app)
    res = client.delete("/v1/bots/0", headers=create_auth_token(app))

    assert res.status_code == 200
    service.delete_bot.assert_called_once_with(0, PARAMS)<|MERGE_RESOLUTION|>--- conflicted
+++ resolved
@@ -212,11 +212,7 @@
 
     app = create_app(service)
     client = TestClient(app)
-<<<<<<< HEAD
-    res = client.get("/v1/users/1", headers=create_auth_token(app))
-=======
-    res = client.get("/users/1?details=true", headers=create_auth_token(app))
->>>>>>> 587049f0
+    res = client.get("/v1/users/1?details=true", headers=create_auth_token(app))
     assert res.status_code == 200
     assert res.json() == IdentityDTO(id=1, name="user", roles=[]).to_dict()
 
