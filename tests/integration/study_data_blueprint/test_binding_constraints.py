# Copyright (c) 2025, RTE (https://www.rte-france.com)
#
# See AUTHORS.txt
#
# This Source Code Form is subject to the terms of the Mozilla Public
# License, v. 2.0. If a copy of the MPL was not distributed with this
# file, You can obtain one at http://mozilla.org/MPL/2.0/.
#
# SPDX-License-Identifier: MPL-2.0
#
# This file is part of the Antares project.

import re
import time
from pathlib import Path

import numpy as np
import pandas as pd
import pytest
from httpx._exceptions import HTTPError
from starlette.testclient import TestClient

from antarest.study.business.binding_constraint_management import ClusterTerm, ConstraintTerm, LinkTerm
from tests.integration.prepare_proxy import PreparerProxy

MATRIX_SIZES = {"hourly": 8784, "daily": 366, "weekly": 366}

REQUIRED_MATRICES = {
    "less": {"lt"},
    "equal": {"eq"},
    "greater": {"gt"},
    "both": {"lt", "gt"},
}


class TestLinkTerm:
    @pytest.mark.parametrize(
        "area1, area2, expected",
        [
            ("Area 1", "Area 2", "area 1%area 2"),
            ("de", "fr", "de%fr"),
            ("fr", "de", "de%fr"),
            ("FR", "de", "de%fr"),
        ],
    )
    def test_constraint_id(self, area1: str, area2: str, expected: str) -> None:
        info = LinkTerm(area1=area1, area2=area2)
        assert info.generate_id() == expected


class TestClusterTerm:
    @pytest.mark.parametrize(
        "area, cluster, expected",
        [
            ("Area 1", "Cluster X", "area 1.cluster x"),
            ("de", "Nuclear", "de.nuclear"),
            ("GB", "Gas", "gb.gas"),
        ],
    )
    def test_constraint_id(self, area: str, cluster: str, expected: str) -> None:
        info = ClusterTerm(area=area, cluster=cluster)
        assert info.generate_id() == expected


class TestConstraintTerm:
    def test_constraint_id__link(self) -> None:
        term = ConstraintTerm(
            id="foo",
            weight=3.14,
            offset=123,
            data=LinkTerm(area1="Area 1", area2="Area 2"),
        )
        assert term.data is not None
        assert term.generate_id() == term.data.generate_id()

    def test_constraint_id__cluster(self) -> None:
        term = ConstraintTerm(
            id="foo",
            weight=3.14,
            offset=123,
            data=ClusterTerm(area="Area 1", cluster="Cluster X"),
        )
        assert term.data is not None
        assert term.generate_id() == term.data.generate_id()


@pytest.mark.unit_test
class TestBindingConstraints:
    """
    Test the end points related to binding constraints.
    """

    def test_update_multiple_binding_constraints(self, client: TestClient, user_access_token: str) -> None:
        client.headers = {"Authorization": f"Bearer {user_access_token}"}
        preparer = PreparerProxy(client, user_access_token)
        study_id = preparer.create_study("foo", version=880)
        body = {}
        # Creates 50 BCs
        for k in range(50):
            bc_id = f"bc_{k}"
            client.post(
                f"/v1/studies/{study_id}/commands",
                json=[{"action": "create_binding_constraint", "args": {"name": bc_id}}],
            )
            body[bc_id] = {"filterSynthesis": "hourly"}
        # Modify all of them with the table-mode endpoints
        start = time.time()
        res = client.put(f"/v1/studies/{study_id}/table-mode/binding-constraints", json=body)
        assert res.status_code in {200, 201}
        end = time.time()
        duration = end - start
        # due to new code this should be extremely fast.
        assert duration < 0.2
        # asserts the changes are effective.
        res = client.get(f"/v1/studies/{study_id}/bindingconstraints")
        assert res.status_code == 200
        for bc in res.json():
            assert bc["filterSynthesis"] == "hourly"
        # create a variant from the study
        study_id = preparer.create_variant(study_id, name="var_1")
        # Update 10 BCs
        body = {}
        for k in range(10):
            body[f"bc_{k}"] = {"enabled": False}
        res = client.put(f"/v1/studies/{study_id}/table-mode/binding-constraints", json=body)
        assert res.status_code in {200, 201}
        # asserts changes are effective
        res = client.get(f"/v1/studies/{study_id}/bindingconstraints")
        assert res.status_code == 200
        for bc in res.json():
            bc_id = bc["id"]
            if int(bc_id[3:]) < 10:
                assert not bc["enabled"]
            else:
                assert bc["enabled"]
        # asserts commands used are update_binding_constraint
        res = client.get(f"/v1/studies/{study_id}/commands")
        assert res.status_code == 200
        json_result = res.json()
        assert len(json_result) == 1
        assert json_result[0]["action"] == "update_binding_constraints"
        # create another variant from the parent study
        study_id = preparer.create_variant(study_id, name="var_1")
        # update 50 BCs
        body = {}
        for k in range(49):
            body[f"bc_{k}"] = {"comments": "New comment !"}
        body["bc_49"] = {"time_step": "daily"}
        res = client.put(f"/v1/studies/{study_id}/table-mode/binding-constraints", json=body)
        assert res.status_code in {200, 201}
        # asserts changes are effective
        res = client.get(f"/v1/studies/{study_id}/bindingconstraints")
        assert res.status_code == 200
        for bc in res.json():
            bc_id = bc["id"]
            if int(bc_id[3:]) < 49:
                assert bc["comments"] == "New comment !"
            else:
                assert bc["timeStep"] == "daily"
        # asserts commands used is update_binding_constraints
        res = client.get(f"/v1/studies/{study_id}/commands")
        assert res.status_code == 200
        json_result = res.json()
        assert len(json_result) == 1
        assert json_result[0]["action"] == "update_binding_constraints"

    @pytest.mark.parametrize("study_type", ["raw", "variant"])
    def test_lifecycle__nominal(self, client: TestClient, user_access_token: str, study_type: str) -> None:
        client.headers = {"Authorization": f"Bearer {user_access_token}"}

        # =============================
        #  STUDY PREPARATION
        # =============================

        preparer = PreparerProxy(client, user_access_token)
        study_id = preparer.create_study("foo", version=860)
        area1_id = preparer.create_area(study_id, name="Area 1")["id"]
        area2_id = preparer.create_area(study_id, name="Area 2")["id"]
        link_id = preparer.create_link(study_id, area1_id=area1_id, area2_id=area2_id)["id"]

        # Create a cluster in area1
        cluster_id = preparer.create_thermal(study_id, area1_id, name="Cluster 1", group="Nuclear")["id"]
        clusters_list = preparer.get_thermals(study_id, area1_id)
        assert len(clusters_list) == 1
        assert clusters_list[0]["id"] == cluster_id
        assert clusters_list[0]["name"] == "Cluster 1"
        assert clusters_list[0]["group"] == "nuclear"

        if study_type == "variant":
            study_id = preparer.create_variant(study_id, name="Variant 1")

        # =============================
        # CREATION
        # =============================

        # Create Binding constraints
        res = client.post(
            f"/v1/studies/{study_id}/commands",
            json=[
                {
                    "action": "create_binding_constraint",
                    "args": {
                        "name": "binding_constraint_1",
                        "enabled": True,
                        "time_step": "hourly",
                        "operator": "less",
                        "coeffs": {},
                        "comments": "",
                    },
                }
            ],
        )
        assert res.status_code in {200, 201}, res.json()

        res = client.post(
            f"/v1/studies/{study_id}/commands",
            json=[
                {
                    "action": "create_binding_constraint",
                    "args": {
                        "name": "binding_constraint_2",
                        "enabled": True,
                        "time_step": "hourly",
                        "operator": "less",
                        "coeffs": {},
                        "comments": "",
                    },
                }
            ],
        )
        assert res.status_code in {200, 201}, res.json()

        # Creates a binding constraint with the new API
        preparer.create_binding_constraint(
            study_id,
            name="binding_constraint_3",
            enabled=True,
            timeStep="hourly",
            operator="less",
            terms=[],
            comments="New API",
        )

        # Get Binding Constraint list
        binding_constraints_list = preparer.get_binding_constraints(study_id)
        assert len(binding_constraints_list) == 3
        # Group section should not exist as the study version is prior to 8.7
        assert "group" not in binding_constraints_list[0]
        # check whole structure
        expected = [
            {
                "comments": "",
                "terms": [],
                "enabled": True,
                "filterSynthesis": "",
                "filterYearByYear": "",
                "id": "binding_constraint_1",
                "name": "binding_constraint_1",
                "operator": "less",
                "timeStep": "hourly",
            },
            {
                "comments": "",
                "terms": [],
                "enabled": True,
                "filterSynthesis": "",
                "filterYearByYear": "",
                "id": "binding_constraint_2",
                "name": "binding_constraint_2",
                "operator": "less",
                "timeStep": "hourly",
            },
            {
                "comments": "New API",
                "terms": [],
                "enabled": True,
                "filterSynthesis": "",
                "filterYearByYear": "",
                "id": "binding_constraint_3",
                "name": "binding_constraint_3",
                "operator": "less",
                "timeStep": "hourly",
            },
        ]
        assert binding_constraints_list == expected

        bc_id = binding_constraints_list[0]["id"]

        # Asserts binding constraint configuration is valid.
        res = client.get(f"/v1/studies/{study_id}/constraint-groups")
        assert res.status_code == 200, res.json()

        # =============================
        # CONSTRAINT TERM MANAGEMENT
        # =============================

        # Add binding constraint link term
        res = client.post(
            f"/v1/studies/{study_id}/bindingconstraints/{bc_id}/term",
            json={
                "weight": 1,
                "offset": 2,
                "data": {"area1": area1_id, "area2": area2_id},
            },
        )
        assert res.status_code == 200, res.json()

        # Add binding constraint cluster term
        res = client.post(
            f"/v1/studies/{study_id}/bindingconstraints/{bc_id}/term",
            json={
                "weight": 1,
                "offset": 2,
                "data": {"area": area1_id, "cluster": cluster_id},
                # NOTE: cluster_id in term data can be uppercase, but it must be lowercase in the INI file
            },
        )
        assert res.status_code == 200, res.json()

        # Get binding constraints list to check added terms
        res = client.get(f"/v1/studies/{study_id}/bindingconstraints/{bc_id}")
        assert res.status_code == 200, res.json()
        binding_constraint = res.json()
        constraint_terms = binding_constraint["terms"]
        expected = [
            {
                "data": {"area1": area1_id, "area2": area2_id},
                "offset": 2,
                "weight": 1.0,
            },
            {
                "data": {"area": area1_id, "cluster": cluster_id.lower()},
                "offset": 2,
                "weight": 1.0,
            },
        ]
        assert constraint_terms == expected

        # Update constraint cluster term with uppercase cluster_id
        res = client.put(
            f"/v1/studies/{study_id}/bindingconstraints/{bc_id}/term",
            json={"id": f"{area1_id}.{cluster_id}", "weight": 3},
        )
        assert res.status_code == 200, res.json()

        # Check updated terms, cluster_id should be lowercase in the returned configuration
        res = client.get(f"/v1/studies/{study_id}/bindingconstraints/{bc_id}")
        assert res.status_code == 200, res.json()
        binding_constraint = res.json()
        constraint_terms = binding_constraint["terms"]
        expected = [
            {
                "data": {"area1": area1_id, "area2": area2_id},
                "offset": 2,
                "weight": 1.0,
            },
            {
                "data": {"area": area1_id, "cluster": cluster_id.lower()},
                "offset": None,  # updated
                "weight": 3.0,  # updated
            },
        ]
        assert constraint_terms == expected

        # Update constraint cluster term with invalid id
        res = client.put(
            f"/v1/studies/{study_id}/bindingconstraints/{bc_id}/term",
            json={"id": f"{area1_id}.!!invalid#cluster%%", "weight": 4},
        )
        assert res.status_code == 422, res.json()
        exception = res.json()["exception"]
        description = res.json()["description"]
        assert exception == "InvalidConstraintTerm"
        assert description == "Invalid constraint term area 1.!!invalid#cluster%% Your term id is not well-formatted"

        # Update constraint cluster term with empty data
        res = client.put(
            f"/v1/studies/{study_id}/bindingconstraints/{bc_id}/term",
            json={"id": f"{area1_id}.{cluster_id}", "data": {}},
        )
        assert res.status_code == 422, res.json()
        assert res.json() == {
            "body": {"data": {}, "id": f"{area1_id}.{cluster_id.lower()}"},
            "description": "Field required",
            "exception": "RequestValidationError",
        }

        # Update constraint cluster term without giving an id. This is the behavior of the R scripts
        res = client.put(
            f"/v1/studies/{study_id}/bindingconstraints/{bc_id}/term",
            json={"weight": 4, "data": {"area": area1_id, "cluster": cluster_id.lower()}},
        )
        assert res.status_code == 200, res.json()
        # Checks updated terms
        res = client.get(f"/v1/studies/{study_id}/bindingconstraints/{bc_id}")
        assert res.status_code == 200, res.json()
        binding_constraint = res.json()
        constraint_terms = binding_constraint["terms"]
        expected_terms = [
            {
                "data": {"area1": area1_id, "area2": area2_id},
                "offset": 2,
                "weight": 1.0,
            },
            {
                "data": {"area": area1_id, "cluster": cluster_id.lower()},
                "offset": None,
                "weight": 4.0,  # updated
            },
        ]
        assert constraint_terms == expected_terms

        # Remove Constraint term
        res = client.delete(f"/v1/studies/{study_id}/bindingconstraints/{bc_id}/term/{link_id}")
        assert res.status_code == 200, res.json()

        # Check updated terms, the deleted term should no longer exist.
        res = client.get(f"/v1/studies/{study_id}/bindingconstraints/{bc_id}")
        assert res.status_code == 200, res.json()
        binding_constraint = res.json()
        constraint_terms = binding_constraint["terms"]
        expected = [
            {
                "data": {"area": area1_id, "cluster": cluster_id.lower()},
                "offset": None,
                "weight": 4.0,
            },
        ]
        assert constraint_terms == expected

        # Update random field, shouldn't remove the term.
        res = client.put(f"v1/studies/{study_id}/bindingconstraints/{bc_id}", json={"enabled": False})
        assert res.status_code == 200, res.json()

        res = client.get(f"/v1/studies/{study_id}/bindingconstraints/{bc_id}")
        assert res.status_code == 200, res.json()
        binding_constraint = res.json()
        constraint_terms = binding_constraint["terms"]
        assert constraint_terms == expected

        # =============================
        # GENERAL EDITION
        # =============================

        # Update element of Binding constraint
        new_comment = "We made it !"
        res = client.put(f"v1/studies/{study_id}/bindingconstraints/{bc_id}", json={"comments": new_comment})
        assert res.status_code == 200
        assert res.json()["comments"] == new_comment

        # The user change the timeStep to daily instead of hourly.
        # We must check that the matrix is a daily/weekly matrix.
        res = client.put(f"/v1/studies/{study_id}/bindingconstraints/{bc_id}", json={"timeStep": "daily"})
        assert res.status_code == 200, res.json()
        assert res.json()["timeStep"] == "daily"

        # Check that the command corresponds to a change in `time_step`
        if study_type == "variant":
            res = client.get(f"/v1/studies/{study_id}/commands")
            commands = res.json()
            args = commands[-1]["args"]
            assert args["time_step"] == "daily"
            assert args["values"] is not None, "We should have a matrix ID (sha256)"

        # Check that the matrix is a daily/weekly matrix
        res = client.get(
            f"/v1/studies/{study_id}/raw",
            params={"path": f"input/bindingconstraints/{bc_id}", "depth": 1, "formatted": True},  # type: ignore
        )
        assert res.status_code == 200, res.json()
        dataframe = res.json()
        assert len(dataframe["index"]) == 366
        assert len(dataframe["columns"]) == 3  # less, equal, greater

        # =============================
        # CONSTRAINT DUPLICATION
        # =============================

        # Change source constraint matrix to ensure it will be copied correctly
        new_matrix = np.ones((366, 3)).tolist()
        res = client.post(
            f"/v1/studies/{study_id}/raw", params={"path": f"input/bindingconstraints/{bc_id}"}, json=new_matrix
        )
        res.raise_for_status()

        # Get the source constraint properties to ensure there are copied correctly
        res = client.get(f"/v1/studies/{study_id}/bindingconstraints/{bc_id}")
        res.raise_for_status()
        current_constraint = res.json()
        current_constraint.pop("name")
        current_constraint.pop("id")

        # Duplicates the constraint
        duplicated_name = "BC_4"
        res = client.post(
            f"/v1/studies/{study_id}/bindingconstraints/{bc_id}", params={"new_constraint_name": duplicated_name}
        )
        res.raise_for_status()
        duplicated_constraint = res.json()

        # Asserts the duplicated constraint has the right name and the right properties
        assert duplicated_constraint.pop("name") == duplicated_name
        new_id = duplicated_constraint.pop("id")
        assert current_constraint == duplicated_constraint

        # Asserts the matrix is duplicated correctly
        res = client.get(f"/v1/studies/{study_id}/raw", params={"path": f"input/bindingconstraints/{new_id}"})
        res.raise_for_status()
        assert res.json()["data"] == new_matrix

        # =============================
        # ERRORS
        # =============================

        # Asserts duplication fails if given an non-exisiting constraint
        fake_name = "fake_name"
        res = client.post(
            f"/v1/studies/{study_id}/bindingconstraints/{fake_name}", params={"new_constraint_name": "aa"}
        )
        assert res.status_code == 404
        assert res.json()["exception"] == "BindingConstraintNotFound"
        assert res.json()["description"] == f"Binding constraint '{fake_name}' not found"

        # Asserts duplication fails if given an already existing name
        res = client.post(f"/v1/studies/{study_id}/bindingconstraints/{bc_id}", params={"new_constraint_name": bc_id})
        assert res.status_code == 409
        assert res.json()["exception"] == "DuplicateConstraintName"
        assert res.json()["description"] == f"A binding constraint with the same name already exists: {bc_id}."

        # Assert empty name
        res = client.post(
            f"/v1/studies/{study_id}/bindingconstraints",
            json={
                "name": "  ",
                "enabled": True,
                "timeStep": "hourly",
                "operator": "less",
                "terms": [],
                "comments": "New API",
            },
        )
        assert res.status_code == 400, res.json()
        assert res.json() == {
            "description": "Invalid binding constraint name:   .",
            "exception": "InvalidConstraintName",
        }

        # Assert invalid special characters
        res = client.post(
            f"/v1/studies/{study_id}/bindingconstraints",
            json={
                "name": "%%**",
                "enabled": True,
                "timeStep": "hourly",
                "operator": "less",
                "terms": [],
                "comments": "New API",
            },
        )
        assert res.status_code == 400, res.json()
        assert res.json() == {
            "description": "Invalid binding constraint name: %%**.",
            "exception": "InvalidConstraintName",
        }

        # Asserts that creating 2 binding constraints with the same name raises an Exception
        res = client.post(
            f"/v1/studies/{study_id}/bindingconstraints",
            json={
                "name": bc_id,
                "enabled": True,
                "timeStep": "hourly",
                "operator": "less",
                "terms": [],
                "comments": "",
            },
        )
        assert res.status_code == 409, res.json()

        # Creation with matrices from 2 versions: Should fail
        res = client.post(
            f"/v1/studies/{study_id}/bindingconstraints",
            json={
                "name": "binding_constraint_x",
                "enabled": True,
                "timeStep": "hourly",
                "operator": "less",
                "terms": [],
                "comments": "2 types of matrices",
                "values": [[]],
                "less_term_matrix": [[]],
            },
        )
        assert res.status_code == 422, res.json()
        description = res.json()["description"]
        assert "cannot fill 'values'" in description
        assert "'less_term_matrix'" in description
        assert "'greater_term_matrix'" in description
        assert "'equal_term_matrix'" in description

        # Creation with wrong matrix according to version: Should fail
        res = client.post(
            f"/v1/studies/{study_id}/bindingconstraints",
            json={
                "name": "binding_constraint_x",
                "enabled": True,
                "timeStep": "hourly",
                "operator": "less",
                "terms": [],
                "comments": "Incoherent matrix with version",
                "lessTermMatrix": [[]],
            },
        )
        assert res.status_code == 422, res.json()
        description = res.json()["description"]
        assert description == "You cannot fill a 'matrix_term' as these values refer to v8.7+ studies"

        # Wrong matrix shape
        wrong_matrix = np.ones((352, 3))
        wrong_request_args = {
            "name": "binding_constraint_5",
            "enabled": True,
            "timeStep": "daily",
            "operator": "less",
            "terms": [],
            "comments": "Creation with matrix",
            "values": wrong_matrix.tolist(),
        }
        res = client.post(f"/v1/studies/{study_id}/bindingconstraints", json=wrong_request_args)
        assert res.status_code == 422, res.json()
        exception = res.json()["exception"]
        description = res.json()["description"]
        assert exception == "RequestValidationError"
        assert "'values'" in description
        assert "(366, 3)" in description

        # Delete a fake binding constraint
        res = client.delete(f"/v1/studies/{study_id}/bindingconstraints/fake_bc")
        assert res.status_code == 404, res.json()
        assert res.json()["exception"] == "BindingConstraintNotFound"
        assert res.json()["description"] == "Binding constraint 'fake_bc' not found"

        # Add a group before v8.7
        grp_name = "random_grp"
        res = client.put(
            f"/v1/studies/{study_id}/bindingconstraints/binding_constraint_2",
            json={"group": grp_name},
        )
        assert res.status_code == 422, res.json()
        assert res.json()["exception"] == "InvalidFieldForVersionError"
        assert (
            res.json()["description"]
            == f"You cannot specify a group as your study version is older than v8.7: {grp_name}"
        )

        # Update with a matrix from v8.7
        res = client.put(
            f"/v1/studies/{study_id}/bindingconstraints/binding_constraint_2",
            json={"less_term_matrix": [[]]},
        )
        assert res.status_code == 422, res.json()
        assert res.json()["exception"] == "InvalidFieldForVersionError"
        assert res.json()["description"] == "You cannot fill a 'matrix_term' as these values refer to v8.7+ studies"

    @pytest.mark.parametrize("study_type", ["raw", "variant"])
    def test_for_version_870(self, client: TestClient, user_access_token: str, study_type: str, tmp_path: Path) -> None:
        client.headers = {"Authorization": f"Bearer {user_access_token}"}  # type: ignore

        # =============================
        #  STUDY PREPARATION
        # =============================

        preparer = PreparerProxy(client, user_access_token)
        study_id = preparer.create_study("foo", version=870)

        if study_type == "variant":
            study_id = preparer.create_variant(study_id, name="Variant 1")

        # Create Areas, link and cluster
<<<<<<< HEAD
        area1_id = preparer.create_area(study_id, name="Area 1")["id"]
        area2_id = preparer.create_area(study_id, name="Area 2")["id"]
        area3_id = preparer.create_area(study_id, name="Area 3")["id"]
        link_id = preparer.create_link(study_id, area1_id=area1_id, area2_id=area2_id)["id"]
        link_2_id = preparer.create_link(study_id, area1_id=area1_id, area2_id=area3_id)["id"]
        cluster_id = preparer.create_thermal(study_id, area1_id, name="Cluster 1", group="Nuclear")["id"]
=======
        area1_id = preparer.create_area(study_id, name="Area 1??")["id"]
        area2_id = preparer.create_area(study_id, name="Area 2??")["id"]
        area3_id = preparer.create_area(study_id, name="Area 3")["id"]
        link_id = preparer.create_link(study_id, area1_id=area1_id, area2_id=area2_id)["id"]
        preparer.create_link(study_id, area1_id=area1_id, area2_id=area3_id)
        cluster_id = preparer.create_thermal(study_id, area1_id, name="Cluster 1??", group="Nuclear")["id"]
>>>>>>> 964c1d80

        # =============================
        #  CREATION
        # =============================

        # Creation of a bc without group
        bc_id_wo_group = "binding_constraint_1"
        args = {"enabled": True, "timeStep": "hourly", "operator": "less", "terms": [], "comments": "New API"}
        operator_1 = "lt"
        properties = preparer.create_binding_constraint(study_id, name=bc_id_wo_group, **args)
        assert properties["group"] == "default"

        # Creation of bc with a group
        bc_id_w_group = "binding_constraint_2"
        args["operator"], operator_2 = "greater", "gt"
        properties = preparer.create_binding_constraint(study_id, name=bc_id_w_group, group="specific_grp", **args)
        assert properties["group"] == "specific_grp"

        # Creation of bc with a matrix
        bc_id_w_matrix = "binding_constraint_3"
        matrix_lt3 = np.ones((8784, 3))
        args["operator"], operator_3 = "equal", "eq"
        # verify that trying to create a binding constraint with a less_term_matrix will
        # while using an `equal` operator will raise an error 422
        res = client.post(
            f"/v1/studies/{study_id}/bindingconstraints",
            json={"name": bc_id_w_matrix, "less_term_matrix": matrix_lt3.tolist(), **args},
        )
        assert res.status_code == 422, res.json()

        # now we create the binding constraint with the correct matrix
        res = client.post(
            f"/v1/studies/{study_id}/bindingconstraints",
            json={"name": bc_id_w_matrix, "equal_term_matrix": matrix_lt3.tolist(), **args},
        )
        res.raise_for_status()

        if study_type == "variant":
            res = client.get(f"/v1/studies/{study_id}/commands")
            last_cmd_args = res.json()[-1]["args"]
            less_term_matrix = last_cmd_args["less_term_matrix"]
            equal_term_matrix = last_cmd_args["equal_term_matrix"]
            greater_term_matrix = last_cmd_args["greater_term_matrix"]
            assert greater_term_matrix == less_term_matrix != equal_term_matrix

        # Check that raw matrices are created
        for bc_id, operator in zip(
            [bc_id_wo_group, bc_id_w_matrix, bc_id_w_group], [operator_1, operator_2, operator_3]
        ):
            for term in zip(
                [
                    bc_id_wo_group,
                    bc_id_w_matrix,
                ],
                ["lt", "gt", "eq"],
            ):
                path = f"input/bindingconstraints/{bc_id}_{term}"
                res = client.get(
                    f"/v1/studies/{study_id}/raw",
                    params={"path": path, "depth": 1, "formatted": True},  # type: ignore
                )
                # as we save only the operator matrix, we should have a matrix only for the operator
                if term != operator:
                    assert res.status_code == 404, res.json()
                    continue
                assert res.status_code == 200, res.json()
                data = res.json()["data"]
                if term == "lt":
                    assert data == matrix_lt3.tolist()
                else:
                    assert data == np.zeros((matrix_lt3.shape[0], 1)).tolist()

        # Checks that we only see existing matrices inside the Debug View
        res = client.get(f"/v1/studies/{study_id}/raw", params={"path": "/input/bindingconstraints", "depth": 1})
        assert res.status_code in {200, 201}
        assert res.json() == {
            f"{bc_id_wo_group}_lt": {},
            f"{bc_id_w_group}_gt": {},
            f"{bc_id_w_matrix}_eq": {},
            "bindingconstraints": {},
        }

        # =============================
        # CONSTRAINT TERM MANAGEMENT
        # =============================

        # Add binding constraint terms giving object names and not ids
        res = client.post(
            f"/v1/studies/{study_id}/bindingconstraints/{bc_id_w_group}/terms",
            json=[
                {"weight": 1, "offset": 2, "data": {"area1": "Area 1??", "area2": "Area 2??"}},
                {"weight": 1, "offset": 2, "data": {"area": "Area 1??", "cluster": "Cluster 1??"}},
            ],
        )
        assert res.status_code == 200, res.json()

        # Attempt to add a term with missing data
        res = client.post(
            f"/v1/studies/{study_id}/bindingconstraints/{bc_id_w_group}/terms",
            json=[{"weight": 1, "offset": 2}],
        )
        assert res.status_code == 422, res.json()
        exception = res.json()["exception"]
        assert res.json()["description"] == "Field required"
        assert exception == "RequestValidationError"

        # Attempt to add a duplicate term
        res = client.post(
            f"/v1/studies/{study_id}/bindingconstraints/{bc_id_w_group}/terms",
            json=[{"weight": 99, "offset": 0, "data": {"area1": area1_id, "area2": area2_id}}],
        )
        assert res.status_code == 409, res.json()
        exception = res.json()["exception"]
        description = res.json()["description"]
        assert exception == "DuplicateConstraintTerm"
        assert bc_id_w_group in description, "Error message should contain the binding constraint ID"
        assert link_id in description, "Error message should contain the duplicate term ID"

        # Get binding constraints list to check added terms
        # Asserts terms are returned with area/cluster ids
        res = client.get(f"/v1/studies/{study_id}/bindingconstraints/{bc_id_w_group}")
        assert res.status_code == 200, res.json()
        binding_constraint = res.json()
        constraint_terms = binding_constraint["terms"]
        expected = [
            {
                "data": {"area1": area1_id, "area2": area2_id},
                "offset": 2,
                "weight": 1.0,
            },
            {
                "data": {"area": area1_id, "cluster": cluster_id.lower()},
                "offset": 2,
                "weight": 1.0,
            },
        ]
        assert constraint_terms == expected

        # Checks ini content
        study_path = tmp_path / "internal_workspace" / study_id
        if study_type == "variant":
            study_path = study_path.joinpath("snapshot")
        ini_path = study_path / "input" / "bindingconstraints" / "bindingconstraints.ini"
        ini_content = ini_path.read_text().splitlines()
        assert "area 1%area 2 = 1.0%2" in ini_content
        assert "area 1.cluster 1 = 1.0%2" in ini_content

        # Update binding constraint terms
        res = client.put(
            f"/v1/studies/{study_id}/bindingconstraints/{bc_id_w_group}/terms",
            json=[
                {
                    "id": link_id,
                    "weight": 4.4,
                    "offset": 1,
                },
                {
                    "id": f"{area1_id}.{cluster_id}",
                    "weight": 5.1,
                    "data": {"area": area1_id, "cluster": cluster_id},
                },
            ],
        )
        assert res.status_code == 200, res.json()

        # Asserts terms were updated
        res = client.get(f"/v1/studies/{study_id}/bindingconstraints/{bc_id_w_group}")
        assert res.status_code == 200, res.json()
        constraint_terms = res.json()["terms"]
        expected = [
            {
                "data": {"area1": area1_id, "area2": area2_id},
                "offset": 1,
                "weight": 4.4,
            },
            {
                "data": {"area": area1_id, "cluster": cluster_id.lower()},
                "offset": None,
                "weight": 5.1,
            },
        ]
        assert constraint_terms == expected

        # Rename term
        # We're replacing area_1%area_2 by area_1%area_3
<<<<<<< HEAD
        body = {"id": f"{area1_id}%{area2_id}", "data": {"area1": area1_id, "area2": area3_id}}
=======
        body = {"id": f"{area1_id}%{area2_id}", "data": {"area1": area1_id, "area2": area3_id}, "offset": 1}
>>>>>>> 964c1d80
        res = client.put(f"/v1/studies/{study_id}/bindingconstraints/{bc_id_w_group}/term", json=body)
        assert res.status_code == 200, res.json()

        # Asserts the term was renamed
        res = client.get(f"/v1/studies/{study_id}/bindingconstraints/{bc_id_w_group}")
        assert res.status_code == 200, res.json()
        constraint_terms = res.json()["terms"]
        expected = [
            {
                "data": {"area1": area1_id, "area2": area3_id},
<<<<<<< HEAD
                "id": link_2_id,
=======
>>>>>>> 964c1d80
                "offset": 1,
                "weight": 4.4,
            },
            {
                "data": {"area": area1_id, "cluster": cluster_id.lower()},
<<<<<<< HEAD
                "id": f"{area1_id}.{cluster_id.lower()}",
=======
>>>>>>> 964c1d80
                "offset": None,
                "weight": 5.1,
            },
        ]
        assert constraint_terms == expected

<<<<<<< HEAD
=======
        # Write terms with area/cluster in upper case to ensure the endpoint returns them in lower case
        with open(ini_path, "r") as f:
            lines = f.readlines()
            new_lines = lines
            for k, line in enumerate(lines):
                if line == "area 1%area 3 = 4.4%1\n":
                    new_lines[k] = "Area 1%Area 3 = 4.4%1\n"
                elif line == "area 1.cluster 1 = 5.1\n":
                    new_lines[k] = "Area 1.CLUSTER 1 = 5.1"
        with open(ini_path, "w") as f:
            f.writelines(new_lines)

        res = client.get(f"/v1/studies/{study_id}/bindingconstraints/{bc_id_w_group}")
        assert res.status_code == 200, res.json()
        constraint_terms = res.json()["terms"]
        assert constraint_terms == expected

>>>>>>> 964c1d80
        # =============================
        #  UPDATE
        # =============================

        # Add a group
        grp_name = "random_grp"
        res = client.put(
            f"/v1/studies/{study_id}/bindingconstraints/{bc_id_w_matrix}",
            json={"group": grp_name},
        )
        assert res.status_code == 200, res.json()
        assert res.json()["group"] == grp_name

        # check that updating of a binding constraint that has an operator "equal"
        # with a greater matrix will raise an error 422
        res = client.put(
            f"/v1/studies/{study_id}/bindingconstraints/{bc_id_w_matrix}",
            json={"greater_term_matrix": matrix_lt3.tolist()},
        )
        assert res.status_code == 422, res.json()
        assert "greater_term_matrix" in res.json()["description"]
        assert "equal" in res.json()["description"]
        assert res.json()["exception"] == "InvalidFieldForVersionError"

        # update the binding constraint operator first
        res = client.put(
            f"/v1/studies/{study_id}/bindingconstraints/{bc_id_w_matrix}",
            json={"operator": "greater"},
        )
        assert res.status_code == 200, res.json()

        # update the binding constraint matrix
        res = client.put(
            f"/v1/studies/{study_id}/bindingconstraints/{bc_id_w_matrix}",
            json={"greater_term_matrix": matrix_lt3.tolist()},
        )
        assert res.status_code == 200, res.json()

        # check that the matrix has been updated
        res = client.get(
            f"/v1/studies/{study_id}/raw",
            params={"path": f"input/bindingconstraints/{bc_id_w_matrix}_gt"},
        )
        assert res.status_code == 200, res.json()
        assert res.json()["data"] == matrix_lt3.tolist()

        # The user changed the timeStep to daily instead of hourly.
        # We must check that the matrices have been updated.
        res = client.put(
            f"/v1/studies/{study_id}/bindingconstraints/{bc_id_w_matrix}",
            json={"timeStep": "daily"},
        )
        assert res.status_code == 200, res.json()

        if study_type == "variant":
            # Check the last command is a change on `time_step` field only
            res = client.get(f"/v1/studies/{study_id}/commands")
            commands = res.json()
            command_args = commands[-1]["args"]
            assert command_args["time_step"] == "daily"
            assert "values" not in command_args
            assert (
                command_args["less_term_matrix"]
                == command_args["greater_term_matrix"]
                == command_args["equal_term_matrix"]
                is not None
            )

        # Check that the matrices are daily/weekly matrices
        expected_matrix = np.zeros((366, 1))
        for operator in ["less", "equal", "greater", "both"]:
            if operator != "both":
                res = client.put(
                    f"/v1/studies/{study_id}/bindingconstraints/{bc_id_w_matrix}",
                    json={"operator": operator, f"{operator}_term_matrix": expected_matrix.tolist()},
                )
            else:
                res = client.put(
                    f"/v1/studies/{study_id}/bindingconstraints/{bc_id_w_matrix}",
                    json={
                        "operator": operator,
                        "greater_term_matrix": expected_matrix.tolist(),
                        "less_term_matrix": expected_matrix.tolist(),
                    },
                )
            assert res.status_code == 200, res.json()
            for term_operator, term_alias in zip(["less", "equal", "greater"], ["lt", "eq", "gt"]):
                res = client.get(
                    f"/v1/studies/{study_id}/raw",
                    params={
                        "path": f"input/bindingconstraints/{bc_id_w_matrix}_{term_alias}",
                        "depth": 1,
                        "formatted": True,
                    },  # type: ignore
                )
                # check that update is made if no conflict between the operator and the matrix term alias
                if term_operator == operator or (operator == "both" and term_operator in ["less", "greater"]):
                    assert res.status_code == 200, res.json()
                    assert res.json()["data"] == expected_matrix.tolist()
                else:
                    assert res.status_code == 404, res.json()

        # set binding constraint operator to "less"
        res = client.put(
            f"/v1/studies/{study_id}/bindingconstraints/{bc_id_w_matrix}",
            json={"operator": "less"},
        )
        assert res.status_code == 200, res.json()

        # =============================
        #  DELETE
        # =============================

        # Delete a binding constraint
        res = client.delete(f"/v1/studies/{study_id}/bindingconstraints/{bc_id_w_group}")
        assert res.status_code == 200, res.json()

        # Asserts that the deletion worked
        binding_constraints_list = preparer.get_binding_constraints(study_id)
        assert len(binding_constraints_list) == 2

        # Delete multiple binding constraint
        preparer.create_binding_constraint(study_id, name="bc1", group="grp1", **args)
        preparer.create_binding_constraint(study_id, name="bc2", group="grp2", **args)

        binding_constraints_list = preparer.get_binding_constraints(study_id)
        assert len(binding_constraints_list) == 4

        res = client.request(
            "DELETE",
            f"/v1/studies/{study_id}/bindingconstraints",
            json=["bc1", "bc2"],
        )
        assert res.status_code == 200, res.json()

        # Asserts that the deletion worked
        binding_constraints_list = client.get(
            f"/v1/studies/{study_id}/raw",
            params={"path": "input/bindingconstraints/bindingconstraints"},  # type: ignore
        ).json()
        assert len(binding_constraints_list) == 2
        actual_ids = [constraint["id"] for constraint in binding_constraints_list.values()]
        assert actual_ids == ["binding_constraint_1", "binding_constraint_3"]
        keys = sorted(int(k) for k in binding_constraints_list.keys())
        assert keys == list(range(len(keys)))

        # =============================
        # CONSTRAINT DUPLICATION
        # =============================

        # Change source constraint matrix to ensure it will be copied correctly
        new_matrix = np.ones((366, 1)).tolist()
        res = client.post(
            f"/v1/studies/{study_id}/raw",
            params={"path": f"input/bindingconstraints/{bc_id_w_matrix}_lt"},
            json=new_matrix,
        )
        res.raise_for_status()

        # Get the source constraint properties to ensure there are copied correctly
        res = client.get(f"/v1/studies/{study_id}/bindingconstraints/{bc_id_w_matrix}")
        res.raise_for_status()
        current_constraint = res.json()
        current_constraint.pop("name")
        current_constraint.pop("id")

        # Duplicates the constraint
        duplicated_name = "BC_4"
        res = client.post(
            f"/v1/studies/{study_id}/bindingconstraints/{bc_id_w_matrix}",
            params={"new_constraint_name": duplicated_name},
        )
        res.raise_for_status()
        duplicated_constraint = res.json()

        # Asserts the duplicated constraint has the right name and the right properties
        assert duplicated_constraint.pop("name") == duplicated_name
        new_id = duplicated_constraint.pop("id")
        assert current_constraint == duplicated_constraint

        # Asserts the matrix is duplicated correctly
        res = client.get(f"/v1/studies/{study_id}/raw", params={"path": f"input/bindingconstraints/{new_id}_lt"})
        res.raise_for_status()
        assert res.json()["data"] == new_matrix

        # =============================
        #  ERRORS
        # =============================

        # Deletion multiple binding constraints, one does not exist. Make sure none is deleted

        binding_constraints_list = preparer.get_binding_constraints(study_id)
        assert len(binding_constraints_list) == 3

        res = client.request(
            "DELETE",
            f"/v1/studies/{study_id}/bindingconstraints",
            json=["binding_constraint_1", "binding_constraint_2", "binding_constraint_3"],
        )
        assert res.status_code == 404, res.json()
        assert res.json()["description"] == "Binding constraint(s) '['binding_constraint_2']' not found"

        binding_constraints_list = preparer.get_binding_constraints(study_id)
        assert len(binding_constraints_list) == 3

        # Creation with wrong matrix according to version
        for operator in ["less", "equal", "greater", "both"]:
            args["operator"] = operator
            res = client.post(
                f"/v1/studies/{study_id}/bindingconstraints",
                json={
                    "name": "binding_constraint_4",
                    "enabled": True,
                    "timeStep": "hourly",
                    "operator": operator,
                    "terms": [],
                    "comments": "New API",
                    "values": [[]],
                },
            )
            assert res.status_code == 422
            assert res.json()["description"] == "You cannot fill 'values' as it refers to the matrix before v8.7"

        # Update with old matrices
        res = client.put(
            f"/v1/studies/{study_id}/bindingconstraints/{bc_id_w_matrix}",
            json={"values": [[]]},
        )
        assert res.status_code == 422, res.json()
        assert res.json()["exception"] == "InvalidFieldForVersionError"
        assert res.json()["description"] == "You cannot fill 'values' as it refers to the matrix before v8.7"

        # Creation with 2 matrices with different columns size
        bc_id_with_wrong_matrix = "binding_constraint_with_wrong_matrix"
        matrix_lt3 = np.ones((8784, 3))
        matrix_gt2 = np.ones((8784, 2))  # Wrong number of columns
        res = client.post(
            f"/v1/studies/{study_id}/bindingconstraints",
            json={
                "name": bc_id_with_wrong_matrix,
                "less_term_matrix": matrix_lt3.tolist(),
                "greater_term_matrix": matrix_gt2.tolist(),
                **args,
            },
        )
        assert res.status_code == 422, res.json()
        exception = res.json()["exception"]
        description = res.json()["description"]
        assert exception == "RequestValidationError"
        assert "'less_term_matrix'" in description
        assert "'greater_term_matrix'" in description
        assert "(8784, 3)" in description
        assert "(8784, 2)" in description

        #
        # Creation of 1 BC
        # Update raw with wrong columns size -> OK but validation should fail

        # update the args operator field to "greater"
        args["operator"] = "greater"

        matrix_gt3 = np.ones((8784, 3))
        res = client.post(
            f"/v1/studies/{study_id}/bindingconstraints",
            json={
                "name": "First BC",
                "greater_term_matrix": matrix_gt3.tolist(),
                "group": "Group 1",
                **args,
            },
        )
        assert res.status_code in {200, 201}, res.json()
        first_bc_id = res.json()["id"]

        generator = np.random.default_rng(11)
        random_matrix = pd.DataFrame(generator.integers(0, 10, size=(4, 1)))
        preparer.upload_matrix(study_id, f"input/bindingconstraints/{first_bc_id}_gt", random_matrix)

        # Validation should fail
        res = client.get(f"/v1/studies/{study_id}/constraint-groups/Group 1/validate")
        assert res.status_code == 422
        obj = res.json()
        assert obj["exception"] == "WrongMatrixHeightError"
        assert obj["description"] == "The binding constraint 'First BC' should have 8784 rows, currently: 4"

        # So, we correct the shape of the matrix
        res = client.put(
            f"/v1/studies/{study_id}/bindingconstraints/{first_bc_id}",
            json={"greater_term_matrix": matrix_gt3.tolist()},
        )
        assert res.status_code in {200, 201}, res.json()

        #
        # Creation of another BC inside the same group with different columns size
        # "Second BC": 4 cols, "Group 1" -> OK, but should fail in group validation
        #

        # Asserts everything is ok.
        res = client.get(f"/v1/studies/{study_id}/constraint-groups/Group 1/validate")
        assert res.status_code == 200, res.json()

        matrix_gt4 = np.ones((8784, 4))  # Wrong number of columns
        res = client.post(
            f"/v1/studies/{study_id}/bindingconstraints",
            json={
                "name": "Second BC",
                "greater_term_matrix": matrix_gt4.tolist(),
                "group": "group 1",  # Same group, but different case
                **args,
            },
        )
        assert res.status_code in {200, 201}, res.json()
        second_bc_id = res.json()["id"]

        # validate the BC group "Group 1"
        res = client.get(f"/v1/studies/{study_id}/constraint-groups/Group 1/validate")
        assert res.status_code == 422, res.json()
        assert res.json()["exception"] == "MatrixWidthMismatchError"
        description = res.json()["description"]
        assert re.search(r"the most common width in the group is 3", description, flags=re.IGNORECASE)
        assert re.search(r"'second bc_gt' has 4 columns", description, flags=re.IGNORECASE)

        # So, we correct the shape of the matrix of the Second BC
        res = client.put(
            f"/v1/studies/{study_id}/bindingconstraints/{second_bc_id}",
            json={"greater_term_matrix": matrix_lt3.tolist()},
        )
        assert res.status_code in {200, 201}, res.json()

        #
        # Updating the group of a bc creates different columns size inside the same group
        # first_bc: 3 cols, "Group 1" -> OK
        # third_bd: 4 cols, "Group 2" -> OK
        # third_bd group changes to group1 -> Fails validation
        #

        args["operator"] = "less"
        matrix_lt4 = np.ones((8784, 4))
        res = client.post(
            f"/v1/studies/{study_id}/bindingconstraints",
            json={
                "name": "Third BC",
                "less_term_matrix": matrix_lt4.tolist(),
                "group": "Group 2",
                **args,
            },
        )
        assert res.status_code in {200, 201}, res.json()
        third_bd_id = res.json()["id"]

        res = client.put(
            f"v1/studies/{study_id}/bindingconstraints/{third_bd_id}",
            json={"group": "Group 1"},
        )
        # This should succeed but cause the validation endpoint to fail.
        assert res.status_code in {200, 201}, res.json()

        # validate the BC group "Group 1"
        res = client.get(f"/v1/studies/{study_id}/constraint-groups/Group 1/validate")
        assert res.status_code == 422, res.json()
        assert res.json()["exception"] == "MatrixWidthMismatchError"
        description = res.json()["description"]
        assert re.search(r"the most common width in the group is 3", description, flags=re.IGNORECASE)
        assert re.search(r"'third bc_lt' has 4 columns", description, flags=re.IGNORECASE)

        # first change `second_bc` operator to greater
        client.put(
            f"v1/studies/{study_id}/bindingconstraints/{second_bc_id}",
            json={"operator": "greater"},
        )

        # So, we correct the shape of the matrix of the Second BC
        res = client.put(
            f"/v1/studies/{study_id}/bindingconstraints/{second_bc_id}",
            json={"greater_term_matrix": matrix_lt3.tolist()},
        )
        assert res.status_code in {200, 201}, res.json()

        #
        # Update causes different matrices size inside the same bc
        # second_bc: 1st matrix has 4 cols and others 1 -> OK
        # second_bc: 1st matrix has 4 cols and 2nd matrix has 3 cols -> Fails validation
        #

        res = client.put(
            f"v1/studies/{study_id}/bindingconstraints/{second_bc_id}",
            json={"group": "Group 2"},
        )
        assert res.status_code in {200, 201}, res.json()

        # validate the "Group 2": for the moment the BC is valid
        res = client.get(f"/v1/studies/{study_id}/constraint-groups/Group 2/validate")
        assert res.status_code in {200, 201}, res.json()

        res = client.put(
            f"v1/studies/{study_id}/bindingconstraints/{second_bc_id}",
            json={"greater_term_matrix": matrix_gt4.tolist()},
        )
        # This should succeed but cause the validation endpoint to fail.
        assert res.status_code in {200, 201}, res.json()

        # reset `second_bc` operator to less
        client.put(
            f"v1/studies/{study_id}/bindingconstraints/{second_bc_id}",
            json={"operator": "less"},
        )

        # Collect all the binding constraints groups
        res = client.get(f"/v1/studies/{study_id}/constraint-groups")
        assert res.status_code in {200, 201}, res.json()
        groups = res.json()
        assert set(groups) == {"default", "random_grp", "group 1", "group 2"}
        assert groups["group 2"] == [
            {
                "comments": "New API",
                "terms": [],
                "enabled": True,
                "filterSynthesis": "",
                "filterYearByYear": "",
                "group": "group 2",
                "id": "second bc",
                "name": "Second BC",
                "operator": "less",
                "timeStep": "hourly",
            }
        ]

        # Validate all binding constraints groups
        res = client.get(f"/v1/studies/{study_id}/constraint-groups/validate-all")
        assert res.status_code == 422, res.json()
        exception = res.json()["exception"]
        description = res.json()["description"]
        assert exception == "MatrixWidthMismatchError"
        assert re.search(r"'Group 1':", description, flags=re.IGNORECASE)
        assert re.search(r"the most common width in the group is 3", description, flags=re.IGNORECASE)
        assert re.search(r"'third bc_lt' has 4 columns", description, flags=re.IGNORECASE)

    @pytest.mark.parametrize("study_version", [870])
    @pytest.mark.parametrize("denormalize", [True, False])
    def test_rhs_matrices(
        self, client: TestClient, user_access_token: str, study_version: int, denormalize: bool
    ) -> None:
        """
        The goal of this test is to verify that there are no unnecessary RHS matrices created
        in the case of **creation** or **update** of a binding constraint.
        This test only concerns studies in **version >= 8.7** for which we have a specific matrix
        for each operation: "less", "equal", "greater" or "both".

        To perform this test, we will create a raw study "Base Study" with a "France" area
        and a single thermal cluster "Nuclear".
        We will then create a variant study "Variant Study" based on the raw study "Base Study"
        to apply binding constraint creation or update commands.

        The use of a variant and commands allows to check the behavior for both variant studies
        and raw studies by generating the variant snapshot.

        To verify the expected behaviors, we must control the number and naming of the matrices
        after generating the snapshot.
        In the case of an update and depending on the values of the `operator` and `time_step` parameters,
        we must also control the preservation or zeroing of the matrix values.
        """
        client.headers = {"Authorization": f"Bearer {user_access_token}"}  # type: ignore

        # =======================
        #  RAW STUDY PREPARATION
        # =======================

        preparer = PreparerProxy(client, user_access_token)
        study_id = preparer.create_study("Base Study", version=study_version)
        area_id = preparer.create_area(study_id, name="France")["id"]
        cluster_id = preparer.create_thermal(study_id, area_id, name="Nuclear", group="Nuclear")["id"]

        # =============================
        # VARIANT STUDY CREATION
        # =============================

        variant_id = preparer.create_variant(study_id, name="Variant Study")

        # =============================
        #  CREATION W/O MATRICES
        # =============================

        all_time_steps = set(MATRIX_SIZES)
        all_operators = set(REQUIRED_MATRICES)

        for bc_time_step in all_time_steps:
            for bc_operator in all_operators:
                bc_name = f"BC_{bc_time_step}_{bc_operator}"
                # Creation of a binding constraint without matrices using a command
                res = client.post(
                    f"/v1/studies/{variant_id}/commands",
                    json=[
                        {
                            "action": "create_binding_constraint",
                            "args": {
                                "name": bc_name,
                                "type": bc_time_step,
                                "operator": bc_operator,
                                "coeffs": {f"{area_id}.{cluster_id.lower()}": [1, 2]},
                            },
                        }
                    ],
                )
                assert res.status_code == 200, res.json()

        preparer.generate_snapshot(variant_id, denormalize=denormalize)

        # Check the matrices size, values and existence
        for bc_time_step in all_time_steps:
            for bc_operator in all_operators:
                bc_name = f"BC_{bc_time_step}_{bc_operator}"
                bc_id = bc_name.lower()

                required_matrices = REQUIRED_MATRICES[bc_operator]
                for matrix in required_matrices:
                    df = preparer.download_matrix(variant_id, f"input/bindingconstraints/{bc_id}_{matrix}")
                    assert df.shape == (MATRIX_SIZES[bc_time_step], 1)
                    assert (df == 0).all().all()

                superfluous_matrices = {"lt", "gt", "eq"} - required_matrices
                for matrix in superfluous_matrices:
                    try:
                        preparer.download_matrix(variant_id, f"input/bindingconstraints/{bc_id}_{matrix}")
                    except HTTPError as e:
                        assert e.response.status_code == 404
                    else:
                        assert False, "The matrix should not exist"

        # drop all commands to avoid conflicts with the next test
        preparer.drop_all_commands(variant_id)

        # =============================
        #  CREATION WITH MATRICES
        # =============================

        # random matrices
        matrices_by_time_steps = {
            time_step: np.random.rand(size, 1).astype(np.float64) for time_step, size in MATRIX_SIZES.items()
        }

        for bc_time_step in all_time_steps:
            for bc_operator in all_operators:
                bc_name = f"BC_{bc_time_step}_{bc_operator}"
                matrix = matrices_by_time_steps[bc_time_step].tolist()
                args = {
                    "name": bc_name,
                    "type": bc_time_step,
                    "operator": bc_operator,
                    "coeffs": {f"{area_id}.{cluster_id.lower()}": [1, 2]},
                }
                if bc_operator == "less":
                    args["lessTermMatrix"] = matrix
                elif bc_operator == "greater":
                    args["greaterTermMatrix"] = matrix
                elif bc_operator == "equal":
                    args["equalTermMatrix"] = matrix
                else:
                    args["lessTermMatrix"] = args["greaterTermMatrix"] = matrix
                res = client.post(
                    f"/v1/studies/{variant_id}/commands",
                    json=[{"action": "create_binding_constraint", "args": args}],
                )
                assert res.status_code == 200, res.json()

        preparer.generate_snapshot(variant_id, denormalize=denormalize)

        # Check the matrices size, values and existence
        for bc_time_step in all_time_steps:
            for bc_operator in all_operators:
                bc_name = f"BC_{bc_time_step}_{bc_operator}"
                bc_id = bc_name.lower()

                required_matrices = REQUIRED_MATRICES[bc_operator]
                for matrix in required_matrices:
                    df = preparer.download_matrix(variant_id, f"input/bindingconstraints/{bc_id}_{matrix}")
                    assert df.shape == (MATRIX_SIZES[bc_time_step], 1)
                    assert np.allclose(df.values, matrices_by_time_steps[bc_time_step], atol=1e-6)

                superfluous_matrices = {"lt", "gt", "eq"} - required_matrices
                for matrix in superfluous_matrices:
                    try:
                        preparer.download_matrix(variant_id, f"input/bindingconstraints/{bc_id}_{matrix}")
                    except HTTPError as e:
                        assert e.response.status_code == 404
                    else:
                        assert False, "The matrix should not exist"<|MERGE_RESOLUTION|>--- conflicted
+++ resolved
@@ -677,21 +677,12 @@
             study_id = preparer.create_variant(study_id, name="Variant 1")
 
         # Create Areas, link and cluster
-<<<<<<< HEAD
-        area1_id = preparer.create_area(study_id, name="Area 1")["id"]
-        area2_id = preparer.create_area(study_id, name="Area 2")["id"]
-        area3_id = preparer.create_area(study_id, name="Area 3")["id"]
-        link_id = preparer.create_link(study_id, area1_id=area1_id, area2_id=area2_id)["id"]
-        link_2_id = preparer.create_link(study_id, area1_id=area1_id, area2_id=area3_id)["id"]
-        cluster_id = preparer.create_thermal(study_id, area1_id, name="Cluster 1", group="Nuclear")["id"]
-=======
         area1_id = preparer.create_area(study_id, name="Area 1??")["id"]
         area2_id = preparer.create_area(study_id, name="Area 2??")["id"]
         area3_id = preparer.create_area(study_id, name="Area 3")["id"]
         link_id = preparer.create_link(study_id, area1_id=area1_id, area2_id=area2_id)["id"]
         preparer.create_link(study_id, area1_id=area1_id, area2_id=area3_id)
         cluster_id = preparer.create_thermal(study_id, area1_id, name="Cluster 1??", group="Nuclear")["id"]
->>>>>>> 964c1d80
 
         # =============================
         #  CREATION
@@ -877,11 +868,7 @@
 
         # Rename term
         # We're replacing area_1%area_2 by area_1%area_3
-<<<<<<< HEAD
-        body = {"id": f"{area1_id}%{area2_id}", "data": {"area1": area1_id, "area2": area3_id}}
-=======
         body = {"id": f"{area1_id}%{area2_id}", "data": {"area1": area1_id, "area2": area3_id}, "offset": 1}
->>>>>>> 964c1d80
         res = client.put(f"/v1/studies/{study_id}/bindingconstraints/{bc_id_w_group}/term", json=body)
         assert res.status_code == 200, res.json()
 
@@ -892,27 +879,17 @@
         expected = [
             {
                 "data": {"area1": area1_id, "area2": area3_id},
-<<<<<<< HEAD
-                "id": link_2_id,
-=======
->>>>>>> 964c1d80
                 "offset": 1,
                 "weight": 4.4,
             },
             {
                 "data": {"area": area1_id, "cluster": cluster_id.lower()},
-<<<<<<< HEAD
-                "id": f"{area1_id}.{cluster_id.lower()}",
-=======
->>>>>>> 964c1d80
                 "offset": None,
                 "weight": 5.1,
             },
         ]
         assert constraint_terms == expected
 
-<<<<<<< HEAD
-=======
         # Write terms with area/cluster in upper case to ensure the endpoint returns them in lower case
         with open(ini_path, "r") as f:
             lines = f.readlines()
@@ -930,7 +907,6 @@
         constraint_terms = res.json()["terms"]
         assert constraint_terms == expected
 
->>>>>>> 964c1d80
         # =============================
         #  UPDATE
         # =============================
