# Copyright (c) 2025, RTE (https://www.rte-france.com)
#
# See AUTHORS.txt
#
# This Source Code Form is subject to the terms of the Mozilla Public
# License, v. 2.0. If a copy of the MPL was not distributed with this
# file, You can obtain one at http://mozilla.org/MPL/2.0/.
#
# SPDX-License-Identifier: MPL-2.0
#
# This file is part of the Antares project.

import re
import typing as t
from unittest.mock import ANY

import numpy as np
import pytest
from starlette.testclient import TestClient

from antarest.core.tasks.model import TaskStatus
from antarest.study.business.areas.st_storage_management import create_storage_output
<<<<<<< HEAD
=======
from antarest.study.model import STUDY_VERSION_8_6, STUDY_VERSION_8_8
>>>>>>> 964c1d80
from antarest.study.storage.rawstudy.model.filesystem.config.identifier import transform_name_to_id
from antarest.study.storage.rawstudy.model.filesystem.config.st_storage import create_st_storage_config
from tests.integration.utils import wait_task_completion

_ST_STORAGE_860_CONFIG = create_st_storage_config(STUDY_VERSION_8_6, name="dummy")
_ST_STORAGE_880_CONFIG = create_st_storage_config(STUDY_VERSION_8_8, name="dummy")

_ST_STORAGE_OUTPUT_860 = create_storage_output(STUDY_VERSION_8_6, cluster_id="dummy", config={"name": "dummy"})
_ST_STORAGE_OUTPUT_880 = create_storage_output(STUDY_VERSION_8_8, cluster_id="dummy", config={"name": "dummy"})

DEFAULT_CONFIG_860 = _ST_STORAGE_860_CONFIG.model_dump(mode="json", by_alias=True, exclude={"id", "name"})
DEFAULT_CONFIG_880 = _ST_STORAGE_880_CONFIG.model_dump(mode="json", by_alias=True, exclude={"id", "name"})

DEFAULT_OUTPUT_860 = _ST_STORAGE_OUTPUT_860.model_dump(mode="json", by_alias=True, exclude={"id", "name"})
DEFAULT_OUTPUT_880 = _ST_STORAGE_OUTPUT_880.model_dump(mode="json", by_alias=True, exclude={"id", "name"})


# noinspection SpellCheckingInspection
@pytest.mark.unit_test
class TestSTStorage:
    # noinspection GrazieInspection
    """
    Test the end points related to short term storage.

    Those tests use the "examples/studies/STA-mini.zip" Study,
    which contains the following areas: ["de", "es", "fr", "it"].
    """

    @pytest.mark.parametrize("study_type", ["raw", "variant"])
    @pytest.mark.parametrize(
        "study_version, default_output",
        [
            pytest.param(860, DEFAULT_OUTPUT_860, id="860"),
            pytest.param(880, DEFAULT_OUTPUT_880, id="880"),
        ],
    )
    def test_lifecycle__nominal(
        self,
        client: TestClient,
        user_access_token: str,
        internal_study_id: str,
        study_type: str,
        study_version: int,
        default_output: t.Dict[str, t.Any],
    ) -> None:
        """
        The purpose of this integration test is to test the endpoints
        related to short-term storage management.

        To ensure functionality, the test needs to be performed on a study
        in version 860 or higher. That's why we will upgrade the "STA-mini"
        study, which is in an older version.

        We will test the creation of multiple short-term storages.

        We will test reading the properties of a short-term storage
        and reading a matrix from a short-term storage.

        We will test reading the list of short-term storages and
        verify that the list is properly ordered by group and name.

        We will test updating a short-term storage:

        - updating properties,
        - updating a matrix.

        We will test the deletion of short-term storages.
        """

        # =============================
        #  SET UP
        # =============================
        user_headers = {"Authorization": f"Bearer {user_access_token}"}

        # Upgrade study to version 860 or above
        res = client.put(
            f"/v1/studies/{internal_study_id}/upgrade",
            headers=user_headers,
            params={"target_version": study_version},
        )
        res.raise_for_status()
        task_id = res.json()
        task = wait_task_completion(client, user_access_token, task_id)
        assert task.status == TaskStatus.COMPLETED, task

        # Copies the study, to convert it into a managed one.
        res = client.post(
            f"/v1/studies/{internal_study_id}/copy",
            headers={"Authorization": f"Bearer {user_access_token}"},
            params={"dest": "default", "with_outputs": False, "use_task": False},  # type: ignore
        )
        assert res.status_code == 201, res.json()
        internal_study_id = res.json()

        if study_type == "variant":
            # Create Variant
            res = client.post(
                f"/v1/studies/{internal_study_id}/variants",
                headers=user_headers,
                params={"name": "Variant 1"},
            )
            assert res.status_code in {200, 201}, res.json()
            internal_study_id = res.json()

        # =============================
        #  SHORT-TERM STORAGE CREATION
        # =============================

        area_id = transform_name_to_id("FR")
        siemens_battery = "Siemens Battery"

        # An attempt to create a short-term storage without name
        # should raise a validation error (other properties are optional).
        # The same goes for empty or invalid names
        attempts = [{}, {"name": ""}, {"name": "!??"}]
        for attempt in attempts:
            res = client.post(
                f"/v1/studies/{internal_study_id}/areas/{area_id}/storages",
                headers=user_headers,
                json=attempt,
            )
            assert res.status_code == 422, res.json()
            assert res.json()["exception"] in {"ValidationError", "RequestValidationError"}, res.json()

        # We can create a short-term storage with the following properties.
        # Unfilled properties will be set to their default values.
        siemens_properties = {
            "name": siemens_battery,
            "group": "battery",
            "injectionNominalCapacity": 1450,
            "withdrawalNominalCapacity": 1350,
            "reservoirCapacity": 1500,
        }
        res = client.post(
            f"/v1/studies/{internal_study_id}/areas/{area_id}/storages",
            headers=user_headers,
            json=siemens_properties,
        )
        assert res.status_code == 200, res.json()
        siemens_battery_id = res.json()["id"]
        assert siemens_battery_id == transform_name_to_id(siemens_battery)
        siemens_output = {**default_output, **siemens_properties, "id": siemens_battery_id}
        assert res.json() == siemens_output

        # reading the properties of a short-term storage
        res = client.get(
            f"/v1/studies/{internal_study_id}/areas/{area_id}/storages/{siemens_battery_id}",
            headers=user_headers,
        )
        assert res.status_code == 200, res.json()
        assert res.json() == siemens_output

        # =============================
        #  SHORT-TERM STORAGE MATRICES
        # =============================

        # updating the matrix of a short-term storage
        array = np.random.randint(0, 1000, size=(8760, 1))
        array_list = array.tolist()
        res = client.put(
            f"/v1/studies/{internal_study_id}/areas/{area_id}/storages/{siemens_battery_id}/series/inflows",
            headers=user_headers,
            json={
                "index": list(range(array.shape[0])),
                "columns": list(range(array.shape[1])),
                "data": array_list,
            },
        )
        assert res.status_code == 200, res.json()
        assert res.json() is None

        # reading the matrix of a short-term storage
        res = client.get(
            f"/v1/studies/{internal_study_id}/areas/{area_id}/storages/{siemens_battery_id}/series/inflows",
            headers=user_headers,
        )
        assert res.status_code == 200, res.json()
        matrix = res.json()
        actual = np.array(matrix["data"], dtype=np.float64)
        assert actual.all() == array.all()

        # validating the matrices of a short-term storage
        res = client.get(
            f"/v1/studies/{internal_study_id}/areas/{area_id}/storages/{siemens_battery_id}/validate",
            headers=user_headers,
        )
        assert res.status_code == 200, res.json()
        assert res.json() is True

        # ==================================
        #  SHORT-TERM STORAGE LIST / GROUPS
        # ==================================

        # Reading the list of short-term storages
        res = client.get(
            f"/v1/studies/{internal_study_id}/areas/{area_id}/storages",
            headers=user_headers,
        )
        assert res.status_code == 200, res.json()
        assert res.json() == [siemens_output]

        # updating properties
        res = client.patch(
            f"/v1/studies/{internal_study_id}/areas/{area_id}/storages/{siemens_battery_id}",
            headers=user_headers,
            json={
                "name": "New Siemens Battery",
                "reservoirCapacity": 2500,
            },
        )
        assert res.status_code == 200, res.json()
        siemens_output = {
            **siemens_output,
            "name": "New Siemens Battery",
            "reservoirCapacity": 2500,
        }
        assert res.json() == siemens_output

        res = client.get(
            f"/v1/studies/{internal_study_id}/areas/{area_id}/storages/{siemens_battery_id}",
            headers=user_headers,
        )
        assert res.status_code == 200, res.json()
        assert res.json() == siemens_output

        # ===========================
        #  SHORT-TERM STORAGE UPDATE
        # ===========================

        # updating properties
        res = client.patch(
            f"/v1/studies/{internal_study_id}/areas/{area_id}/storages/{siemens_battery_id}",
            headers=user_headers,
            json={
                "initialLevel": 0.59,
                "reservoirCapacity": 0,
            },
        )
        siemens_output = {
            **siemens_output,
            "initialLevel": 0.59,
            "reservoirCapacity": 0,
        }
        assert res.status_code == 200, res.json()
        assert res.json() == siemens_output

        # An attempt to update the `efficiency` property with an invalid value
        # should raise a validation error.
        # The `efficiency` property must be a float between 0 and 1.
        bad_properties = {"efficiency": 2.0}
        res = client.patch(
            f"/v1/studies/{internal_study_id}/areas/{area_id}/storages/{siemens_battery_id}",
            headers=user_headers,
            json=bad_properties,
        )
        assert res.status_code == 422, res.json()
        assert res.json()["exception"] == "RequestValidationError", res.json()

        # The short-term storage properties should not have been updated.
        res = client.get(
            f"/v1/studies/{internal_study_id}/areas/{area_id}/storages/{siemens_battery_id}",
            headers=user_headers,
        )
        assert res.status_code == 200, res.json()
        assert res.json() == siemens_output

        # =============================
        #  SHORT-TERM STORAGE DUPLICATION
        # =============================

        new_name = "Duplicate of Siemens"
        res = client.post(
            f"/v1/studies/{internal_study_id}/areas/{area_id}/storages/{siemens_battery_id}",
            headers={"Authorization": f"Bearer {user_access_token}"},
            params={"newName": new_name},
        )
        assert res.status_code in {200, 201}, res.json()
        # asserts the config is the same
        duplicated_output = dict(siemens_output)
        duplicated_output["name"] = new_name
        duplicated_id = transform_name_to_id(new_name)
        duplicated_output["id"] = duplicated_id
        assert res.json() == duplicated_output

        # asserts the matrix has also been duplicated
        res = client.get(
            f"/v1/studies/{internal_study_id}/areas/{area_id}/storages/{duplicated_id}/series/inflows",
            headers={"Authorization": f"Bearer {user_access_token}"},
        )
        assert res.status_code == 200
        assert res.json()["data"] == array_list

        # =============================
        #  SHORT-TERM STORAGE DELETION
        # =============================

        # To delete a short-term storage, we need to provide its ID.
        res = client.request(
            "DELETE",
            f"/v1/studies/{internal_study_id}/areas/{area_id}/storages",
            headers=user_headers,
            json=[siemens_battery_id],
        )
        assert res.status_code == 204, res.json()
        assert not res.text

        # If the short-term storage list is empty, the deletion should be a no-op.
        res = client.request(
            "DELETE",
            f"/v1/studies/{internal_study_id}/areas/{area_id}/storages",
            headers=user_headers,
            json=[],
        )
        assert res.status_code == 204, res.json()
        assert not res.text

        # It's possible to delete multiple short-term storages at once.
        # In the following example, we will create two short-term storages:
        siemens_properties = {
            "name": siemens_battery,
            "group": "battery",
            "injectionNominalCapacity": 1450,
            "withdrawalNominalCapacity": 1350,
            "reservoirCapacity": 1500,
            "efficiency": 0.90,
            "initialLevel": 0.2,
            "initialLevelOptim": False,
        }
        res = client.post(
            f"/v1/studies/{internal_study_id}/areas/{area_id}/storages",
            headers=user_headers,
            json=siemens_properties,
        )
        assert res.status_code == 200, res.json()
        siemens_battery_id = res.json()["id"]

        # Create another short-term storage: "Grand'Maison"
        grand_maison = "Grand'Maison"
        grand_maison_properties = {
            "name": grand_maison,
            "group": "PSP_Closed",
            "injectionNominalCapacity": 1500,
            "withdrawalNominalCapacity": 1800,
            "reservoirCapacity": 20000,
            "efficiency": 0.78,
            "initialLevel": 1,
        }
        res = client.post(
            f"/v1/studies/{internal_study_id}/areas/{area_id}/storages",
            headers=user_headers,
            json=grand_maison_properties,
        )
        assert res.status_code == 200, res.json()
        grand_maison_id = res.json()["id"]

        # We can check that we have 2 short-term storages in the list.
        # Reading the list of short-term storages
        res = client.get(
            f"/v1/studies/{internal_study_id}/areas/{area_id}/storages",
            headers=user_headers,
        )
        assert res.status_code == 200, res.json()
        siemens_output = {**default_output, **siemens_properties, "id": siemens_battery_id}
        grand_maison_output = {**default_output, **grand_maison_properties, "id": grand_maison_id}
        grand_maison_output["group"] = "psp_closed"
        assert res.json() == [duplicated_output, siemens_output, grand_maison_output]

        # We can delete the three short-term storages at once.
        res = client.request(
            "DELETE",
            f"/v1/studies/{internal_study_id}/areas/{area_id}/storages",
            headers=user_headers,
            json=[grand_maison_id, duplicated_output["id"]],
        )
        assert res.status_code == 204, res.json()
        assert not res.text

        # Only one st-storage should remain.
        res = client.get(
            f"/v1/studies/{internal_study_id}/areas/{area_id}/storages",
            headers=user_headers,
        )
        assert res.status_code == 200, res.json()
        assert len(res.json()) == 1

        # ===========================
        #  SHORT-TERM STORAGE ERRORS
        # ===========================

        # Check delete with the wrong value of `area_id`
        bad_area_id = "bad_area"
        res = client.request(
            "DELETE",
            f"/v1/studies/{internal_study_id}/areas/{bad_area_id}/storages",
            headers=user_headers,
            json=[siemens_battery_id],
        )
        assert res.status_code == 404
        obj = res.json()

        assert obj["description"] == f"Area is not found: '{bad_area_id}'"
        assert obj["exception"] == "AreaNotFound"

        # Check delete with the wrong value of `study_id`
        bad_study_id = "bad_study"
        res = client.request(
            "DELETE",
            f"/v1/studies/{bad_study_id}/areas/{area_id}/storages",
            headers=user_headers,
            json=[siemens_battery_id],
        )
        obj = res.json()
        description = obj["description"]
        assert res.status_code == 404, res.json()
        assert bad_study_id in description

        # Check get with wrong `area_id`
        res = client.get(
            f"/v1/studies/{internal_study_id}/areas/{bad_area_id}/storages/{siemens_battery_id}",
            headers=user_headers,
        )
        obj = res.json()
        description = obj["description"]
        assert bad_area_id in description
        assert res.status_code == 404, res.json()

        # Check get with wrong `study_id`
        res = client.get(
            f"/v1/studies/{bad_study_id}/areas/{area_id}/storages/{siemens_battery_id}",
            headers=user_headers,
        )
        obj = res.json()
        description = obj["description"]
        assert res.status_code == 404, res.json()
        assert bad_study_id in description

        # Check POST with wrong `study_id`
        res = client.post(
            f"/v1/studies/{bad_study_id}/areas/{area_id}/storages",
            headers=user_headers,
            json={"name": siemens_battery, "group": "Battery"},
        )
        obj = res.json()
        description = obj["description"]
        assert res.status_code == 404, res.json()
        assert bad_study_id in description

        # Check POST with wrong `area_id`
        res = client.post(
            f"/v1/studies/{internal_study_id}/areas/{bad_area_id}/storages",
            headers=user_headers,
            json={"name": siemens_battery, "group": "Battery"},
        )
        assert res.status_code == 404
        obj = res.json()
        assert obj["description"] == f"Area is not found: '{bad_area_id}'"
        assert obj["exception"] == "AreaNotFound"

        # Check POST with wrong `group`
        res = client.post(
            f"/v1/studies/{internal_study_id}/areas/{area_id}/storages",
            headers=user_headers,
            json={"name": siemens_battery, "group": "GroupFoo"},
        )
        assert res.status_code == 422, res.json()
        obj = res.json()
        description = obj["description"]
        assert re.search(r"Input should be", description)

        # Check PATCH with the wrong `area_id`
        res = client.patch(
            f"/v1/studies/{internal_study_id}/areas/{bad_area_id}/storages/{siemens_battery_id}",
            headers=user_headers,
            json={"efficiency": 1.0},
        )
        assert res.status_code == 404
        obj = res.json()
        assert obj["description"] == f"Area is not found: '{bad_area_id}'"
        assert obj["exception"] == "AreaNotFound"

        # Check PATCH with the wrong `storage_id`
        bad_storage_id = "bad_storage"
        res = client.patch(
            f"/v1/studies/{internal_study_id}/areas/{area_id}/storages/{bad_storage_id}",
            headers=user_headers,
            json={"efficiency": 1.0},
        )
        assert res.status_code == 404
        obj = res.json()
        description = obj["description"]
        assert bad_storage_id in description
        assert re.search(r"'bad_storage'", description, flags=re.IGNORECASE)
        assert re.search(r"not found", description, flags=re.IGNORECASE)

        # Check PATCH with the wrong `study_id`
        res = client.patch(
            f"/v1/studies/{bad_study_id}/areas/{area_id}/storages/{siemens_battery_id}",
            headers=user_headers,
            json={"efficiency": 1.0},
        )
        assert res.status_code == 404, res.json()
        obj = res.json()
        description = obj["description"]
        assert bad_study_id in description

        # Cannot duplicate a unknown st-storage
        unknown_id = "unknown"
        res = client.post(
            f"/v1/studies/{internal_study_id}/areas/{area_id}/storages/{unknown_id}",
            headers={"Authorization": f"Bearer {user_access_token}"},
            params={"newName": "duplicata"},
        )
        assert res.status_code == 404, res.json()
        obj = res.json()
        assert f"'{unknown_id}' not found" in obj["description"]
        assert obj["exception"] == "STStorageNotFound"

        # Cannot duplicate with an existing id
        res = client.post(
            f"/v1/studies/{internal_study_id}/areas/{area_id}/storages/{siemens_battery_id}",
            headers={"Authorization": f"Bearer {user_access_token}"},
            params={"newName": siemens_battery.upper()},  # different case, but same ID
        )
        assert res.status_code == 409, res.json()
        obj = res.json()
        description = obj["description"]
        assert siemens_battery.lower() in description
        assert obj["exception"] == "DuplicateSTStorage"

        # Cannot specify the field 'enabled' before v8.8
        properties = {"enabled": False, "name": "fake_name", "group": "Battery"}
        res = client.post(
            f"/v1/studies/{internal_study_id}/areas/{area_id}/storages",
            headers=user_headers,
            json=properties,
        )
        if study_version < 880:
            assert res.status_code == 422
            assert res.json()["exception"] == "ValidationError"
        else:
            assert res.status_code == 200
            assert res.json()["enabled"] is False

    @pytest.mark.parametrize("study_type", ["raw", "variant"])
    @pytest.mark.parametrize(
        "study_version, default_config, default_output",
        [
            pytest.param(860, DEFAULT_CONFIG_860, DEFAULT_OUTPUT_860, id="860"),
            pytest.param(880, DEFAULT_CONFIG_880, DEFAULT_OUTPUT_880, id="880"),
        ],
    )
    def test__default_values(
        self,
        client: TestClient,
        user_access_token: str,
        study_type: str,
        study_version: int,
        default_config: t.Dict[str, t.Any],
        default_output: t.Dict[str, t.Any],
    ) -> None:
        """
        The purpose of this integration test is to test the default values of
        the properties of a short-term storage.

        Given a new study with an area "FR", at least in version 860,
        When I create a short-term storage with a name "Tesla Battery", with the default values,
        Then the short-term storage is created with initialLevel = 0.0, and initialLevelOptim = False.
        """
        # Create a new study in version 860 (or higher)
        client.headers = {"Authorization": f"Bearer {user_access_token}"}
        res = client.post("/v1/studies", params={"name": "MyStudy", "version": study_version})
        assert res.status_code in {200, 201}, res.json()
        study_id = res.json()

        if study_type == "variant":
            # Create Variant
            res = client.post(f"/v1/studies/{study_id}/variants", params={"name": "Variant 1"})
            assert res.status_code in {200, 201}, res.json()
            study_id = res.json()

        # Create a new area named "FR"
        res = client.post(f"/v1/studies/{study_id}/areas", json={"name": "FR", "type": "AREA"})
        assert res.status_code in {200, 201}, res.json()
        area_id = res.json()["id"]

        # Create a new short-term storage named "Tesla Battery"
        tesla_battery = "Tesla Battery"
        res = client.post(
            f"/v1/studies/{study_id}/areas/{area_id}/storages", json={"name": tesla_battery, "group": "Battery"}
        )
        assert res.status_code == 200, res.json()
        tesla_battery_id = res.json()["id"]
        tesla_output = {**default_output, "id": tesla_battery_id, "name": tesla_battery, "group": "battery"}
        assert res.json() == tesla_output

        # Use the Debug mode to make sure that the initialLevel and initialLevelOptim properties
        # are properly set in the configuration file.
        res = client.get(
            f"/v1/studies/{study_id}/raw",
            params={"path": f"input/st-storage/clusters/{area_id}/list/{tesla_battery_id}"},
        )
        assert res.status_code == 200, res.json()
        actual = res.json()
        expected = {**default_config, "name": tesla_battery, "group": "battery"}
        assert actual == expected

        # We want to make sure that the default properties are applied to a study variant.
        # We want to make sure that updating the initialLevel property is taken into account
        # in the variant commands.

        # Create a variant of the study
        res = client.post(f"/v1/studies/{study_id}/variants", params={"name": "MyVariant"})
        assert res.status_code in {200, 201}, res.json()
        variant_id = res.json()

        # Create a new short-term storage named "Siemens Battery"
        siemens_battery = "Siemens Battery"
        res = client.post(
            f"/v1/studies/{variant_id}/areas/{area_id}/storages", json={"name": siemens_battery, "group": "Battery"}
        )
        assert res.status_code == 200, res.json()

        # Check the variant commands
        res = client.get(f"/v1/studies/{variant_id}/commands")
        assert res.status_code == 200, res.json()
        commands = res.json()
        assert len(commands) == 1
        actual = commands[0]
        expected = {
            "id": ANY,
            "action": "create_st_storage",
            "args": {
                "area_id": "fr",
                "parameters": {**default_config, "name": siemens_battery, "group": "battery"},
                "pmax_injection": ANY,
                "pmax_withdrawal": ANY,
                "lower_rule_curve": ANY,
                "upper_rule_curve": ANY,
                "inflows": ANY,
            },
            "version": 2,
            "updated_at": ANY,
            "user_name": ANY,
        }
        assert actual == expected

        # Update the initialLevel property of the "Siemens Battery" short-term storage to 0.5
        siemens_battery_id = transform_name_to_id(siemens_battery)
        res = client.patch(
            f"/v1/studies/{variant_id}/areas/{area_id}/storages/{siemens_battery_id}", json={"initialLevel": 0.5}
        )
        assert res.status_code == 200, res.json()

        # Check the variant commands
        res = client.get(f"/v1/studies/{variant_id}/commands")
        assert res.status_code == 200, res.json()
        commands = res.json()
        assert len(commands) == 2
        actual = commands[1]
        expected = {
            "id": ANY,
            "action": "update_st_storages",
            "args": {"storage_properties": {"fr": {"siemens battery": {"initial_level": 0.5}}}},
            "version": 1,
            "updated_at": ANY,
            "user_name": ANY,
        }
        assert actual == expected

        # Update the initialLevel property of the "Siemens Battery" short-term storage back to 0
        res = client.patch(
            f"/v1/studies/{variant_id}/areas/{area_id}/storages/{siemens_battery_id}",
            json={"initialLevel": 0.0, "injectionNominalCapacity": 1600},
        )
        assert res.status_code == 200, res.json()

        # Check the variant commands
        res = client.get(f"/v1/studies/{variant_id}/commands")
        assert res.status_code == 200, res.json()
        commands = res.json()
        assert len(commands) == 3
        actual = commands[2]
        expected = {
            "id": ANY,
            "action": "update_st_storages",
            "args": {
                "storage_properties": {
                    "fr": {"siemens battery": {"initial_level": 0.0, "injection_nominal_capacity": 1600.0}}
                }
            },
            "version": 1,
            "updated_at": ANY,
            "user_name": ANY,
        }
        assert actual == expected

        # Use the Debug mode to make sure that the initialLevel and initialLevelOptim properties
        # are properly set in the configuration file.
        res = client.get(
            f"/v1/studies/{variant_id}/raw",
            params={"path": f"input/st-storage/clusters/{area_id}/list/{siemens_battery_id}"},
        )
        assert res.status_code == 200, res.json()
        actual = res.json()
        expected = {
            **default_config,
            "name": siemens_battery,
            "group": "battery",
            "injectionnominalcapacity": 1600,
            "initiallevel": 0.0,
        }
        assert actual == expected

    @pytest.fixture(name="base_study_id")
    def base_study_id_fixture(self, request: t.Any, client: TestClient, user_access_token: str) -> str:
        """Prepare a managed study for the variant study tests."""
        params = request.param
        res = client.post(
            "/v1/studies",
            headers={"Authorization": f"Bearer {user_access_token}"},
            params=params,
        )
        assert res.status_code in {200, 201}, res.json()
        study_id: str = res.json()
        return study_id

    @pytest.fixture(name="variant_id")
    def variant_id_fixture(self, request: t.Any, client: TestClient, user_access_token: str, base_study_id: str) -> str:
        """Prepare a variant study for the variant study tests."""
        name = request.param
        res = client.post(
            f"/v1/studies/{base_study_id}/variants",
            headers={"Authorization": f"Bearer {user_access_token}"},
            params={"name": name},
        )
        assert res.status_code in {200, 201}, res.json()
        study_id: str = res.json()
        return study_id

    # noinspection PyTestParametrized
    @pytest.mark.parametrize("base_study_id", [{"name": "Base Study", "version": 860}], indirect=True)
    @pytest.mark.parametrize("variant_id", ["Variant Study"], indirect=True)
    def test_variant_lifecycle(self, client: TestClient, user_access_token: str, variant_id: str) -> None:
        """
        In this test, we want to check that short-term storages can be managed
        in the context of a "variant" study.
        """
        client.headers = {"Authorization": f"Bearer {user_access_token}"}
        # Create an area
        area_name = "France"
        res = client.post(f"/v1/studies/{variant_id}/areas", json={"name": area_name, "type": "AREA"})
        assert res.status_code in {200, 201}, res.json()
        area_cfg = res.json()
        area_id = area_cfg["id"]

        # Create a short-term storage
        cluster_name = "Tesla1"
        res = client.post(
            f"/v1/studies/{variant_id}/areas/{area_id}/storages",
            json={
                "name": cluster_name,
                "group": "Battery",
                "injectionNominalCapacity": 4500,
                "withdrawalNominalCapacity": 4230,
                "reservoirCapacity": 5700,
            },
        )
        assert res.status_code in {200, 201}, res.json()
        cluster_id: str = res.json()["id"]

        # Update the short-term storage
        res = client.patch(
            f"/v1/studies/{variant_id}/areas/{area_id}/storages/{cluster_id}", json={"reservoirCapacity": 5600}
        )
        assert res.status_code == 200, res.json()
        cluster_cfg = res.json()
        assert cluster_cfg["reservoirCapacity"] == 5600

        # Update the series matrix
        matrix = np.random.randint(0, 2, size=(8760, 1)).tolist()
        matrix_path = f"input/st-storage/series/{area_id}/{cluster_id.lower()}/pmax_injection"
        args = {"target": matrix_path, "matrix": matrix}
        res = client.post(f"/v1/studies/{variant_id}/commands", json=[{"action": "replace_matrix", "args": args}])
        assert res.status_code in {200, 201}, res.json()

        # Duplicate the short-term storage
        new_name = "Tesla2"
        res = client.post(
            f"/v1/studies/{variant_id}/areas/{area_id}/storages/{cluster_id}", params={"newName": new_name}
        )
        assert res.status_code in {200, 201}, res.json()
        cluster_cfg = res.json()
        assert cluster_cfg["name"] == new_name
        new_id = cluster_cfg["id"]

        # Check that the duplicate has the right properties
        res = client.get(f"/v1/studies/{variant_id}/areas/{area_id}/storages/{new_id}")
        assert res.status_code == 200, res.json()
        cluster_cfg = res.json()
        assert cluster_cfg["group"] == "battery"
        assert cluster_cfg["injectionNominalCapacity"] == 4500
        assert cluster_cfg["withdrawalNominalCapacity"] == 4230
        assert cluster_cfg["reservoirCapacity"] == 5600

        # Check that the duplicate has the right matrix
        new_cluster_matrix_path = f"input/st-storage/series/{area_id}/{new_id.lower()}/pmax_injection"
        res = client.get(f"/v1/studies/{variant_id}/raw", params={"path": new_cluster_matrix_path})
        assert res.status_code == 200
        assert res.json()["data"] == matrix

        # Delete the short-term storage
        # usage of request instead of delete as httpx doesn't support delete with a payload anymore.
        res = client.request(
            method="DELETE", url=f"/v1/studies/{variant_id}/areas/{area_id}/storages", json=[cluster_id]
        )
        assert res.status_code == 204, res.json()

        # Check the list of variant commands
        res = client.get(f"/v1/studies/{variant_id}/commands")
        assert res.status_code == 200, res.json()
        commands = res.json()
        assert len(commands) == 7
        actions = [command["action"] for command in commands]
        assert actions == [
            "create_area",
            "create_st_storage",
            "update_st_storages",
            "replace_matrix",
            "create_st_storage",
            "replace_matrix",
            "remove_st_storage",
        ]

    @pytest.mark.parametrize("base_study_id", [{"name": "Base Study", "version": 860}], indirect=True)
    @pytest.mark.parametrize("variant_id", ["Variant Study"], indirect=True)
    def test_uppercase_name_update(self, client: TestClient, user_access_token: str, variant_id: str) -> None:
        """
        In this test, we want to check that short-term storages are updated correctly
        also when the identifier in the section name is in uppercase, which
        happens when studies are created outside from antares-web.
        """
        client.headers = {"Authorization": f"Bearer {user_access_token}"}

        # Create an area
        area_name = "France"
        res = client.post(f"/v1/studies/{variant_id}/areas", json={"name": area_name, "type": "AREA"})
        assert res.status_code == 200, res.json()
        area_cfg = res.json()
        area_id = area_cfg["id"]

        # Create a short-term storage
        cluster_name = "Tesla1"
        res = client.post(
            f"/v1/studies/{variant_id}/areas/{area_id}/storages",
            json={
                "name": cluster_name,
                "group": "Battery",
                "injectionNominalCapacity": 4500,
                "withdrawalNominalCapacity": 4230,
                "reservoirCapacity": 5700,
            },
        )
        assert res.status_code == 200, res.json()
        assert res.json()["id"] == "tesla1"

        # Perform raw call in order to change the section name to upper case "Tesla1"
        res = client.get(f"/v1/studies/{variant_id}/raw?path=input/st-storage/clusters/{area_id}/list")
        assert res.status_code == 200, res.json()
        content = dict(res.json())
        assert list(content.keys()) == ["tesla1"]
        content["Tesla1"] = content.pop("tesla1")
        res = client.post(f"/v1/studies/{variant_id}/raw?path=input/st-storage/clusters/{area_id}/list", json=content)
<<<<<<< HEAD
        assert res.status_code == 204, res.json()
=======
        assert res.status_code == 200, res.json()
>>>>>>> 964c1d80
        res = client.get(f"/v1/studies/{variant_id}/raw?path=input/st-storage/clusters/{area_id}/list")
        assert res.status_code == 200, res.json()
        assert list(res.json().keys()) == ["Tesla1"]

        # Now INI section has capitals, we update the short-term storage using its ID
        res = client.patch(
            f"/v1/studies/{variant_id}/areas/{area_id}/storages/tesla1", json={"reservoirCapacity": 5600}
        )
        assert res.status_code == 200, res.json()
        cluster_cfg = res.json()
        assert cluster_cfg["reservoirCapacity"] == 5600

        # Check that getting the list works and that is has correctly been updated
        res = client.get(
            f"/v1/studies/{variant_id}/areas/{area_id}/storages",
        )
        assert res.status_code in {200, 201}, res.json()
        assert res.json()[0]["reservoirCapacity"] == 5600<|MERGE_RESOLUTION|>--- conflicted
+++ resolved
@@ -20,10 +20,7 @@
 
 from antarest.core.tasks.model import TaskStatus
 from antarest.study.business.areas.st_storage_management import create_storage_output
-<<<<<<< HEAD
-=======
 from antarest.study.model import STUDY_VERSION_8_6, STUDY_VERSION_8_8
->>>>>>> 964c1d80
 from antarest.study.storage.rawstudy.model.filesystem.config.identifier import transform_name_to_id
 from antarest.study.storage.rawstudy.model.filesystem.config.st_storage import create_st_storage_config
 from tests.integration.utils import wait_task_completion
@@ -896,11 +893,7 @@
         assert list(content.keys()) == ["tesla1"]
         content["Tesla1"] = content.pop("tesla1")
         res = client.post(f"/v1/studies/{variant_id}/raw?path=input/st-storage/clusters/{area_id}/list", json=content)
-<<<<<<< HEAD
-        assert res.status_code == 204, res.json()
-=======
-        assert res.status_code == 200, res.json()
->>>>>>> 964c1d80
+        assert res.status_code == 200, res.json()
         res = client.get(f"/v1/studies/{variant_id}/raw?path=input/st-storage/clusters/{area_id}/list")
         assert res.status_code == 200, res.json()
         assert list(res.json().keys()) == ["Tesla1"]
