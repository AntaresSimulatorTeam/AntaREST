--- conflicted
+++ resolved
@@ -187,7 +187,6 @@
         assert raised_error["msg"] == "Value error, Invalid matrix shape (3, 1), expected (8760, 1)"
         assert "pmax_injection" in raised_error["input"]
 
-<<<<<<< HEAD
     def test_init__invalid_matrix_for_version(self, command_context: CommandContext):
         with pytest.raises(ValidationError) as ctx:
             CreateSTStorage(
@@ -219,46 +218,23 @@
         assert raised_error["msg"] == "Extra inputs are not permitted"
         assert "efficiency_withdrawal" in raised_error["loc"]
 
-    def test_apply_config__invalid_version(self, empty_study_720: FileStudy, command_context: CommandContext):
-        empty_study = empty_study_720
-        # Given an old study in version 720
-        # When we apply the config to add a new ST Storage
-        with pytest.raises(ValidationError) as ctx:
-            CreateSTStorage(
-                command_context=command_context,
-                area_id="foo",
-                parameters=STStorageProperties(**PARAMETERS),
-                study_version=empty_study.config.version,
-            )
-        assert ctx.value.error_count() == 1
-        raised_error = ctx.value.errors()[0]
-        assert raised_error["type"] == "value_error"
-        assert raised_error["msg"] == "Value error, Unsupported study version: 7.2"
-
-    def test_apply_config__missing_area(self, empty_study_860: FileStudy, command_context: CommandContext):
-=======
     def test_apply__invalid_version(self, empty_study_720: FileStudy, command_context: CommandContext):
         empty_study = empty_study_720
         # Given an old study in version 720
         # When we apply the config to add a new ST Storage
-        create_st_storage = CreateSTStorage(
-            command_context=command_context,
-            area_id="foo",
-            parameters=STStorageProperties(**PARAMETERS),
-            study_version=empty_study.config.version,
-        )
-        command_output = create_st_storage.apply(empty_study)
-
-        # Then, the output should be an error
-        assert command_output.status is False
-        assert re.search(
-            rf"Invalid.*version {empty_study.config.version}",
-            command_output.message,
-            flags=re.IGNORECASE,
-        )
-
-    def test_apply__missing_area(self, recent_study: FileStudy, command_context: CommandContext):
->>>>>>> f1b8b0f2
+        with pytest.raises(ValidationError) as ctx:
+            CreateSTStorage(
+                command_context=command_context,
+                area_id="foo",
+                parameters=STStorageProperties(**PARAMETERS),
+                study_version=empty_study.config.version,
+            )
+        assert ctx.value.error_count() == 1
+        raised_error = ctx.value.errors()[0]
+        assert raised_error["type"] == "value_error"
+        assert raised_error["msg"] == "Value error, Unsupported study version: 7.2"
+
+    def test_apply__missing_area(self, empty_study_860: FileStudy, command_context: CommandContext):
         # Given a study without "unknown area" area
         # When we apply the config to add a new ST Storage
         create_st_storage = CreateSTStorage(
@@ -267,11 +243,7 @@
             parameters=STStorageProperties(**PARAMETERS),
             study_version=empty_study_860.config.version,
         )
-<<<<<<< HEAD
-        command_output = create_st_storage.apply_config(empty_study_860.config)
-=======
-        command_output = create_st_storage.apply(recent_study)
->>>>>>> f1b8b0f2
+        command_output = create_st_storage.apply(empty_study_860)
 
         # Then, the output should be an error
         assert command_output.status is False
@@ -281,12 +253,8 @@
             flags=re.IGNORECASE,
         )
 
-<<<<<<< HEAD
-    def test_apply_config__duplicate_storage(self, empty_study_860: FileStudy, command_context: CommandContext):
+    def test_apply__duplicate_storage(self, empty_study_860: FileStudy, command_context: CommandContext):
         recent_study = empty_study_860
-=======
-    def test_apply__duplicate_storage(self, recent_study: FileStudy, command_context: CommandContext):
->>>>>>> f1b8b0f2
         # First, prepare a new Area
         create_area = CreateArea(
             area_name="Area FR", command_context=command_context, study_version=recent_study.config.version
@@ -321,12 +289,8 @@
             flags=re.IGNORECASE,
         )
 
-<<<<<<< HEAD
-    def test_apply_config__nominal_case(self, empty_study_860: FileStudy, command_context: CommandContext):
+    def test_apply_create__nominal_case(self, empty_study_860: FileStudy, command_context: CommandContext):
         recent_study = empty_study_860
-=======
-    def test_apply_create__nominal_case(self, recent_study: FileStudy, command_context: CommandContext):
->>>>>>> f1b8b0f2
         # First, prepare a new Area
         create_area = CreateArea(
             area_name="Area FR", command_context=command_context, study_version=recent_study.config.version
