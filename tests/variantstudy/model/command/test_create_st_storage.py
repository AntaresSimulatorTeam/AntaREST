--- conflicted
+++ resolved
@@ -203,7 +203,6 @@
         assert raised_error["msg"] == "Value error, Invalid matrix shape (3, 1), expected (8760, 1)"
         assert "pmax_injection" in raised_error["input"]
 
-<<<<<<< HEAD
     def test_init__invalid_matrix_for_version(self, command_context: CommandContext):
         with pytest.raises(ValidationError) as ctx:
             CreateSTStorage(
@@ -221,11 +220,8 @@
         )
         assert "cost_injection" in raised_error["input"]
 
-    def test_apply_config__invalid_version(self, empty_study: FileStudy, command_context: CommandContext):
-=======
     def test_apply_config__invalid_version(self, empty_study_720: FileStudy, command_context: CommandContext):
         empty_study = empty_study_720
->>>>>>> 71fe609e
         # Given an old study in version 720
         # When we apply the config to add a new ST Storage
         with pytest.raises(ValidationError) as ctx:
@@ -373,27 +369,6 @@
         }
         assert config == expected
 
-<<<<<<< HEAD
-=======
-    def test_apply__invalid_apply_config(self, empty_study_810: FileStudy, command_context: CommandContext):
-        empty_study = empty_study_810
-        # First, prepare a new Area
-        create_area = CreateArea(
-            area_name="Area FR", command_context=command_context, study_version=empty_study.config.version
-        )
-        create_area.apply(empty_study)
-
-        # Then, apply the command to create a new ST Storage
-        cmd = CreateSTStorage(
-            command_context=command_context,
-            area_id=transform_name_to_id(create_area.area_name),
-            parameters=STStorageProperties(**PARAMETERS),
-            study_version=empty_study.config.version,
-        )
-        command_output = cmd.apply(empty_study)
-        assert not command_output.status  # invalid study (too old)
-
->>>>>>> 71fe609e
     # noinspection SpellCheckingInspection
     def test_to_dto(self, command_context: CommandContext):
         cmd = CreateSTStorage(
