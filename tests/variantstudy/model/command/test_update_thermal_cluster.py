# Copyright (c) 2025, RTE (https://www.rte-france.com)
#
# See AUTHORS.txt
#
# This Source Code Form is subject to the terms of the Mozilla Public
# License, v. 2.0. If a copy of the MPL was not distributed with this
# file, You can obtain one at http://mozilla.org/MPL/2.0/.
#
# SPDX-License-Identifier: MPL-2.0
#
# This file is part of the Antares project.

from antarest.study.business.model.thermal_cluster_model import ThermalClusterUpdate
from antarest.study.storage.rawstudy.model.filesystem.config.identifier import transform_name_to_id
from antarest.study.storage.rawstudy.model.filesystem.config.thermal import (
    LawOption,
    LocalTSGenerationBehavior,
    ThermalClusterGroup,
    create_thermal_config,
)
from antarest.study.storage.rawstudy.model.filesystem.factory import FileStudy
from antarest.study.storage.variantstudy.model.command.create_area import CreateArea
from antarest.study.storage.variantstudy.model.command.update_thermal_clusters import UpdateThermalClusters
from antarest.study.storage.variantstudy.model.command_context import CommandContext


class TestUpdateThermalCluster:
    def _set_up(self, study: FileStudy, command_context: CommandContext, area_name: str, thermal_id: str) -> None:
        CreateArea(area_name=area_name, command_context=command_context, study_version=study.config.version).apply(
            study
        )
        area_id = transform_name_to_id(area_name)
        thermal = {
            "co2": 0.57,
            "enabled": True,
            "fixed_cost": 0.0,
            "gen_ts": LocalTSGenerationBehavior.USE_GLOBAL,
            "group": ThermalClusterGroup.GAS,
            "law_forced": LawOption.UNIFORM,
            "law_planned": LawOption.UNIFORM,
            "marginal_cost": 181.267,
            "market_bid_cost": 181.267,
            "min_down_time": 5,
            "min_stable_power": 5.4984,
            "min_up_time": 5,
            "must_run": False,
            "name": "FR_Gas conventional old 1",
            "nominal_capacity": 32.1,
            "spinning": 0.0,
            "spread_cost": 0.0,
            "startup_cost": 6035.6,
            "unit_count": 15,
            "volatility_forced": 0.0,
            "volatility_planned": 0.0,
        }
        study.tree.save(thermal, ["input", "thermal", "clusters", area_id, "list", thermal_id])
        thermal.update({"id": thermal_id})
        thermal_config = create_thermal_config(study_version=study.config.version, **thermal)
        study.config.areas[area_id].thermals.append(thermal_config)

<<<<<<< HEAD
    @pytest.mark.parametrize("empty_study", ["empty_study_810.zip"], indirect=True)
    def test_update_thermal(self, empty_study: FileStudy, command_context: CommandContext):
        area_name = "FR"
=======
    def test_update_thermal(self, empty_study_810: FileStudy, command_context: CommandContext):
        empty_study = empty_study_810
>>>>>>> 8f58f328
        area_id = "fr"
        thermal_cluster_name = "TEST"

        self._set_up(empty_study, command_context, area_name, thermal_cluster_name)

        args = {
            "co2": 0.60,
            "enabled": False,
            "gen_ts": LocalTSGenerationBehavior.FORCE_GENERATION,
            "min_up_time": 10,
        }

        properties = ThermalClusterUpdate(**args)

        command = UpdateThermalClusters(
            cluster_properties={area_name: {thermal_cluster_name: properties}},
            command_context=command_context,
            study_version=empty_study.config.version,
        )
        output = command.apply(study_data=empty_study)

        assert output.status

        expected = {
            "co2": 0.6,
            "enabled": False,
            "fixed-cost": 0.0,
            "gen-ts": LocalTSGenerationBehavior.FORCE_GENERATION,
            "group": ThermalClusterGroup.GAS,
            "law.forced": LawOption.UNIFORM,
            "law.planned": LawOption.UNIFORM,
            "marginal-cost": 181.267,
            "market-bid-cost": 181.267,
            "min-down-time": 5,
            "min-stable-power": 5.4984,
            "min-up-time": 10,
            "must-run": False,
            "name": "FR_Gas conventional old 1",
            "nominalcapacity": 32.1,
            "spinning": 0.0,
            "spread-cost": 0.0,
            "startup-cost": 6035.6,
            "unitcount": 15,
            "volatility.forced": 0.0,
            "volatility.planned": 0.0,
        }

        thermal = empty_study.tree.get(["input", "thermal", "clusters", area_id, "list", thermal_cluster_name])
        assert thermal == expected
        assert empty_study.config.areas[area_id].thermals[0].model_dump(exclude={"id"}, by_alias=True) == expected

    def test_update_thermal_cluster_does_not_exist(self, empty_study_810: FileStudy, command_context: CommandContext):
        empty_study = empty_study_810
        area_id = "fr"
        thermal_cluster_id = "no"

        self._set_up(empty_study, command_context, area_id, "cluster")

        properties = ThermalClusterUpdate(**{})

        command = UpdateThermalClusters(
            cluster_properties={area_id: {thermal_cluster_id: properties}},
            command_context=command_context,
            study_version=empty_study.config.version,
        )

        output = command.apply(study_data=empty_study)
        assert not output.status
        assert output.message == "The thermal cluster 'no' in the area 'fr' is not found."<|MERGE_RESOLUTION|>--- conflicted
+++ resolved
@@ -58,14 +58,9 @@
         thermal_config = create_thermal_config(study_version=study.config.version, **thermal)
         study.config.areas[area_id].thermals.append(thermal_config)
 
-<<<<<<< HEAD
-    @pytest.mark.parametrize("empty_study", ["empty_study_810.zip"], indirect=True)
-    def test_update_thermal(self, empty_study: FileStudy, command_context: CommandContext):
-        area_name = "FR"
-=======
     def test_update_thermal(self, empty_study_810: FileStudy, command_context: CommandContext):
         empty_study = empty_study_810
->>>>>>> 8f58f328
+        area_name = "FR"
         area_id = "fr"
         thermal_cluster_name = "TEST"
 
