--- conflicted
+++ resolved
@@ -30,100 +30,6 @@
 
 
 class TestRemoveCluster:
-<<<<<<< HEAD
-    @pytest.mark.parametrize("empty_study", ["empty_study_720.zip", "empty_study_870.zip"], indirect=True)
-    def test_apply(self, empty_study: FileStudy, command_context: CommandContext) -> None:
-        area_name = "Area_name"
-        area_id = transform_name_to_id(area_name)
-        cluster_name = "Cluster Name"
-        cluster_id = transform_name_to_id(cluster_name, lower=False)
-
-        study_version = empty_study.config.version
-
-        output = CreateArea(area_name=area_name, command_context=command_context, study_version=study_version).apply(
-            empty_study
-        )
-        assert output.status, output.message
-
-        ################################################################################################
-
-        # Line ending of the `settings/scenariobuilder.dat` must be reset before checksum
-        reset_line_separator(empty_study.config.study_path.joinpath("settings/scenariobuilder.dat"))
-        hash_before_removal = dirhash(empty_study.config.study_path, "md5")
-
-        output = CreateCluster(
-            area_id=area_id,
-            parameters=ThermalClusterCreation(
-                name=cluster_name,
-                group=ThermalClusterGroup.NUCLEAR,
-                unit_count=1,
-                nominal_capacity=100,
-                marginal_cost=40,
-                market_bid_cost=40,
-            ),
-            command_context=command_context,
-            prepro=[[0]],
-            modulation=[[0]],
-            study_version=study_version,
-        ).apply(empty_study)
-        assert output.status, output.message
-
-        # Binding constraint 2nd member: array of shape (8784, 3)
-        array = np.random.rand(8784, 3) * 1000
-        if empty_study.config.version < 870:
-            values = array.tolist()
-            less_term_matrix = None
-        else:
-            values = None
-            less_term_matrix = array.tolist()
-
-        bind1_cmd = CreateBindingConstraint(
-            name="BD 1",
-            time_step=BindingConstraintFrequency.HOURLY,
-            operator=BindingConstraintOperator.LESS,
-            coeffs={
-                f"{area_id}.{cluster_id.lower()}": [800, 30],
-            },
-            comments="Hello",
-            command_context=command_context,
-            values=values,
-            less_term_matrix=less_term_matrix,
-            study_version=study_version,
-        )
-        output = bind1_cmd.apply(study_data=empty_study)
-        assert output.status, output.message
-
-        # Add scenario builder data
-        output = UpdateScenarioBuilder(
-            data={"Default Ruleset": {f"t,{area_id},0,{cluster_name.lower()}": 1}},
-            command_context=command_context,
-            study_version=study_version,
-        ).apply(study_data=empty_study)
-        assert output.status, output.message
-
-        output = RemoveCluster(
-            area_id=area_id, cluster_id=cluster_id, command_context=command_context, study_version=study_version
-        ).apply(empty_study)
-
-        assert output.status, output.message
-        assert dirhash(empty_study.config.study_path, "md5") == hash_before_removal
-
-        output = RemoveCluster(
-            area_id="non_existent_area",
-            cluster_id=cluster_id,
-            command_context=command_context,
-            study_version=study_version,
-        ).apply(empty_study)
-        assert not output.status
-
-        output = RemoveCluster(
-            area_id=area_name,
-            cluster_id="non_existent_cluster",
-            command_context=command_context,
-            study_version=study_version,
-        ).apply(empty_study)
-        assert not output.status
-=======
     def test_apply(
         self, empty_study_720: FileStudy, empty_study_870: FileStudy, command_context: CommandContext
     ) -> None:
@@ -148,7 +54,7 @@
 
             output = CreateCluster(
                 area_id=area_id,
-                parameters=ThermalProperties(
+                parameters=ThermalClusterCreation(
                     name=cluster_name,
                     group=ThermalClusterGroup.NUCLEAR,
                     unit_count=1,
@@ -217,5 +123,4 @@
                 command_context=command_context,
                 study_version=study_version,
             ).apply(empty_study)
-            assert not output.status
->>>>>>> f4de4cbc
+            assert not output.status