--- conflicted
+++ resolved
@@ -158,7 +158,6 @@
         ).apply(empty_study)
         assert output.status, output.message
 
-<<<<<<< HEAD
         # Ensures that the DB was emptied by the command
         ts_gen_properties = (
             db_session.query(LinksParametersTsGeneration)
@@ -167,29 +166,4 @@
         )
         assert not ts_gen_properties
 
-        assert dirhash(empty_study.config.study_path, "md5") == hash_before_removal
-
-    def test_match(self, command_context: CommandContext) -> None:
-        base = RemoveLink(area1="foo", area2="bar", command_context=command_context, study_version=STUDY_VERSION_8_8)
-        other_match = RemoveLink(
-            area1="foo", area2="bar", command_context=command_context, study_version=STUDY_VERSION_8_8
-        )
-        other_not_match = RemoveLink(
-            area1="foo", area2="baz", command_context=command_context, study_version=STUDY_VERSION_8_8
-        )
-        other_other = RemoveArea(id="id", command_context=command_context, study_version=STUDY_VERSION_8_8)
-        assert base.match(other_match)
-        assert not base.match(other_not_match)
-        assert not base.match(other_other)
-        assert base.match_signature() == "remove_link%bar%foo"  # alphabetical order
-        assert base.get_inner_matrices() == []
-
-    def test_create_diff(self, command_context: CommandContext) -> None:
-        base = RemoveLink(area1="foo", area2="bar", command_context=command_context, study_version=STUDY_VERSION_8_8)
-        other_match = RemoveLink(
-            area1="foo", area2="bar", command_context=command_context, study_version=STUDY_VERSION_8_8
-        )
-        assert base.create_diff(other_match) == []
-=======
-        assert dirhash(empty_study.config.study_path, "md5") == hash_before_removal
->>>>>>> 3efcfff6
+        assert dirhash(empty_study.config.study_path, "md5") == hash_before_removal