# Copyright (c) 2024, RTE (https://www.rte-france.com)
#
# See AUTHORS.txt
#
# This Source Code Form is subject to the terms of the Mozilla Public
# License, v. 2.0. If a copy of the MPL was not distributed with this
# file, You can obtain one at http://mozilla.org/MPL/2.0/.
#
# SPDX-License-Identifier: MPL-2.0
#
# This file is part of the Antares project.

import numpy as np
import pytest
from pydantic import ValidationError

from antarest.study.business.link_management import LinkInternal
from antarest.study.storage.rawstudy.ini_reader import IniReader
from antarest.study.storage.rawstudy.model.filesystem.config.model import transform_name_to_id
from antarest.study.storage.rawstudy.model.filesystem.factory import FileStudy
from antarest.study.storage.variantstudy.business.command_reverter import CommandReverter
from antarest.study.storage.variantstudy.model.command.create_area import CreateArea
from antarest.study.storage.variantstudy.model.command.create_link import CreateLink
from antarest.study.storage.variantstudy.model.command.icommand import ICommand
from antarest.study.storage.variantstudy.model.command.remove_area import RemoveArea
from antarest.study.storage.variantstudy.model.command.remove_link import RemoveLink
from antarest.study.storage.variantstudy.model.command.replace_matrix import ReplaceMatrix
from antarest.study.storage.variantstudy.model.command.update_config import UpdateConfig
from antarest.study.storage.variantstudy.model.command_context import CommandContext


class TestCreateLink:
    def test_validation(self, empty_study: FileStudy, command_context: CommandContext):
        area1 = "Area1"
        area2 = "Area2"

        CreateArea.model_validate(
            {
                "area_name": area1,
                "command_context": command_context,
            }
        ).apply(empty_study)

        CreateArea.model_validate(
            {
                "area_name": area2,
                "command_context": command_context,
            }
        ).apply(empty_study)

        with pytest.raises(ValidationError):
            CreateLink(
                area1=area1,
                area2=area1,
                parameters={},
                command_context=command_context,
                series=[[0]],
            )

    def test_apply(self, empty_study: FileStudy, command_context: CommandContext):
        study_path = empty_study.config.study_path
        area1 = "Area1"
        area1_id = transform_name_to_id(area1)

        area2 = "Area2"
        area2_id = transform_name_to_id(area2)

        area3 = "Area3"
        area3_id = transform_name_to_id(area3)

        CreateArea.model_validate(
            {
                "area_name": area1,
                "command_context": command_context,
            }
        ).apply(empty_study)

        CreateArea.model_validate(
            {
                "area_name": area2,
                "command_context": command_context,
            }
        ).apply(empty_study)

        CreateArea.model_validate(
            {
                "area_name": area3,
                "command_context": command_context,
            }
        ).apply(empty_study)

        create_link_command: ICommand = CreateLink(
            area1=area1_id,
            area2=area2_id,
            parameters={},
            command_context=command_context,
            series=[[0]],
        )
        output = create_link_command.apply(
            study_data=empty_study,
        )

        assert output.status

        assert (study_path / "input" / "links" / area1_id / f"{area2_id}.txt.link").exists()

        link = IniReader()
        link_data = link.read(study_path / "input" / "links" / area1_id / "properties.ini")
        assert link_data[area2_id]["hurdles-cost"] is False
        assert link_data[area2_id]["loop-flow"] is False
        assert link_data[area2_id]["use-phase-shifter"] is False
        assert link_data[area2_id]["transmission-capacities"] == "enabled"
        assert link_data[area2_id]["asset-type"] == "ac"
        assert link_data[area2_id]["link-style"] == "plain"
        assert int(link_data[area2_id]["link-width"]) == 1
        assert int(link_data[area2_id]["colorr"]) == 112
        assert int(link_data[area2_id]["colorg"]) == 112
        assert int(link_data[area2_id]["colorb"]) == 112
        assert link_data[area2_id]["display-comments"] is True

        empty_study.config.version = 820
        create_link_command: ICommand = CreateLink(
            area1=area2_id,
            area2=area3_id,
            parameters={},
            command_context=command_context,
            series=[[0]],
        )
        output = create_link_command.apply(
            study_data=empty_study,
        )
        assert output.status
        empty_study.config.version = 800

        assert (study_path / "input" / "links" / area2_id / f"{area3_id}_parameters.txt.link").exists()
        assert (study_path / "input" / "links" / area2_id / "capacities" / f"{area3_id}_direct.txt.link").exists()
        assert (study_path / "input" / "links" / area2_id / "capacities" / f"{area3_id}_indirect.txt.link").exists()

        # TODO:assert matrix default content : 1 column, 8760 rows, value = 1

        output = CreateLink.model_validate(
            {
                "area1": area1_id,
                "area2": area2_id,
                "parameters": {},
                "series": [[0]],
                "command_context": command_context,
            }
        ).apply(study_data=empty_study)

        assert not output.status

        parameters = {
            "hurdles-cost": True,
            "loop-flow": True,
            "use-phase-shifter": True,
            "transmission-capacities": "ignore",
            "asset-type": "dc",
            "link-style": "other",
            "link-width": 12,
            "colorr": 120,
            "colorg": 120,
            "colorb": 120,
            "display-comments": True,
            "filter-synthesis": "hourly",
            "filter-year-by-year": "hourly",
        }

        create_link_command: ICommand = CreateLink.model_validate(
            {
                "area1": area3_id,
                "area2": area1_id,
                "parameters": parameters,
                "series": [[0]],
                "command_context": command_context,
            }
        )
        output = create_link_command.apply(
            study_data=empty_study,
        )

        assert output.status

        assert (study_path / "input" / "links" / area1_id / f"{area3_id}.txt.link").exists()

        link = IniReader()
        link_data = link.read(study_path / "input" / "links" / area1_id / "properties.ini")
        assert link_data[area3_id]["hurdles-cost"] == parameters["hurdles-cost"]
        assert link_data[area3_id]["loop-flow"] == parameters["loop-flow"]
        assert link_data[area3_id]["use-phase-shifter"] == parameters["use-phase-shifter"]
        assert link_data[area3_id]["transmission-capacities"] == parameters["transmission-capacities"]
        assert link_data[area3_id]["asset-type"] == parameters["asset-type"]
        assert link_data[area3_id]["link-style"] == parameters["link-style"]
        assert int(link_data[area3_id]["link-width"]) == parameters["link-width"]
        assert int(link_data[area3_id]["colorr"]) == parameters["colorr"]
        assert int(link_data[area3_id]["colorg"]) == parameters["colorg"]
        assert int(link_data[area3_id]["colorb"]) == parameters["colorb"]
        assert link_data[area3_id]["display-comments"] == parameters["display-comments"]

        output = create_link_command.apply(
            study_data=empty_study,
        )
        assert not output.status

        output = CreateLink(
            area1="does_not_exist",
            area2=area2_id,
            parameters={},
            series=[[0]],
            command_context=command_context,
        ).apply(empty_study)
        assert not output.status


def test_match(command_context: CommandContext):
    base = CreateLink(area1="foo", area2="bar", series=[[0]], command_context=command_context)
    other_match = CreateLink(area1="foo", area2="bar", series=[[0]], command_context=command_context)
    other_not_match = CreateLink(area1="foo", area2="baz", command_context=command_context)
    other_other = RemoveArea(id="id", command_context=command_context)
    assert base.match(other_match)
    assert not base.match(other_not_match)
    assert not base.match(other_other)
    assert base.match_signature() == "create_link%foo%bar"
    # check the matrices links
    matrix_id = command_context.matrix_service.create([[0]])
    assert base.get_inner_matrices() == [matrix_id]


def test_revert(command_context: CommandContext):
    base = CreateLink(area1="foo", area2="bar", series=[[0]], command_context=command_context)
    assert CommandReverter().revert(base, [], None) == [
        RemoveLink(
            area1="foo",
            area2="bar",
            command_context=command_context,
        )
    ]


def test_create_diff(command_context: CommandContext):
    series_a = np.random.rand(8760, 8).tolist()
    base = CreateLink(
        area1="foo",
        area2="bar",
        series=series_a,
        command_context=command_context,
    )

    series_b = np.random.rand(8760, 8).tolist()
    other_match = CreateLink(
        area1="foo",
        area2="bar",
        parameters={"hurdles_cost": "true"},
        series=series_b,
        command_context=command_context,
    )

    assert base.create_diff(other_match) == [
        UpdateConfig(
            target="input/links/bar/properties/foo",
<<<<<<< HEAD
            data=LinkProperties.model_validate({"hurdles_cost": "true"}).model_dump(by_alias=True, exclude_none=True),
=======
            data=LinkInternal.model_validate({"area1": "bar", "area2": "foo", "hurdles_cost": "true"}).model_dump(
                by_alias=True, exclude_none=True, exclude={"area1", "area2"}
            ),
>>>>>>> 03570f58
            command_context=command_context,
        ),
        ReplaceMatrix(
            target="@links_series/bar/foo",
            matrix=series_b,
            command_context=command_context,
        ),
    ]<|MERGE_RESOLUTION|>--- conflicted
+++ resolved
@@ -258,13 +258,9 @@
     assert base.create_diff(other_match) == [
         UpdateConfig(
             target="input/links/bar/properties/foo",
-<<<<<<< HEAD
-            data=LinkProperties.model_validate({"hurdles_cost": "true"}).model_dump(by_alias=True, exclude_none=True),
-=======
             data=LinkInternal.model_validate({"area1": "bar", "area2": "foo", "hurdles_cost": "true"}).model_dump(
                 by_alias=True, exclude_none=True, exclude={"area1", "area2"}
             ),
->>>>>>> 03570f58
             command_context=command_context,
         ),
         ReplaceMatrix(
