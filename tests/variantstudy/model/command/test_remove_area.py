# Copyright (c) 2025, RTE (https://www.rte-france.com)
#
# See AUTHORS.txt
#
# This Source Code Form is subject to the terms of the Mozilla Public
# License, v. 2.0. If a copy of the MPL was not distributed with this
# file, You can obtain one at http://mozilla.org/MPL/2.0/.
#
# SPDX-License-Identifier: MPL-2.0
#
# This file is part of the Antares project.

from checksumdir import dirhash

from antarest.study.business.areas.renewable_management import TimeSeriesInterpretation
<<<<<<< HEAD
=======
from antarest.study.business.model.thermal_cluster_model import ThermalClusterCreation, ThermalClusterGroup
>>>>>>> 964c1d80
from antarest.study.model import STUDY_VERSION_8_8
from antarest.study.storage.rawstudy.model.filesystem.config.binding_constraint import (
    BindingConstraintFrequency,
    BindingConstraintOperator,
)
from antarest.study.storage.rawstudy.model.filesystem.config.identifier import transform_name_to_id
from antarest.study.storage.rawstudy.model.filesystem.config.renewable import RenewableClusterGroup, RenewableProperties
<<<<<<< HEAD
from antarest.study.storage.rawstudy.model.filesystem.config.thermal import ThermalClusterGroup, ThermalProperties
=======
>>>>>>> 964c1d80
from antarest.study.storage.rawstudy.model.filesystem.factory import FileStudy
from antarest.study.storage.variantstudy.model.command.create_area import CreateArea
from antarest.study.storage.variantstudy.model.command.create_binding_constraint import CreateBindingConstraint
from antarest.study.storage.variantstudy.model.command.create_cluster import CreateCluster
from antarest.study.storage.variantstudy.model.command.create_district import CreateDistrict, DistrictBaseFilter
from antarest.study.storage.variantstudy.model.command.create_link import CreateLink
from antarest.study.storage.variantstudy.model.command.create_renewables_cluster import CreateRenewablesCluster
from antarest.study.storage.variantstudy.model.command.icommand import ICommand
from antarest.study.storage.variantstudy.model.command.remove_area import RemoveArea
from antarest.study.storage.variantstudy.model.command.remove_district import RemoveDistrict
from antarest.study.storage.variantstudy.model.command.update_config import UpdateConfig
from antarest.study.storage.variantstudy.model.command.update_scenario_builder import UpdateScenarioBuilder
from antarest.study.storage.variantstudy.model.command_context import CommandContext
from tests.variantstudy.model.command.helpers import reset_line_separator


class TestRemoveArea:
    def _set_up(self, empty_study: FileStudy, command_context: CommandContext):
        empty_study.tree.save(
            {
                "input": {
                    "thermal": {
                        "areas": {
                            "unserverdenergycost": {},
                            "spilledenergycost": {},
                        }
                    },
                    "hydro": {
                        "hydro": {
                            "inter-daily-breakdown": {},
                            "intra-daily-modulation": {},
                            "inter-monthly-breakdown": {},
                            "initialize reservoir date": {},
                            "leeway low": {},
                            "leeway up": {},
                            "pumping efficiency": {},
                        }
                    },
                }
            }
        )

        area_name = "Area"
        area_id = transform_name_to_id(area_name)
        create_area_command: ICommand = CreateArea(
            area_name=area_name, command_context=command_context, study_version=empty_study.config.version
        )
        output = create_area_command.apply(study_data=empty_study)
        assert output.status, output.message
        return empty_study, area_id

    def test_remove_with_aggregated(self, empty_study_810: FileStudy, command_context: CommandContext):
        (empty_study, area_id) = self._set_up(empty_study_810, command_context)
        remove_area_command = RemoveArea(id=area_id, command_context=command_context, study_version=STUDY_VERSION_8_8)
        output = remove_area_command.apply(study_data=empty_study)
        assert output.status, output.message

    def test_apply(self, empty_study_810: FileStudy, empty_study_840: FileStudy, command_context: CommandContext):
        for empty_study in [empty_study_810, empty_study_840]:
            # noinspection SpellCheckingInspection
            (empty_study, area_id) = self._set_up(empty_study, command_context)
            study_version = empty_study.config.version

            create_district_command = CreateDistrict(
                name="foo",
                base_filter=DistrictBaseFilter.add_all,
                filter_items=[area_id],
                command_context=command_context,
                study_version=study_version,
            )
            output = create_district_command.apply(study_data=empty_study)
            assert output.status, output.message

            # Change the MC years to 5 to test the scenario builder data
            empty_study.tree.save(5, ["settings", "generaldata", "general", "nbyears"])

            if empty_study.config.version >= 810:
                # Parameter 'renewable-generation-modelling' must be set to 'clusters' instead of 'aggregated'
                update_config = UpdateConfig(
                    target="settings/generaldata/other preferences",
                    data={"renewable-generation-modelling": "clusters"},
                    command_context=command_context,
                    study_version=study_version,
                )
                output = update_config.apply(study_data=empty_study)
                assert output.status, output.message

            ########################################################################################

            # Line ending of the `settings/scenariobuilder.dat` must be reset before checksum
            reset_line_separator(empty_study.config.study_path.joinpath("settings/scenariobuilder.dat"))
            hash_before_removal = dirhash(empty_study.config.study_path, "md5")

            empty_study_cfg = empty_study.tree.get(depth=999)
            if study_version >= 830:
                empty_study_cfg["input"]["areas"][area_id]["adequacy_patch"] = {
                    "adequacy-patch": {"adequacy-patch-mode": "outside"}
                }
                empty_study_cfg["input"]["links"][area_id]["capacities"] = {}

            area_name2 = "Area2"
            area_id2 = transform_name_to_id(area_name2)

            create_area_command: ICommand = CreateArea(
                area_name=area_name2, command_context=command_context, study_version=study_version
            )
            output = create_area_command.apply(study_data=empty_study)
            assert output.status, output.message

<<<<<<< HEAD
        thermal_name = "cluster"
        thermal_id = transform_name_to_id(thermal_name)
        output = CreateCluster(
            area_id=area_id2,
            parameters=ThermalProperties(
                name=thermal_name,
                group=ThermalClusterGroup.OTHER1,
                unit_count=1,
                nominal_capacity=1000000,
                marginal_cost=30,
                market_bid_cost=30,
            ),
            prepro=[[0]],
            modulation=[[0]],
            command_context=command_context,
            study_version=study_version,
        ).apply(study_data=empty_study)
        assert output.status, output.message
=======
            create_link_command: ICommand = CreateLink(
                area1=area_id,
                area2=area_id2,
                parameters={},
                command_context=command_context,
                series=[[0]],
                study_version=study_version,
            )
            output = create_link_command.apply(study_data=empty_study)
            assert output.status, output.message
>>>>>>> 964c1d80

            thermal_name = "cluster"
            thermal_id = transform_name_to_id(thermal_name)
            output = CreateCluster(
                area_id=area_id2,
<<<<<<< HEAD
                parameters=RenewableProperties(
                    name=renewable_name,
                    enabled=True,
                    group=RenewableClusterGroup.ROOFTOP_SOLAR,
                    unit_count=10,
                    nominal_capacity=12000,
                    ts_interpretation=TimeSeriesInterpretation.POWER_GENERATION,
                ),
=======
                parameters=ThermalClusterCreation(
                    name=thermal_name,
                    group=ThermalClusterGroup.OTHER1,
                    unit_count=1,
                    nominal_capacity=1000000,
                    marginal_cost=30,
                    market_bid_cost=30,
                ),
                prepro=[[0]],
                modulation=[[0]],
>>>>>>> 964c1d80
                command_context=command_context,
                study_version=study_version,
            ).apply(study_data=empty_study)
            assert output.status, output.message

            renewable_id = None
            if study_version >= 810:
                renewable_name = "Renewable"
                renewable_id = transform_name_to_id(renewable_name)
                output = CreateRenewablesCluster(
                    area_id=area_id2,
                    parameters=RenewableProperties(
                        name=renewable_name,
                        enabled=True,
                        group=RenewableClusterGroup.ROOFTOP_SOLAR,
                        unit_count=10,
                        nominal_capacity=12000,
                        ts_interpretation=TimeSeriesInterpretation.POWER_GENERATION,
                    ),
                    command_context=command_context,
                    study_version=study_version,
                ).apply(study_data=empty_study)
                assert output.status, output.message

            bind1_cmd = CreateBindingConstraint(
                name="BD 2",
                time_step=BindingConstraintFrequency.HOURLY,
                operator=BindingConstraintOperator.LESS,
                coeffs={
                    f"{area_id}%{area_id2}": [400, 30],
                    f"{area_id2}.cluster": [400, 30],
                },
                comments="Hello",
                command_context=command_context,
                study_version=study_version,
            )
            output = bind1_cmd.apply(study_data=empty_study)
            assert output.status, output.message

            remove_district_command = RemoveDistrict(
                id="foo", command_context=command_context, study_version=study_version
            )
            output = remove_district_command.apply(study_data=empty_study)
            assert output.status, output.message

            create_district_command = CreateDistrict(
                name="foo",
                base_filter=DistrictBaseFilter.add_all,
                filter_items=[area_id, area_id2],
                command_context=command_context,
                study_version=study_version,
            )
            output = create_district_command.apply(study_data=empty_study)
            assert output.status, output.message

            # Add scenario builder data
            default_ruleset = {
                f"l,{area_id2},0": 1,
                f"h,{area_id2},0": 1,
                f"w,{area_id2},0": 1,
                f"s,{area_id2},0": 1,
                f"ntc,{area_id},{area_id2},0": 1,
                f"t,{area_id2},0,{thermal_id.lower()}": 1,
            }
            if study_version >= 800:
                default_ruleset[f"hl,{area_id2},0"] = 1
            if study_version >= 810:
                default_ruleset[f"r,{area_id2},0,{renewable_id.lower()}"] = 1
            if study_version >= 870:
                default_ruleset["bc,bd 2,0"] = 1
            if study_version >= 920:
                default_ruleset[f"hfl,{area_id2},0"] = 1
            if study_version >= 910:
                default_ruleset[f"hgp,{area_id2},0"] = 1

            output = UpdateScenarioBuilder(
                data={"Default Ruleset": default_ruleset}, command_context=command_context, study_version=study_version
            ).apply(study_data=empty_study)
            assert output.status, output.message

            remove_area_command: ICommand = RemoveArea(
                id=area_id2, command_context=command_context, study_version=study_version
            )
            output = remove_area_command.apply(study_data=empty_study)
            assert output.status, output.message
            assert dirhash(empty_study.config.study_path, "md5") == hash_before_removal

            actual_cfg = empty_study.tree.get(depth=999)
            assert actual_cfg == empty_study_cfg<|MERGE_RESOLUTION|>--- conflicted
+++ resolved
@@ -13,10 +13,7 @@
 from checksumdir import dirhash
 
 from antarest.study.business.areas.renewable_management import TimeSeriesInterpretation
-<<<<<<< HEAD
-=======
 from antarest.study.business.model.thermal_cluster_model import ThermalClusterCreation, ThermalClusterGroup
->>>>>>> 964c1d80
 from antarest.study.model import STUDY_VERSION_8_8
 from antarest.study.storage.rawstudy.model.filesystem.config.binding_constraint import (
     BindingConstraintFrequency,
@@ -24,10 +21,6 @@
 )
 from antarest.study.storage.rawstudy.model.filesystem.config.identifier import transform_name_to_id
 from antarest.study.storage.rawstudy.model.filesystem.config.renewable import RenewableClusterGroup, RenewableProperties
-<<<<<<< HEAD
-from antarest.study.storage.rawstudy.model.filesystem.config.thermal import ThermalClusterGroup, ThermalProperties
-=======
->>>>>>> 964c1d80
 from antarest.study.storage.rawstudy.model.filesystem.factory import FileStudy
 from antarest.study.storage.variantstudy.model.command.create_area import CreateArea
 from antarest.study.storage.variantstudy.model.command.create_binding_constraint import CreateBindingConstraint
@@ -137,26 +130,6 @@
             output = create_area_command.apply(study_data=empty_study)
             assert output.status, output.message
 
-<<<<<<< HEAD
-        thermal_name = "cluster"
-        thermal_id = transform_name_to_id(thermal_name)
-        output = CreateCluster(
-            area_id=area_id2,
-            parameters=ThermalProperties(
-                name=thermal_name,
-                group=ThermalClusterGroup.OTHER1,
-                unit_count=1,
-                nominal_capacity=1000000,
-                marginal_cost=30,
-                market_bid_cost=30,
-            ),
-            prepro=[[0]],
-            modulation=[[0]],
-            command_context=command_context,
-            study_version=study_version,
-        ).apply(study_data=empty_study)
-        assert output.status, output.message
-=======
             create_link_command: ICommand = CreateLink(
                 area1=area_id,
                 area2=area_id2,
@@ -167,22 +140,11 @@
             )
             output = create_link_command.apply(study_data=empty_study)
             assert output.status, output.message
->>>>>>> 964c1d80
 
             thermal_name = "cluster"
             thermal_id = transform_name_to_id(thermal_name)
             output = CreateCluster(
                 area_id=area_id2,
-<<<<<<< HEAD
-                parameters=RenewableProperties(
-                    name=renewable_name,
-                    enabled=True,
-                    group=RenewableClusterGroup.ROOFTOP_SOLAR,
-                    unit_count=10,
-                    nominal_capacity=12000,
-                    ts_interpretation=TimeSeriesInterpretation.POWER_GENERATION,
-                ),
-=======
                 parameters=ThermalClusterCreation(
                     name=thermal_name,
                     group=ThermalClusterGroup.OTHER1,
@@ -193,7 +155,6 @@
                 ),
                 prepro=[[0]],
                 modulation=[[0]],
->>>>>>> 964c1d80
                 command_context=command_context,
                 study_version=study_version,
             ).apply(study_data=empty_study)
