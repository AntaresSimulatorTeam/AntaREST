from checksumdir import dirhash

from antarest.matrixstore.service import MatrixService
from antarest.study.storage.rawstudy.model.filesystem.factory import FileStudy
from antarest.study.storage.variantstudy.business.matrix_constants_generator import (
    GeneratorMatrixConstants,
)
from antarest.study.storage.variantstudy.model.command.create_area import (
    CreateArea,
)
from antarest.study.storage.variantstudy.model.command.icommand import ICommand
from antarest.study.storage.variantstudy.model.command.remove_area import (
    RemoveArea,
)
from antarest.study.storage.variantstudy.model.command_context import (
    CommandContext,
)


class TestRemoveArea:
    def test_validation(self, empty_study: FileStudy):
        pass

    def test_apply(
        self,
        empty_study: FileStudy,
        matrix_service: MatrixService,
    ):
        area_name = "Area"
        empty_study.tree.save(
            {
                "input": {
                    "thermal": {
                        "areas": {
                            "unserverdenergycost": {},
                            "spilledenergycost": {},
                        }
                    },
                    "hydro": {
                        "hydro": {
                            "inter-daily-breakdown": {},
                            "intra-daily-modulation": {},
                            "inter-monthly-breakdown": {},
                            "initialize reservoir date": {},
                            "leeway low": {},
                            "leeway up": {},
                            "pumping efficiency": {},
                        }
                    },
                }
            }
        )

        empty_study_hash = dirhash(empty_study.config.study_path, "md5")
        command_context = CommandContext(
            generator_matrix_constants=GeneratorMatrixConstants(
                matrix_service=matrix_service
            )
        )

        create_area_command: ICommand = CreateArea.parse_obj(
            {
                "area_name": area_name,
                "metadata": {},
                "command_context": command_context,
            }
        )
        create_area_command.apply(study_data=empty_study)

        remove_area_commande: ICommand = RemoveArea.parse_obj(
<<<<<<< HEAD
            {"id": area_name}
=======
            {
                "id": area_name,
                "command_context": command_context,
            }
>>>>>>> d1fe9e99
        )
        output = remove_area_commande.apply(study_data=empty_study)
        assert output.status

        assert (
            dirhash(empty_study.config.study_path, "md5") == empty_study_hash
        )<|MERGE_RESOLUTION|>--- conflicted
+++ resolved
@@ -55,7 +55,8 @@
         command_context = CommandContext(
             generator_matrix_constants=GeneratorMatrixConstants(
                 matrix_service=matrix_service
-            )
+            ),
+            matrix_service=matrix_service,
         )
 
         create_area_command: ICommand = CreateArea.parse_obj(
@@ -68,14 +69,10 @@
         create_area_command.apply(study_data=empty_study)
 
         remove_area_commande: ICommand = RemoveArea.parse_obj(
-<<<<<<< HEAD
-            {"id": area_name}
-=======
             {
                 "id": area_name,
                 "command_context": command_context,
             }
->>>>>>> d1fe9e99
         )
         output = remove_area_commande.apply(study_data=empty_study)
         assert output.status
