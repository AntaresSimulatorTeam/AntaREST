# Copyright (c) 2025, RTE (https://www.rte-france.com)
#
# See AUTHORS.txt
#
# This Source Code Form is subject to the terms of the Mozilla Public
# License, v. 2.0. If a copy of the MPL was not distributed with this
# file, You can obtain one at http://mozilla.org/MPL/2.0/.
#
# SPDX-License-Identifier: MPL-2.0
#
# This file is part of the Antares project.

from checksumdir import dirhash

from antarest.study.business.areas.renewable_management import TimeSeriesInterpretation
from antarest.study.business.model.thermal_cluster_model import ThermalClusterCreation, ThermalClusterGroup
from antarest.study.model import STUDY_VERSION_8_8
from antarest.study.storage.rawstudy.model.filesystem.config.binding_constraint import (
    BindingConstraintFrequency,
    BindingConstraintOperator,
)
from antarest.study.storage.rawstudy.model.filesystem.config.identifier import transform_name_to_id
from antarest.study.storage.rawstudy.model.filesystem.config.renewable import RenewableClusterGroup, RenewableProperties
from antarest.study.storage.rawstudy.model.filesystem.factory import FileStudy
from antarest.study.storage.variantstudy.model.command.create_area import CreateArea
from antarest.study.storage.variantstudy.model.command.create_binding_constraint import CreateBindingConstraint
from antarest.study.storage.variantstudy.model.command.create_cluster import CreateCluster
from antarest.study.storage.variantstudy.model.command.create_district import CreateDistrict, DistrictBaseFilter
from antarest.study.storage.variantstudy.model.command.create_link import CreateLink
from antarest.study.storage.variantstudy.model.command.create_renewables_cluster import CreateRenewablesCluster
from antarest.study.storage.variantstudy.model.command.icommand import ICommand
from antarest.study.storage.variantstudy.model.command.remove_area import RemoveArea
from antarest.study.storage.variantstudy.model.command.remove_district import RemoveDistrict
from antarest.study.storage.variantstudy.model.command.update_config import UpdateConfig
from antarest.study.storage.variantstudy.model.command.update_scenario_builder import UpdateScenarioBuilder
from antarest.study.storage.variantstudy.model.command_context import CommandContext
from tests.variantstudy.model.command.helpers import reset_line_separator


class TestRemoveArea:
    def _set_up(self, empty_study: FileStudy, command_context: CommandContext):
        empty_study.tree.save(
            {
                "input": {
                    "thermal": {
                        "areas": {
                            "unserverdenergycost": {},
                            "spilledenergycost": {},
                        }
                    },
                    "hydro": {
                        "hydro": {
                            "inter-daily-breakdown": {},
                            "intra-daily-modulation": {},
                            "inter-monthly-breakdown": {},
                            "initialize reservoir date": {},
                            "leeway low": {},
                            "leeway up": {},
                            "pumping efficiency": {},
                        }
                    },
                }
            }
        )

        area_name = "Area"
        area_id = transform_name_to_id(area_name)
        create_area_command: ICommand = CreateArea(
            area_name=area_name, command_context=command_context, study_version=empty_study.config.version
        )
        output = create_area_command.apply(study_data=empty_study)
        assert output.status, output.message
        return empty_study, area_id

    def test_remove_with_aggregated(self, empty_study_810: FileStudy, command_context: CommandContext):
        (empty_study, area_id) = self._set_up(empty_study_810, command_context)
        remove_area_command = RemoveArea(id=area_id, command_context=command_context, study_version=STUDY_VERSION_8_8)
        output = remove_area_command.apply(study_data=empty_study)
        assert output.status, output.message

    def test_apply(self, empty_study_810: FileStudy, empty_study_840: FileStudy, command_context: CommandContext):
        for empty_study in [empty_study_810, empty_study_840]:
            # noinspection SpellCheckingInspection
            (empty_study, area_id) = self._set_up(empty_study, command_context)
            study_version = empty_study.config.version

            create_district_command = CreateDistrict(
                name="foo",
                base_filter=DistrictBaseFilter.add_all,
                filter_items=[area_id],
                command_context=command_context,
                study_version=study_version,
            )
            output = create_district_command.apply(study_data=empty_study)
            assert output.status, output.message

            # Change the MC years to 5 to test the scenario builder data
            empty_study.tree.save(5, ["settings", "generaldata", "general", "nbyears"])

            if empty_study.config.version >= 810:
                # Parameter 'renewable-generation-modelling' must be set to 'clusters' instead of 'aggregated'
                update_config = UpdateConfig(
                    target="settings/generaldata/other preferences",
                    data={"renewable-generation-modelling": "clusters"},
                    command_context=command_context,
                    study_version=study_version,
                )
                output = update_config.apply(study_data=empty_study)
                assert output.status, output.message

            ########################################################################################

            # Line ending of the `settings/scenariobuilder.dat` must be reset before checksum
            reset_line_separator(empty_study.config.study_path.joinpath("settings/scenariobuilder.dat"))
            hash_before_removal = dirhash(empty_study.config.study_path, "md5")

            empty_study_cfg = empty_study.tree.get(depth=999)
            if study_version >= 830:
                empty_study_cfg["input"]["areas"][area_id]["adequacy_patch"] = {
                    "adequacy-patch": {"adequacy-patch-mode": "outside"}
                }
                empty_study_cfg["input"]["links"][area_id]["capacities"] = {}

            area_name2 = "Area2"
            area_id2 = transform_name_to_id(area_name2)

            create_area_command: ICommand = CreateArea(
                area_name=area_name2, command_context=command_context, study_version=study_version
            )
            output = create_area_command.apply(study_data=empty_study)
            assert output.status, output.message

<<<<<<< HEAD
        thermal_name = "cluster"
        thermal_id = transform_name_to_id(thermal_name)
        output = CreateCluster(
            area_id=area_id2,
            parameters=ThermalClusterCreation(
                name=thermal_name,
                group=ThermalClusterGroup.OTHER1,
                unit_count=1,
                nominal_capacity=1000000,
                marginal_cost=30,
                market_bid_cost=30,
            ),
            prepro=[[0]],
            modulation=[[0]],
            command_context=command_context,
            study_version=study_version,
        ).apply(study_data=empty_study)
        assert output.status, output.message
=======
            create_link_command: ICommand = CreateLink(
                area1=area_id,
                area2=area_id2,
                parameters={},
                command_context=command_context,
                series=[[0]],
                study_version=study_version,
            )
            output = create_link_command.apply(study_data=empty_study)
            assert output.status, output.message
>>>>>>> f4de4cbc

            thermal_name = "cluster"
            thermal_id = transform_name_to_id(thermal_name)
            output = CreateCluster(
                area_id=area_id2,
                parameters=ThermalProperties(
                    name=thermal_name,
                    group=ThermalClusterGroup.OTHER1,
                    unit_count=1,
                    nominal_capacity=1000000,
                    marginal_cost=30,
                    market_bid_cost=30,
                ),
                prepro=[[0]],
                modulation=[[0]],
                command_context=command_context,
                study_version=study_version,
            ).apply(study_data=empty_study)
            assert output.status, output.message

            renewable_id = None
            if study_version >= 810:
                renewable_name = "Renewable"
                renewable_id = transform_name_to_id(renewable_name)
                output = CreateRenewablesCluster(
                    area_id=area_id2,
                    parameters=RenewableProperties(
                        name=renewable_name,
                        enabled=True,
                        group=RenewableClusterGroup.ROOFTOP_SOLAR,
                        unit_count=10,
                        nominal_capacity=12000,
                        ts_interpretation=TimeSeriesInterpretation.POWER_GENERATION,
                    ),
                    command_context=command_context,
                    study_version=study_version,
                ).apply(study_data=empty_study)
                assert output.status, output.message

            bind1_cmd = CreateBindingConstraint(
                name="BD 2",
                time_step=BindingConstraintFrequency.HOURLY,
                operator=BindingConstraintOperator.LESS,
                coeffs={
                    f"{area_id}%{area_id2}": [400, 30],
                    f"{area_id2}.cluster": [400, 30],
                },
                comments="Hello",
                command_context=command_context,
                study_version=study_version,
            )
            output = bind1_cmd.apply(study_data=empty_study)
            assert output.status, output.message

            remove_district_command = RemoveDistrict(
                id="foo", command_context=command_context, study_version=study_version
            )
            output = remove_district_command.apply(study_data=empty_study)
            assert output.status, output.message

            create_district_command = CreateDistrict(
                name="foo",
                base_filter=DistrictBaseFilter.add_all,
                filter_items=[area_id, area_id2],
                command_context=command_context,
                study_version=study_version,
            )
            output = create_district_command.apply(study_data=empty_study)
            assert output.status, output.message

            # Add scenario builder data
            default_ruleset = {
                f"l,{area_id2},0": 1,
                f"h,{area_id2},0": 1,
                f"w,{area_id2},0": 1,
                f"s,{area_id2},0": 1,
                f"ntc,{area_id},{area_id2},0": 1,
                f"t,{area_id2},0,{thermal_id.lower()}": 1,
            }
            if study_version >= 800:
                default_ruleset[f"hl,{area_id2},0"] = 1
            if study_version >= 810:
                default_ruleset[f"r,{area_id2},0,{renewable_id.lower()}"] = 1
            if study_version >= 870:
                default_ruleset["bc,bd 2,0"] = 1
            if study_version >= 920:
                default_ruleset[f"hfl,{area_id2},0"] = 1
            if study_version >= 910:
                default_ruleset[f"hgp,{area_id2},0"] = 1

            output = UpdateScenarioBuilder(
                data={"Default Ruleset": default_ruleset}, command_context=command_context, study_version=study_version
            ).apply(study_data=empty_study)
            assert output.status, output.message

            remove_area_command: ICommand = RemoveArea(
                id=area_id2, command_context=command_context, study_version=study_version
            )
            output = remove_area_command.apply(study_data=empty_study)
            assert output.status, output.message
            assert dirhash(empty_study.config.study_path, "md5") == hash_before_removal

            actual_cfg = empty_study.tree.get(depth=999)
            assert actual_cfg == empty_study_cfg<|MERGE_RESOLUTION|>--- conflicted
+++ resolved
@@ -130,26 +130,6 @@
             output = create_area_command.apply(study_data=empty_study)
             assert output.status, output.message
 
-<<<<<<< HEAD
-        thermal_name = "cluster"
-        thermal_id = transform_name_to_id(thermal_name)
-        output = CreateCluster(
-            area_id=area_id2,
-            parameters=ThermalClusterCreation(
-                name=thermal_name,
-                group=ThermalClusterGroup.OTHER1,
-                unit_count=1,
-                nominal_capacity=1000000,
-                marginal_cost=30,
-                market_bid_cost=30,
-            ),
-            prepro=[[0]],
-            modulation=[[0]],
-            command_context=command_context,
-            study_version=study_version,
-        ).apply(study_data=empty_study)
-        assert output.status, output.message
-=======
             create_link_command: ICommand = CreateLink(
                 area1=area_id,
                 area2=area_id2,
@@ -160,13 +140,12 @@
             )
             output = create_link_command.apply(study_data=empty_study)
             assert output.status, output.message
->>>>>>> f4de4cbc
 
             thermal_name = "cluster"
             thermal_id = transform_name_to_id(thermal_name)
             output = CreateCluster(
                 area_id=area_id2,
-                parameters=ThermalProperties(
+                parameters=ThermalClusterCreation(
                     name=thermal_name,
                     group=ThermalClusterGroup.OTHER1,
                     unit_count=1,
