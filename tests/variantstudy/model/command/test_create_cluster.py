--- conflicted
+++ resolved
@@ -201,113 +201,4 @@
             "study_version": STUDY_VERSION_8_8,
             "user_id": None,
             "updated_at": None,
-<<<<<<< HEAD
-        }
-
-
-def test_match(command_context: CommandContext):
-    prepro = GEN.random((365, 6)).tolist()
-    modulation = GEN.random((8760, 4)).tolist()
-    base = CreateCluster(
-        area_id="foo",
-        parameters=Thermal870Properties(name="foo"),
-        prepro=prepro,
-        modulation=modulation,
-        command_context=command_context,
-        study_version=STUDY_VERSION_8_8,
-    )
-    other_match = CreateCluster(
-        area_id="foo",
-        parameters=Thermal870Properties(name="foo"),
-        prepro=prepro,
-        modulation=modulation,
-        command_context=command_context,
-        study_version=STUDY_VERSION_8_8,
-    )
-    other_not_match = CreateCluster(
-        area_id="foo",
-        parameters=Thermal870Properties(name="bar"),
-        prepro=prepro,
-        modulation=modulation,
-        command_context=command_context,
-        study_version=STUDY_VERSION_8_8,
-    )
-    other_other = RemoveCluster(
-        area_id="id", cluster_id="id", command_context=command_context, study_version=STUDY_VERSION_8_8
-    )
-    assert base.match(other_match)
-    assert not base.match(other_not_match)
-    assert not base.match(other_other)
-
-    assert base.match(other_match, equal=True)
-    assert not base.match(other_not_match, equal=True)
-    assert not base.match(other_other, equal=True)
-
-    assert base.match_signature() == "create_cluster%foo%foo"
-
-    # check the matrices links
-    prepro_id = command_context.matrix_service.create(prepro)
-    modulation_id = command_context.matrix_service.create(modulation)
-    assert base.get_inner_matrices() == [prepro_id, modulation_id]
-
-
-def test_revert(command_context: CommandContext):
-    base = CreateCluster(
-        area_id="foo",
-        parameters=Thermal870Properties(name="foo"),
-        command_context=command_context,
-        study_version=STUDY_VERSION_8_8,
-    )
-    file_study = Mock(spec=FileStudy)
-    file_study.config.version = STUDY_VERSION_8_8
-    assert CommandReverter().revert(base, [], file_study) == [
-        RemoveCluster(area_id="foo", cluster_id="foo", command_context=command_context, study_version=STUDY_VERSION_8_8)
-    ]
-
-
-def test_create_diff(command_context: CommandContext):
-    prepro_a = GEN.random((365, 6)).tolist()
-    modulation_a = GEN.random((8760, 4)).tolist()
-    base = CreateCluster(
-        area_id="foo",
-        parameters=Thermal870Properties(name="foo"),
-        prepro=prepro_a,
-        modulation=modulation_a,
-        command_context=command_context,
-        study_version=STUDY_VERSION_8_8,
-    )
-
-    prepro_b = GEN.random((365, 6)).tolist()
-    modulation_b = GEN.random((8760, 4)).tolist()
-    other_match = CreateCluster(
-        area_id="foo",
-        parameters=Thermal870Properties(name="foo", nominal_capacity=2400),
-        prepro=prepro_b,
-        modulation=modulation_b,
-        command_context=command_context,
-        study_version=STUDY_VERSION_8_8,
-    )
-
-    assert base.create_diff(other_match) == [
-        ReplaceMatrix(
-            target="input/thermal/prepro/foo/foo/data",
-            matrix=prepro_b,
-            command_context=command_context,
-            study_version=STUDY_VERSION_8_8,
-        ),
-        ReplaceMatrix(
-            target="input/thermal/prepro/foo/foo/modulation",
-            matrix=modulation_b,
-            command_context=command_context,
-            study_version=STUDY_VERSION_8_8,
-        ),
-        UpdateConfig(
-            target="input/thermal/clusters/foo/list/foo",
-            data={"nominalcapacity": "2400"},
-            command_context=command_context,
-            study_version=STUDY_VERSION_8_8,
-        ),
-    ]
-=======
-        }
->>>>>>> 72e276e0
+        }