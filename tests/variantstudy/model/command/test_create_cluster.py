--- conflicted
+++ resolved
@@ -18,15 +18,9 @@
 import pytest
 from pydantic import ValidationError
 
-<<<<<<< HEAD
-from antarest.study.model import STUDY_VERSION_8_8
-from antarest.study.storage.rawstudy.model.filesystem.config.identifier import transform_name_to_id
-from antarest.study.storage.rawstudy.model.filesystem.config.thermal import Thermal870Properties, ThermalClusterGroup
-=======
 from antarest.study.business.model.thermal_cluster_model import ThermalClusterCreation, ThermalClusterGroup
 from antarest.study.model import STUDY_VERSION_8_1, STUDY_VERSION_8_8
 from antarest.study.storage.rawstudy.model.filesystem.config.identifier import transform_name_to_id
->>>>>>> 964c1d80
 from antarest.study.storage.rawstudy.model.filesystem.factory import FileStudy
 from antarest.study.storage.variantstudy.model.command.common import CommandName
 from antarest.study.storage.variantstudy.model.command.create_area import CreateArea
@@ -42,11 +36,7 @@
         modulation = GEN.random((8760, 4)).tolist()
         cl = CreateCluster(
             area_id="foo",
-<<<<<<< HEAD
-            parameters=Thermal870Properties(
-=======
             parameters=ThermalClusterCreation(
->>>>>>> 964c1d80
                 name="Cluster1", group=ThermalClusterGroup.NUCLEAR, unit_count=2, nominal_capacity=2400
             ),
             command_context=command_context,
@@ -65,11 +55,7 @@
         modulation_id = command_context.matrix_service.create(pd.DataFrame(modulation))
         assert cl.area_id == "foo"
         assert cl.cluster_name == "Cluster1"
-<<<<<<< HEAD
-        assert cl.parameters == Thermal870Properties(
-=======
         assert cl.parameters == ThermalClusterCreation(
->>>>>>> 964c1d80
             name="Cluster1", group=ThermalClusterGroup.NUCLEAR, unit_count=2, nominal_capacity=2400
         )
         assert cl.prepro == f"matrix://{prepro_id}"
@@ -79,11 +65,7 @@
         with pytest.raises(ValidationError, match="name"):
             CreateCluster(
                 area_id="fr",
-<<<<<<< HEAD
-                parameters=Thermal870Properties(name="%"),
-=======
                 parameters=ThermalClusterCreation(name="%"),
->>>>>>> 964c1d80
                 command_context=command_context,
                 study_version=STUDY_VERSION_8_8,
             )
@@ -91,11 +73,7 @@
     def test_validate_prepro(self, command_context: CommandContext):
         cl = CreateCluster(
             area_id="fr",
-<<<<<<< HEAD
-            parameters=Thermal870Properties(name="C1"),
-=======
             parameters=ThermalClusterCreation(name="C1"),
->>>>>>> 964c1d80
             command_context=command_context,
             study_version=STUDY_VERSION_8_8,
         )
@@ -104,11 +82,7 @@
     def test_validate_modulation(self, command_context: CommandContext):
         cl = CreateCluster(
             area_id="fr",
-<<<<<<< HEAD
-            parameters=Thermal870Properties(name="C1"),
-=======
             parameters=ThermalClusterCreation(name="C1"),
->>>>>>> 964c1d80
             command_context=command_context,
             study_version=STUDY_VERSION_8_8,
         )
@@ -126,16 +100,6 @@
             empty_study
         )
 
-<<<<<<< HEAD
-        parameters = Thermal870Properties.model_validate(
-            {
-                "name": cluster_name,
-                "group": "Other",
-                "unitcount": "1",
-                "nominalcapacity": "1000000",
-                "marginal-cost": "30",
-                "market-bid-cost": "30",
-=======
         parameters = ThermalClusterCreation.model_validate(
             {
                 "name": cluster_name,
@@ -144,7 +108,6 @@
                 "nominalCapacity": "1000000",
                 "marginalCost": "30",
                 "marketBidCost": "30",
->>>>>>> 964c1d80
             }
         )
 
@@ -214,11 +177,7 @@
         modulation = GEN.random((8760, 4)).tolist()
         command = CreateCluster(
             area_id="foo",
-<<<<<<< HEAD
-            parameters=Thermal870Properties(
-=======
             parameters=ThermalClusterCreation(
->>>>>>> 964c1d80
                 name="Cluster1", group=ThermalClusterGroup.NUCLEAR, unit_count=2, nominal_capacity=2400
             ),
             command_context=command_context,
@@ -228,61 +187,17 @@
         )
         dto = command.to_dto()
 
-<<<<<<< HEAD
-        prepro_id = command_context.matrix_service.create(prepro)
-        modulation_id = command_context.matrix_service.create(modulation)
-=======
         prepro_id = command_context.matrix_service.create(pd.DataFrame(prepro))
         modulation_id = command_context.matrix_service.create(pd.DataFrame(modulation))
->>>>>>> 964c1d80
         assert dto.model_dump() == {
             "action": "create_cluster",
             "args": {
                 "area_id": "foo",
                 "parameters": {
-<<<<<<< HEAD
-                    "co2": 0.0,
-                    "costgeneration": "SetManually",
-                    "efficiency": 100.0,
-                    "enabled": True,
-                    "fixed-cost": 0.0,
-                    "gen-ts": "use global",
-                    "group": "nuclear",
-                    "law.forced": "uniform",
-                    "law.planned": "uniform",
-                    "marginal-cost": 0.0,
-                    "market-bid-cost": 0.0,
-                    "min-down-time": 1,
-                    "min-stable-power": 0.0,
-                    "min-up-time": 1,
-                    "must-run": False,
-                    "name": "Cluster1",
-                    "nh3": 0.0,
-                    "nmvoc": 0.0,
-                    "nominalcapacity": 2400.0,
-                    "nox": 0.0,
-                    "op1": 0.0,
-                    "op2": 0.0,
-                    "op3": 0.0,
-                    "op4": 0.0,
-                    "op5": 0.0,
-                    "pm10": 0.0,
-                    "pm2_5": 0.0,
-                    "pm5": 0.0,
-                    "so2": 0.0,
-                    "spinning": 0.0,
-                    "spread-cost": 0.0,
-                    "startup-cost": 0.0,
-                    "unitcount": 2,
-                    "variableomcost": 0.0,
-                    "volatility.forced": 0.0,
-                    "volatility.planned": 0.0,
-=======
                     "group": "nuclear",
                     "name": "Cluster1",
                     "nominalCapacity": 2400.0,
                     "unitCount": 2,
->>>>>>> 964c1d80
                 },
                 "prepro": prepro_id,
                 "modulation": modulation_id,
@@ -291,10 +206,6 @@
             "study_version": "8.8",
             "updated_at": None,
             "user_id": None,
-<<<<<<< HEAD
-            "version": 2,
-        }
-=======
             "version": 3,
         }
 
@@ -306,5 +217,4 @@
                 parameters=creation_data,
                 command_context=command_context,
                 study_version=STUDY_VERSION_8_1,
-            )
->>>>>>> 964c1d80
+            )