--- conflicted
+++ resolved
@@ -895,7 +895,6 @@
     ),
     pytest.param(
         CommandDTO(
-<<<<<<< HEAD
             action=CommandName.UPDATE_GENERAL_CONFIG.value,
             args={
                 "parameters": {"horizon": "2030", "first_week_day": "Monday", "year_by_year": True},
@@ -904,14 +903,15 @@
         ),
         None,
         id="update_general_config",
-=======
+    ),
+    pytest.param(
+        CommandDTO(
             action=CommandName.UPDATE_OPTIMIZATION_PREFERENCES.value,
             args={"parameters": {"binding_constraints": True, "unfeasible_problem_behavior": "error-verbose"}},
             study_version=STUDY_VERSION_8_8,
         ),
         None,
         id="update_optimization_preferences",
->>>>>>> c5ed3e30
     ),
 ]
 
