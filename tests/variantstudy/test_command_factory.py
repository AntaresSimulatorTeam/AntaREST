# Copyright (c) 2025, RTE (https://www.rte-france.com)
#
# See AUTHORS.txt
#
# This Source Code Form is subject to the terms of the Mozilla Public
# License, v. 2.0. If a copy of the MPL was not distributed with this
# file, You can obtain one at http://mozilla.org/MPL/2.0/.
#
# SPDX-License-Identifier: MPL-2.0
#
# This file is part of the Antares project.

import importlib
import itertools
import pkgutil
from typing import Any, Dict, Optional, Set
from unittest.mock import Mock

import pytest

from antarest.matrixstore.service import MatrixService
from antarest.study.business.model.area_model import UpdateAreaUi
from antarest.study.model import STUDY_VERSION_8_8
from antarest.study.storage.variantstudy.business.matrix_constants_generator import (
    GeneratorMatrixConstants,
)
from antarest.study.storage.variantstudy.command_factory import CommandFactory
from antarest.study.storage.variantstudy.model.command.common import CommandName
from antarest.study.storage.variantstudy.model.command.icommand import ICommand
from antarest.study.storage.variantstudy.model.model import CommandDTO

# First: input DTO
# Second: expected args after round trip or None if expecting same as input args
COMMANDS = [
    pytest.param(
        CommandDTO(
            action=CommandName.CREATE_AREA.value,
            args={"area_name": "area_name"},
            study_version=STUDY_VERSION_8_8,
        ),
        None,
        id="create_area",
    ),
    pytest.param(
        CommandDTO(
            action=CommandName.CREATE_AREA.value,
            args=[
                {"area_name": "area_name"},
                {"area_name": "area2"},
            ],
            study_version=STUDY_VERSION_8_8,
        ),
        None,
        id="create_area2",
    ),
    pytest.param(
        CommandDTO(
            action=CommandName.UPDATE_AREA_UI.value,
            args={
                "area_id": "id",
                "area_ui": UpdateAreaUi(
                    x=100,
                    y=100,
                    color_rgb=(100, 100, 100),
                    layer_x={},
                    layer_y={},
                    layer_color={},
                ),
                "layer": "0",
            },
            study_version=STUDY_VERSION_8_8,
        ),
        None,
        id="update_area_ui",
    ),
    pytest.param(
        CommandDTO(
            action=CommandName.REMOVE_AREA.value,
            args={"id": "id"},
            study_version=STUDY_VERSION_8_8,
        ),
        None,
        id="remove_area",
    ),
    pytest.param(
        CommandDTO(
            action=CommandName.REMOVE_AREA.value,
            args=[{"id": "id"}],
            study_version=STUDY_VERSION_8_8,
        ),
        None,
        id="remove_area2",
    ),
    pytest.param(
        CommandDTO(
            action=CommandName.CREATE_DISTRICT.value,
            args={
                "name": "id",
                "filter_items": ["a"],
                "output": True,
                "comments": "",
            },
            study_version=STUDY_VERSION_8_8,
        ),
        None,
        id="create_district",
    ),
    pytest.param(
        CommandDTO(
            action=CommandName.CREATE_DISTRICT.value,
            args=[
                {
                    "name": "id",
                    "base_filter": "add-all",
                    "output": True,
                    "comments": "",
                }
            ],
            study_version=STUDY_VERSION_8_8,
        ),
        None,
        id="create_district_list",
    ),
    pytest.param(
        CommandDTO(
            action=CommandName.REMOVE_DISTRICT.value,
            args={"id": "id"},
            study_version=STUDY_VERSION_8_8,
        ),
        None,
        id="remove_district",
    ),
    pytest.param(
        CommandDTO(
            action=CommandName.REMOVE_DISTRICT.value,
            args=[{"id": "id"}],
            study_version=STUDY_VERSION_8_8,
        ),
        None,
        id="remove_district_list",
    ),
    pytest.param(
        CommandDTO(
            action=CommandName.CREATE_LINK.value,
            args={
                "area1": "area1",
                "area2": "area2",
                "parameters": {},
                "series": "series",
            },
            study_version=STUDY_VERSION_8_8,
        ),
        None,
        id="create_link",
    ),
    pytest.param(
        CommandDTO(
            action=CommandName.CREATE_LINK.value,
            args=[
                {
                    "area1": "area1",
                    "area2": "area2",
                    "parameters": {},
                    "series": "series",
                }
            ],
            study_version=STUDY_VERSION_8_8,
        ),
        None,
        id="create_link_list",
    ),
    pytest.param(
        CommandDTO(
            action=CommandName.UPDATE_LINK.value,
            args=[
                {
                    "area1": "area1",
                    "area2": "area2",
                    "parameters": {},
                    "series": "series",
                }
            ],
            study_version=STUDY_VERSION_8_8,
        ),
        None,
        id="update_link",
    ),
    pytest.param(
        CommandDTO(
            action=CommandName.REMOVE_LINK.value,
            args={
                "area1": "area1",
                "area2": "area2",
            },
            study_version=STUDY_VERSION_8_8,
        ),
        None,
        id="remove_link",
    ),
    pytest.param(
        CommandDTO(
            action=CommandName.REMOVE_LINK.value,
            args=[
                {
                    "area1": "area1",
                    "area2": "area2",
                }
            ],
            study_version=STUDY_VERSION_8_8,
        ),
        None,
        id="remove_link_list",
    ),
    pytest.param(
        CommandDTO(
            action=CommandName.CREATE_BINDING_CONSTRAINT.value,
            args={"name": "name"},
            study_version=STUDY_VERSION_8_8,
        ),
        None,
        id="create_binding_constraint",
    ),
    pytest.param(
        CommandDTO(
            action=CommandName.CREATE_BINDING_CONSTRAINT.value,
            args=[
                {
                    "name": "name",
                    "enabled": True,
                    "time_step": "hourly",
                    "operator": "equal",
                    "values": "values",
                    "group": "group_1",
                },
            ],
            study_version=STUDY_VERSION_8_8,
        ),
        None,
        id="create_binding_constraint_list",
    ),
    pytest.param(
        CommandDTO(
            action=CommandName.UPDATE_BINDING_CONSTRAINT.value,
            args={
                "id": "id",
                "enabled": True,
                "time_step": "hourly",
                "operator": "equal",
                "values": "values",
            },
            study_version=STUDY_VERSION_8_8,
        ),
        None,
        id="update_binding_constraint",
    ),
    pytest.param(
        CommandDTO(
            action=CommandName.UPDATE_BINDING_CONSTRAINT.value,
            args=[
                {
                    "id": "id",
                    "enabled": True,
                    "time_step": "hourly",
                    "operator": "equal",
                }
            ],
            study_version=STUDY_VERSION_8_8,
        ),
        None,
        id="udpate_binding_constraint_list",
    ),
    pytest.param(
        CommandDTO(
<<<<<<< HEAD
            action=CommandName.UPDATE_BINDING_CONSTRAINTS.value,
            args=[
                {
                    "bc_props_by_id": {
                        "id": {
                            "enabled": True,
                            "time_step": "hourly",
                            "operator": "equal",
                        }
                    }
                }
            ],
            study_version=STUDY_VERSION_8_8,
        ),
        None,
        id="udpate_binding_constraints",
    ),
    pytest.param(
        CommandDTO(
            action=CommandName.REMOVE_BINDING_CONSTRAINT.value, args={"id": "id"}, study_version=STUDY_VERSION_8_8
=======
            action=CommandName.REMOVE_BINDING_CONSTRAINT.value,
            args={"id": "id"},
            study_version=STUDY_VERSION_8_8,
>>>>>>> c751c327
        ),
        None,
        id="remove_binding_constraint",
    ),
    pytest.param(
        CommandDTO(
            action=CommandName.REMOVE_BINDING_CONSTRAINT.value,
            args=[{"id": "id"}],
            study_version=STUDY_VERSION_8_8,
        ),
        None,
        id="remove_binding_constraint_list",
    ),
    pytest.param(
        CommandDTO(
            action=CommandName.REMOVE_MULTIPLE_BINDING_CONSTRAINTS.value,
            args={"ids": ["id"]},
            study_version=STUDY_VERSION_8_8,
        ),
        None,
        id="remove_multiple_constraints",
    ),
    pytest.param(
        CommandDTO(
            action=CommandName.REMOVE_MULTIPLE_BINDING_CONSTRAINTS.value,
            args=[{"ids": ["id"]}],
            study_version=STUDY_VERSION_8_8,
        ),
        None,
        id="remove_multiple_constraints_list",
    ),
    pytest.param(
        CommandDTO(
            action=CommandName.CREATE_THERMAL_CLUSTER.value,
            version=2,
            args=[
                {
                    "area_id": "area_name",
                    "parameters": {
                        "name": "cluster_name",
                        "group": "nuclear",
                        "unitcount": 3,
                        "nominalcapacity": 100,
                        "marginal-cost": 40,
                        "market-bid-cost": 45,
                    },
                    "prepro": "prepro",
                    "modulation": "modulation",
                }
            ],
            study_version=STUDY_VERSION_8_8,
        ),
        [
            {
                "area_id": "area_name",
                "modulation": "modulation",
                "parameters": {
                    "co2": 0.0,
                    "costgeneration": "SetManually",
                    "efficiency": 100.0,
                    "enabled": True,
                    "fixed-cost": 0.0,
                    "gen-ts": "use global",
                    "group": "nuclear",
                    "law.forced": "uniform",
                    "law.planned": "uniform",
                    "marginal-cost": 40.0,
                    "market-bid-cost": 45.0,
                    "min-down-time": 1,
                    "min-stable-power": 0.0,
                    "min-up-time": 1,
                    "must-run": False,
                    "name": "cluster_name",
                    "nh3": 0.0,
                    "nmvoc": 0.0,
                    "nominalcapacity": 100.0,
                    "nox": 0.0,
                    "op1": 0.0,
                    "op2": 0.0,
                    "op3": 0.0,
                    "op4": 0.0,
                    "op5": 0.0,
                    "pm10": 0.0,
                    "pm2_5": 0.0,
                    "pm5": 0.0,
                    "so2": 0.0,
                    "spinning": 0.0,
                    "spread-cost": 0.0,
                    "startup-cost": 0.0,
                    "unitcount": 3,
                    "variableomcost": 0.0,
                    "volatility.forced": 0.0,
                    "volatility.planned": 0.0,
                },
                "prepro": "prepro",
            }
        ],
        id="create_thermal_cluster_list",
    ),
    pytest.param(
        CommandDTO(
            action=CommandName.UPDATE_THERMAL_CLUSTER.value,
            args={
                "area_id": "area_name",
                "thermal_cluster_id": "cluster_name",
                "properties": {"efficiency": 90},
            },
            study_version=STUDY_VERSION_8_8,
        ),
        None,
        id="update_thermal_cluster",
    ),
    pytest.param(
        CommandDTO(
            action=CommandName.UPDATE_THERMAL_CLUSTER.value,
            args=[
                {
                    "area_id": "area_name",
                    "thermal_cluster_id": "cluster_name",
                    "properties": {"efficiency": 90},
                }
            ],
            study_version=STUDY_VERSION_8_8,
        ),
        None,
        id="update_thermal_cluster_list",
    ),
    pytest.param(
        CommandDTO(
            action=CommandName.REMOVE_THERMAL_CLUSTER.value,
            args={"area_id": "area_name", "cluster_id": "cluster_name"},
            study_version=STUDY_VERSION_8_8,
        ),
        None,
        id="remove_thermal_cluster",
    ),
    pytest.param(
        CommandDTO(
            action=CommandName.REMOVE_THERMAL_CLUSTER.value,
            args=[{"area_id": "area_name", "cluster_id": "cluster_name"}],
            study_version=STUDY_VERSION_8_8,
        ),
        None,
        id="remove_thermal_cluster_list",
    ),
    pytest.param(
        CommandDTO(
            action=CommandName.CREATE_RENEWABLES_CLUSTER.value,
            version=2,
            args={
                "area_id": "area_name",
                "parameters": {
                    "name": "cluster_name",
                    "ts-interpretation": "power-generation",
                },
            },
            study_version=STUDY_VERSION_8_8,
        ),
        {
            "area_id": "area_name",
            "parameters": {
                "enabled": True,
                "group": "other res 1",
                "name": "cluster_name",
                "nominalcapacity": 0.0,
                "ts-interpretation": "power-generation",
                "unitcount": 1,
            },
        },
        id="create_renewables_cluster",
    ),
    pytest.param(
        CommandDTO(
            action=CommandName.CREATE_RENEWABLES_CLUSTER.value,
            version=2,
            args=[
                {
                    "area_id": "area_name",
                    "parameters": {
                        "name": "cluster_name",
                        "ts-interpretation": "power-generation",
                    },
                }
            ],
            study_version=STUDY_VERSION_8_8,
        ),
        [
            {
                "area_id": "area_name",
                "parameters": {
                    "enabled": True,
                    "group": "other res 1",
                    "name": "cluster_name",
                    "nominalcapacity": 0.0,
                    "ts-interpretation": "power-generation",
                    "unitcount": 1,
                },
            }
        ],
        id="create_renewables_cluster_list",
    ),
    pytest.param(
        CommandDTO(
            action=CommandName.REMOVE_RENEWABLES_CLUSTER.value,
            args={"area_id": "area_name", "cluster_id": "cluster_name"},
            study_version=STUDY_VERSION_8_8,
        ),
        None,
        id="remove_renewables_cluster",
    ),
    pytest.param(
        CommandDTO(
            action=CommandName.REMOVE_RENEWABLES_CLUSTER.value,
            args=[{"area_id": "area_name", "cluster_id": "cluster_name"}],
            study_version=STUDY_VERSION_8_8,
        ),
        None,
        id="remove_renewables_cluster_list",
    ),
    pytest.param(
        CommandDTO(
            action=CommandName.REPLACE_MATRIX.value,
            args={"target": "target_element", "matrix": "matrix"},
            study_version=STUDY_VERSION_8_8,
        ),
        None,
        id="replace_matrix",
    ),
    pytest.param(
        CommandDTO(
            action=CommandName.REPLACE_MATRIX.value,
            args=[{"target": "target_element", "matrix": "matrix"}],
            study_version=STUDY_VERSION_8_8,
        ),
        None,
        id="replace_matrix_list",
    ),
    pytest.param(
        CommandDTO(
            action=CommandName.UPDATE_CONFIG.value,
            args={"target": "target", "data": {}},
            study_version=STUDY_VERSION_8_8,
        ),
        None,
        id="update_config",
    ),
    pytest.param(
        CommandDTO(
            action=CommandName.UPDATE_CONFIG.value,
            args=[{"target": "target", "data": {}}],
            study_version=STUDY_VERSION_8_8,
        ),
        None,
        id="update_config_list",
    ),
    pytest.param(
        CommandDTO(
            action=CommandName.UPDATE_COMMENTS.value,
            args={"comments": "comments"},
            study_version=STUDY_VERSION_8_8,
        ),
        None,
        id="update_comments",
    ),
    pytest.param(
        CommandDTO(
            action=CommandName.UPDATE_COMMENTS.value,
            args=[{"comments": "comments"}],
            study_version=STUDY_VERSION_8_8,
        ),
        None,
        id="update_comments_list",
    ),
    pytest.param(
        CommandDTO(
            action=CommandName.UPDATE_FILE.value,
            args={
                "target": "settings/resources/study",
                "b64Data": "",
            },
            study_version=STUDY_VERSION_8_8,
        ),
        None,
        id="update_file",
    ),
    pytest.param(
        CommandDTO(
            action=CommandName.UPDATE_DISTRICT.value,
            args={"id": "id", "filter_items": ["a"]},
            study_version=STUDY_VERSION_8_8,
        ),
        None,
        id="update_district",
    ),
    pytest.param(
        CommandDTO(
            action=CommandName.UPDATE_DISTRICT.value,
            args=[{"id": "id", "base_filter": "add-all"}],
            study_version=STUDY_VERSION_8_8,
        ),
        None,
        id="update_district_list",
    ),
    pytest.param(
        CommandDTO(
            action=CommandName.UPDATE_PLAYLIST.value,
            args=[{"active": True, "items": [1, 3], "reverse": False}],
            study_version=STUDY_VERSION_8_8,
        ),
        None,
        id="update_playlist_list",
    ),
    pytest.param(
        CommandDTO(
            action=CommandName.UPDATE_PLAYLIST.value,
            args={
                "active": True,
                "items": [1, 3],
                "weights": {1: 5.0},
                "reverse": False,
            },
            study_version=STUDY_VERSION_8_8,
        ),
        None,
        id="update_playlist",
    ),
    pytest.param(
        CommandDTO(
            action=CommandName.UPDATE_SCENARIO_BUILDER.value,
            args={
                "data": {
                    "ruleset test": {
                        "l": {"area1": {"0": 1}},
                        "ntc": {"area1 / area2": {"1": 23}},
                        "t": {"area1": {"thermal": {"1": 2}}},
                    },
                }
            },
            study_version=STUDY_VERSION_8_8,
        ),
        None,
        id="update_scenario_builder",
    ),
    pytest.param(
        CommandDTO(
            action=CommandName.CREATE_ST_STORAGE.value,
            version=2,
            args={
                "area_id": "area 1",
                "parameters": {
                    "name": "Storage 1",
                    "group": "Battery",
                    "injectionnominalcapacity": 0,
                    "withdrawalnominalcapacity": 0,
                    "reservoircapacity": 0,
                    "efficiency": 1,
                    "initiallevel": 0,
                    "initialleveloptim": False,
                },
                "pmax_injection": "matrix://59ea6c83-6348-466d-9530-c35c51ca4c37",
                "pmax_withdrawal": "matrix://5f988548-dadc-4bbb-8ce8-87a544dbf756",
                "lower_rule_curve": "matrix://8ce4fcea-cc97-4d2c-b641-a27a53454612",
                "upper_rule_curve": "matrix://8ce614c8-c687-41af-8b24-df8a49cc52af",
                "inflows": "matrix://df9b25e1-e3f7-4a57-8182-0ff9791439e5",
            },
            study_version=STUDY_VERSION_8_8,
        ),
        {
            "area_id": "area 1",
            "inflows": "matrix://df9b25e1-e3f7-4a57-8182-0ff9791439e5",
            "lower_rule_curve": "matrix://8ce4fcea-cc97-4d2c-b641-a27a53454612",
            "parameters": {
                "efficiency": 1.0,
                "enabled": True,
                "group": "battery",
                "initiallevel": 0.0,
                "initialleveloptim": False,
                "injectionnominalcapacity": 0.0,
                "name": "Storage 1",
                "reservoircapacity": 0.0,
                "withdrawalnominalcapacity": 0.0,
            },
            "pmax_injection": "matrix://59ea6c83-6348-466d-9530-c35c51ca4c37",
            "pmax_withdrawal": "matrix://5f988548-dadc-4bbb-8ce8-87a544dbf756",
            "upper_rule_curve": "matrix://8ce614c8-c687-41af-8b24-df8a49cc52af",
        },
        id="create_st_storage",
    ),
    pytest.param(
        CommandDTO(
            action=CommandName.CREATE_ST_STORAGE.value,
            version=2,
            args=[
                {
                    "area_id": "area 1",
                    "parameters": {
                        "efficiency": 1,
                        "group": "Battery",
                        "initiallevel": 0,
                        "initialleveloptim": False,
                        "injectionnominalcapacity": 0,
                        "name": "Storage 1",
                        "reservoircapacity": 0,
                        "withdrawalnominalcapacity": 0,
                    },
                    "pmax_injection": "matrix://59ea6c83-6348-466d-9530-c35c51ca4c37",
                    "pmax_withdrawal": "matrix://5f988548-dadc-4bbb-8ce8-87a544dbf756",
                    "lower_rule_curve": "matrix://8ce4fcea-cc97-4d2c-b641-a27a53454612",
                    "upper_rule_curve": "matrix://8ce614c8-c687-41af-8b24-df8a49cc52af",
                    "inflows": "matrix://df9b25e1-e3f7-4a57-8182-0ff9791439e5",
                },
                {
                    "area_id": "area 1",
                    "parameters": {
                        "efficiency": 0.94,
                        "group": "Battery",
                        "initiallevel": 0,
                        "initialleveloptim": False,
                        "injectionnominalcapacity": 0,
                        "name": "Storage 2",
                        "reservoircapacity": 0,
                        "withdrawalnominalcapacity": 0,
                    },
                    "pmax_injection": "matrix://3f5b3746-3995-49b7-a6da-622633472e05",
                    "pmax_withdrawal": "matrix://4b64a31f-927b-4887-b4cd-adcddd39bdcd",
                    "lower_rule_curve": "matrix://16c7c3ae-9824-4ef2-aa68-51145884b025",
                    "upper_rule_curve": "matrix://9a6104e9-990a-415f-a6e2-57507e13b58c",
                    "inflows": "matrix://e8923768-9bdd-40c2-a6ea-2da2523be727",
                },
            ],
            study_version=STUDY_VERSION_8_8,
        ),
        [
            {
                "area_id": "area 1",
                "inflows": "matrix://df9b25e1-e3f7-4a57-8182-0ff9791439e5",
                "lower_rule_curve": "matrix://8ce4fcea-cc97-4d2c-b641-a27a53454612",
                "parameters": {
                    "efficiency": 1.0,
                    "enabled": True,
                    "group": "battery",
                    "initiallevel": 0.0,
                    "initialleveloptim": False,
                    "injectionnominalcapacity": 0.0,
                    "name": "Storage 1",
                    "reservoircapacity": 0.0,
                    "withdrawalnominalcapacity": 0.0,
                },
                "pmax_injection": "matrix://59ea6c83-6348-466d-9530-c35c51ca4c37",
                "pmax_withdrawal": "matrix://5f988548-dadc-4bbb-8ce8-87a544dbf756",
                "upper_rule_curve": "matrix://8ce614c8-c687-41af-8b24-df8a49cc52af",
            },
            {
                "area_id": "area 1",
                "inflows": "matrix://e8923768-9bdd-40c2-a6ea-2da2523be727",
                "lower_rule_curve": "matrix://16c7c3ae-9824-4ef2-aa68-51145884b025",
                "parameters": {
                    "efficiency": 0.94,
                    "enabled": True,
                    "group": "battery",
                    "initiallevel": 0.0,
                    "initialleveloptim": False,
                    "injectionnominalcapacity": 0.0,
                    "name": "Storage 2",
                    "reservoircapacity": 0.0,
                    "withdrawalnominalcapacity": 0.0,
                },
                "pmax_injection": "matrix://3f5b3746-3995-49b7-a6da-622633472e05",
                "pmax_withdrawal": "matrix://4b64a31f-927b-4887-b4cd-adcddd39bdcd",
                "upper_rule_curve": "matrix://9a6104e9-990a-415f-a6e2-57507e13b58c",
            },
        ],
        id="create_st_storage_list",
    ),
    pytest.param(
        CommandDTO(
            action=CommandName.REMOVE_ST_STORAGE.value,
            args={
                "area_id": "area 1",
                "storage_id": "storage 1",
            },
            study_version=STUDY_VERSION_8_8,
        ),
        None,
        id="remove_st_storage",
    ),
    pytest.param(
        CommandDTO(
            action=CommandName.REMOVE_ST_STORAGE.value,
            args=[
                {
                    "area_id": "area 1",
                    "storage_id": "storage 1",
                },
                {
                    "area_id": "area 1",
                    "storage_id": "storage 2",
                },
            ],
            study_version=STUDY_VERSION_8_8,
        ),
        None,
        id="remove_st_storage_list",
    ),
    pytest.param(
        CommandDTO(
            action=CommandName.GENERATE_THERMAL_CLUSTER_TIMESERIES.value,
            args=[{}],
            study_version=STUDY_VERSION_8_8,
        ),
        None,
        id="generate_thermal_cluster_timeseries_list",
    ),
    pytest.param(
        CommandDTO(
            action=CommandName.CREATE_USER_RESOURCE.value,
            args=[{"data": {"path": "folder_1", "resource_type": "folder"}}],
            study_version=STUDY_VERSION_8_8,
        ),
        None,
        id="create_user_resource_list",
    ),
    pytest.param(
        CommandDTO(
            action=CommandName.REMOVE_USER_RESOURCE.value,
            args=[{"data": {"path": "folder_1"}}],
            study_version=STUDY_VERSION_8_8,
        ),
        None,
        id="remove_user_resource_list_folder",
    ),
    pytest.param(
        CommandDTO(
            action=CommandName.REMOVE_USER_RESOURCE.value,
            args=[{"data": {"path": "file_1.txt"}}],
            study_version=STUDY_VERSION_8_8,
        ),
        None,
        id="remove_user_resource_list_file",
    ),
]


@pytest.fixture
def command_factory() -> CommandFactory:
    def get_matrix_id(matrix: str) -> str:
        return matrix.removeprefix("matrix://")

    return CommandFactory(
        generator_matrix_constants=Mock(spec=GeneratorMatrixConstants),
        matrix_service=Mock(spec=MatrixService, get_matrix_id=get_matrix_id),
    )


class TestCommandFactory:
    def _get_command_classes(self) -> Set[str]:
        """
        Imports all modules from the `antarest.study.storage.variantstudy.model.command` package
        and creates a set of command class names derived from the `ICommand` abstract class.
        The objective is to ensure that the unit test covers all commands in this package.
        """
        for module_loader, name, ispkg in pkgutil.iter_modules(["antarest/study/storage/variantstudy/model/command"]):
            importlib.import_module(
                f".{name}",
                package="antarest.study.storage.variantstudy.model.command",
            )
        abstract_commands = {"AbstractBindingConstraintCommand", "AbstractLinkCommand"}
        return {cmd.__name__ for cmd in ICommand.__subclasses__() if cmd.__name__ not in abstract_commands}

    # noinspection SpellCheckingInspection
    @pytest.mark.parametrize(
        ["command_dto", "expected_args"],
        COMMANDS,
    )
    @pytest.mark.unit_test
    def test_command_factory(
        self,
        command_dto: CommandDTO,
        expected_args: Optional[Dict[str, Any]],
        command_factory: CommandFactory,
    ):
        commands = command_factory.to_command(command_dto=command_dto)

        expected_args = expected_args or command_dto.args
        if isinstance(expected_args, dict):
            exp_action_args_list = [(command_dto.action, expected_args, command_dto.version)]
        else:
            exp_action_args_list = [(command_dto.action, args, command_dto.version) for args in expected_args]

        actual_cmd: ICommand
        for actual_cmd, exp_action_args_version in itertools.zip_longest(commands, exp_action_args_list):
            assert actual_cmd is not None, f"Missing action/args for {exp_action_args_version=}"
            assert exp_action_args_version is not None, f"Missing command for {actual_cmd=}"
            expected_action, expected_args, expected_version = exp_action_args_version
            actual_dto = actual_cmd.to_dto()
            actual_args = {k: v for k, v in actual_dto.args.items() if v is not None}
            actual_version = actual_dto.version
            assert actual_dto.action == expected_action
            assert actual_args == expected_args
            assert actual_version == expected_version


@pytest.mark.unit_test
def test_unknown_command():
    with pytest.raises(NotImplementedError):
        command_factory = CommandFactory(
            generator_matrix_constants=Mock(spec=GeneratorMatrixConstants),
            matrix_service=Mock(spec=MatrixService),
        )
        command_factory.to_command(
            command_dto=CommandDTO(action="unknown_command", args={}, study_version=STUDY_VERSION_8_8)
        )


@pytest.mark.unit_test
def test_parse_create_cluster_dto_v1(command_factory: CommandFactory):
    dto = CommandDTO(
        action=CommandName.CREATE_THERMAL_CLUSTER.value,
        version=1,
        args={
            "area_id": "area_name",
            "cluster_name": "cluster_name",
            "parameters": {},
            "prepro": "prepro",
            "modulation": "modulation",
        },
        study_version=STUDY_VERSION_8_8,
    )
    commands = command_factory.to_command(dto)
    assert len(commands) == 1
    command = commands[0]
    dto = command.to_dto()
    assert dto.version == 2
    assert dto.args["parameters"]["name"] == "cluster_name"
    assert "cluster_name" not in dto.args


def test_parse_create_st_storage_dto_v1(command_factory: CommandFactory):
    dto = CommandDTO(
        action=CommandName.CREATE_ST_STORAGE.value,
        version=1,
        args={
            "area_id": "area_name",
            "cluster_name": "cluster_name",
            "parameters": {
                "group": "Battery",
                "injectionnominalcapacity": 0,
                "withdrawalnominalcapacity": 0,
                "reservoircapacity": 0,
                "efficiency": 1,
                "initiallevel": 0,
                "initialleveloptim": False,
            },
            "pmax_injection": "matrix://59ea6c83-6348-466d-9530-c35c51ca4c37",
            "pmax_withdrawal": "matrix://5f988548-dadc-4bbb-8ce8-87a544dbf756",
            "lower_rule_curve": "matrix://8ce4fcea-cc97-4d2c-b641-a27a53454612",
            "upper_rule_curve": "matrix://8ce614c8-c687-41af-8b24-df8a49cc52af",
            "inflows": "matrix://df9b25e1-e3f7-4a57-8182-0ff9791439e5",
        },
        study_version=STUDY_VERSION_8_8,
    )
    commands = command_factory.to_command(dto)
    assert len(commands) == 1
    command = commands[0]
    dto = command.to_dto()
    assert dto.version == 2
    assert dto.args["parameters"]["name"] == "cluster_name"
    assert "cluster_name" not in dto.args


def test_parse_create_renewable_cluster_dto_v1(command_factory: CommandFactory):
    dto = CommandDTO(
        action=CommandName.CREATE_RENEWABLES_CLUSTER.value,
        version=1,
        args={
            "area_id": "area_name",
            "cluster_name": "cluster_name",
            "parameters": {
                "ts-interpretation": "power-generation",
            },
        },
        study_version=STUDY_VERSION_8_8,
    )
    commands = command_factory.to_command(dto)
    assert len(commands) == 1
    command = commands[0]
    dto = command.to_dto()
    assert dto.version == 2
    assert dto.args["parameters"]["name"] == "cluster_name"
    assert "cluster_name" not in dto.args<|MERGE_RESOLUTION|>--- conflicted
+++ resolved
@@ -271,7 +271,6 @@
     ),
     pytest.param(
         CommandDTO(
-<<<<<<< HEAD
             action=CommandName.UPDATE_BINDING_CONSTRAINTS.value,
             args=[
                 {
@@ -291,12 +290,9 @@
     ),
     pytest.param(
         CommandDTO(
-            action=CommandName.REMOVE_BINDING_CONSTRAINT.value, args={"id": "id"}, study_version=STUDY_VERSION_8_8
-=======
             action=CommandName.REMOVE_BINDING_CONSTRAINT.value,
             args={"id": "id"},
             study_version=STUDY_VERSION_8_8,
->>>>>>> c751c327
         ),
         None,
         id="remove_binding_constraint",
