# Copyright (c) 2025, RTE (https://www.rte-france.com)
#
# See AUTHORS.txt
#
# This Source Code Form is subject to the terms of the Mozilla Public
# License, v. 2.0. If a copy of the MPL was not distributed with this
# file, You can obtain one at http://mozilla.org/MPL/2.0/.
#
# SPDX-License-Identifier: MPL-2.0
#
# This file is part of the Antares project.

import importlib
import itertools
import pkgutil
from typing import Any, Dict, Optional, Set
from unittest.mock import Mock

import pytest

from antarest.matrixstore.service import MatrixService
from antarest.study.business.model.area_model import UpdateAreaUi
from antarest.study.model import STUDY_VERSION_8_8
from antarest.study.storage.variantstudy.business.matrix_constants_generator import (
    GeneratorMatrixConstants,
)
from antarest.study.storage.variantstudy.command_factory import CommandFactory
from antarest.study.storage.variantstudy.model.command.common import CommandName
from antarest.study.storage.variantstudy.model.command.icommand import ICommand
from antarest.study.storage.variantstudy.model.model import CommandDTO

# First: input DTO
# Second: expected args after round trip or None if expecting same as input args
COMMANDS = [
    pytest.param(
        CommandDTO(
            action=CommandName.CREATE_AREA.value,
            args={"area_name": "area_name"},
            study_version=STUDY_VERSION_8_8,
        ),
        None,
        id="create_area",
    ),
    pytest.param(
        CommandDTO(
            action=CommandName.CREATE_AREA.value,
            args=[
                {"area_name": "area_name"},
                {"area_name": "area2"},
            ],
            study_version=STUDY_VERSION_8_8,
        ),
        None,
        id="create_area2",
    ),
    pytest.param(
        CommandDTO(
            action=CommandName.UPDATE_AREA_UI.value,
            args={
                "area_id": "id",
                "area_ui": UpdateAreaUi(
                    x=100,
                    y=100,
                    color_rgb=(100, 100, 100),
                    layer_x={},
                    layer_y={},
                    layer_color={},
                ),
                "layer": "0",
            },
            study_version=STUDY_VERSION_8_8,
        ),
        None,
        id="update_area_ui",
    ),
    pytest.param(
        CommandDTO(
            action=CommandName.REMOVE_AREA.value,
            args={"id": "id"},
            study_version=STUDY_VERSION_8_8,
        ),
        None,
        id="remove_area",
    ),
    pytest.param(
        CommandDTO(
            action=CommandName.REMOVE_AREA.value,
            args=[{"id": "id"}],
            study_version=STUDY_VERSION_8_8,
        ),
        None,
        id="remove_area2",
    ),
    pytest.param(
        CommandDTO(
            action=CommandName.CREATE_DISTRICT.value,
            args={
                "name": "id",
                "filter_items": ["a"],
                "output": True,
                "comments": "",
            },
            study_version=STUDY_VERSION_8_8,
        ),
        None,
        id="create_district",
    ),
    pytest.param(
        CommandDTO(
            action=CommandName.CREATE_DISTRICT.value,
            args=[
                {
                    "name": "id",
                    "base_filter": "add-all",
                    "output": True,
                    "comments": "",
                }
            ],
            study_version=STUDY_VERSION_8_8,
        ),
        None,
        id="create_district_list",
    ),
    pytest.param(
        CommandDTO(
            action=CommandName.REMOVE_DISTRICT.value,
            args={"id": "id"},
            study_version=STUDY_VERSION_8_8,
        ),
        None,
        id="remove_district",
    ),
    pytest.param(
        CommandDTO(
            action=CommandName.REMOVE_DISTRICT.value,
            args=[{"id": "id"}],
            study_version=STUDY_VERSION_8_8,
        ),
        None,
        id="remove_district_list",
    ),
    pytest.param(
        CommandDTO(
            action=CommandName.CREATE_LINK.value,
            args={
                "area1": "area1",
                "area2": "area2",
                "parameters": {},
                "series": "series",
            },
            study_version=STUDY_VERSION_8_8,
        ),
        None,
        id="create_link",
    ),
    pytest.param(
        CommandDTO(
            action=CommandName.CREATE_LINK.value,
            args=[
                {
                    "area1": "area1",
                    "area2": "area2",
                    "parameters": {},
                    "series": "series",
                }
            ],
            study_version=STUDY_VERSION_8_8,
        ),
        None,
        id="create_link_list",
    ),
    pytest.param(
        CommandDTO(
            action=CommandName.UPDATE_LINK.value,
            args=[
                {
                    "area1": "area1",
                    "area2": "area2",
                    "parameters": {},
                    "series": "series",
                }
            ],
            study_version=STUDY_VERSION_8_8,
        ),
        None,
        id="update_link",
    ),
    pytest.param(
        CommandDTO(
            action=CommandName.REMOVE_LINK.value,
            args={
                "area1": "area1",
                "area2": "area2",
            },
            study_version=STUDY_VERSION_8_8,
        ),
        None,
        id="remove_link",
    ),
    pytest.param(
        CommandDTO(
            action=CommandName.REMOVE_LINK.value,
            args=[
                {
                    "area1": "area1",
                    "area2": "area2",
                }
            ],
            study_version=STUDY_VERSION_8_8,
        ),
        None,
        id="remove_link_list",
    ),
    pytest.param(
        CommandDTO(
            action=CommandName.CREATE_BINDING_CONSTRAINT.value,
            args={"name": "name"},
            study_version=STUDY_VERSION_8_8,
        ),
        None,
        id="create_binding_constraint",
    ),
    pytest.param(
        CommandDTO(
            action=CommandName.CREATE_BINDING_CONSTRAINT.value,
            args=[
                {
                    "name": "name",
                    "enabled": True,
                    "time_step": "hourly",
                    "operator": "equal",
                    "values": "values",
                    "group": "group_1",
                },
            ],
            study_version=STUDY_VERSION_8_8,
        ),
        None,
        id="create_binding_constraint_list",
    ),
    pytest.param(
        CommandDTO(
            action=CommandName.UPDATE_BINDING_CONSTRAINT.value,
            args={
                "id": "id",
                "enabled": True,
                "time_step": "hourly",
                "operator": "equal",
                "values": "values",
            },
            study_version=STUDY_VERSION_8_8,
        ),
        None,
        id="update_binding_constraint",
    ),
    pytest.param(
        CommandDTO(
            action=CommandName.UPDATE_BINDING_CONSTRAINT.value,
            args=[
                {
                    "id": "id",
                    "enabled": True,
                    "time_step": "hourly",
                    "operator": "equal",
                }
            ],
            study_version=STUDY_VERSION_8_8,
        ),
        None,
        id="udpate_binding_constraint_list",
    ),
    pytest.param(
        CommandDTO(
            action=CommandName.UPDATE_BINDING_CONSTRAINTS.value,
            args=[
                {
                    "bc_props_by_id": {
                        "id": {
                            "enabled": True,
                            "time_step": "hourly",
                            "operator": "equal",
                        }
                    }
                }
            ],
            study_version=STUDY_VERSION_8_8,
        ),
        None,
        id="udpate_binding_constraints",
    ),
    pytest.param(
        CommandDTO(
            action=CommandName.REMOVE_BINDING_CONSTRAINT.value,
            args={"id": "id"},
            study_version=STUDY_VERSION_8_8,
        ),
        None,
        id="remove_binding_constraint",
    ),
    pytest.param(
        CommandDTO(
            action=CommandName.REMOVE_BINDING_CONSTRAINT.value,
            args=[{"id": "id"}],
            study_version=STUDY_VERSION_8_8,
        ),
        None,
        id="remove_binding_constraint_list",
    ),
    pytest.param(
        CommandDTO(
            action=CommandName.REMOVE_MULTIPLE_BINDING_CONSTRAINTS.value,
            args={"ids": ["id"]},
            study_version=STUDY_VERSION_8_8,
        ),
        None,
        id="remove_multiple_constraints",
    ),
    pytest.param(
        CommandDTO(
            action=CommandName.REMOVE_MULTIPLE_BINDING_CONSTRAINTS.value,
            args=[{"ids": ["id"]}],
            study_version=STUDY_VERSION_8_8,
        ),
        None,
        id="remove_multiple_constraints_list",
    ),
    pytest.param(
        CommandDTO(
            action=CommandName.CREATE_THERMAL_CLUSTER.value,
            version=2,
            args=[
                {
                    "area_id": "area_name",
                    "parameters": {
                        "name": "cluster_name",
                        "group": "nuclear",
                        "unitcount": 3,
                        "nominalcapacity": 100,
                        "marginal-cost": 40,
                        "market-bid-cost": 45,
                    },
                    "prepro": "prepro",
                    "modulation": "modulation",
                }
            ],
            study_version=STUDY_VERSION_8_8,
        ),
        [
            {
                "area_id": "area_name",
                "modulation": "modulation",
                "parameters": {
                    "co2": 0.0,
                    "costgeneration": "SetManually",
                    "efficiency": 100.0,
                    "enabled": True,
                    "fixed-cost": 0.0,
                    "gen-ts": "use global",
                    "group": "nuclear",
                    "law.forced": "uniform",
                    "law.planned": "uniform",
                    "marginal-cost": 40.0,
                    "market-bid-cost": 45.0,
                    "min-down-time": 1,
                    "min-stable-power": 0.0,
                    "min-up-time": 1,
                    "must-run": False,
                    "name": "cluster_name",
                    "nh3": 0.0,
                    "nmvoc": 0.0,
                    "nominalcapacity": 100.0,
                    "nox": 0.0,
                    "op1": 0.0,
                    "op2": 0.0,
                    "op3": 0.0,
                    "op4": 0.0,
                    "op5": 0.0,
                    "pm10": 0.0,
                    "pm2_5": 0.0,
                    "pm5": 0.0,
                    "so2": 0.0,
                    "spinning": 0.0,
                    "spread-cost": 0.0,
                    "startup-cost": 0.0,
                    "unitcount": 3,
                    "variableomcost": 0.0,
                    "volatility.forced": 0.0,
                    "volatility.planned": 0.0,
                },
                "prepro": "prepro",
            }
        ],
        id="create_thermal_cluster_list",
    ),
    pytest.param(
        CommandDTO(
            action=CommandName.UPDATE_THERMAL_CLUSTER.value,
            args={
                "area_id": "area_name",
                "thermal_cluster_id": "cluster_name",
                "properties": {"efficiency": 90},
            },
            study_version=STUDY_VERSION_8_8,
        ),
        None,
        id="update_thermal_cluster",
    ),
    pytest.param(
        CommandDTO(
            action=CommandName.UPDATE_THERMAL_CLUSTER.value,
            args=[
                {
                    "area_id": "area_name",
                    "thermal_cluster_id": "cluster_name",
                    "properties": {"efficiency": 90},
                }
            ],
            study_version=STUDY_VERSION_8_8,
        ),
        None,
        id="update_thermal_cluster_list",
    ),
    pytest.param(
        CommandDTO(
            action=CommandName.REMOVE_THERMAL_CLUSTER.value,
            args={"area_id": "area_name", "cluster_id": "cluster_name"},
            study_version=STUDY_VERSION_8_8,
        ),
        None,
        id="remove_thermal_cluster",
    ),
    pytest.param(
        CommandDTO(
            action=CommandName.REMOVE_THERMAL_CLUSTER.value,
            args=[{"area_id": "area_name", "cluster_id": "cluster_name"}],
            study_version=STUDY_VERSION_8_8,
        ),
        None,
        id="remove_thermal_cluster_list",
    ),
    pytest.param(
        CommandDTO(
            action=CommandName.CREATE_RENEWABLES_CLUSTER.value,
            version=2,
            args={
                "area_id": "area_name",
                "parameters": {
                    "name": "cluster_name",
                    "ts-interpretation": "power-generation",
                },
            },
            study_version=STUDY_VERSION_8_8,
        ),
        {
            "area_id": "area_name",
            "parameters": {
                "enabled": True,
                "group": "other res 1",
                "name": "cluster_name",
                "nominalcapacity": 0.0,
                "ts-interpretation": "power-generation",
                "unitcount": 1,
            },
        },
        id="create_renewables_cluster",
    ),
    pytest.param(
        CommandDTO(
            action=CommandName.CREATE_RENEWABLES_CLUSTER.value,
            version=2,
            args=[
                {
                    "area_id": "area_name",
                    "parameters": {
                        "name": "cluster_name",
                        "ts-interpretation": "power-generation",
                    },
                }
            ],
            study_version=STUDY_VERSION_8_8,
        ),
        [
            {
                "area_id": "area_name",
                "parameters": {
                    "enabled": True,
                    "group": "other res 1",
                    "name": "cluster_name",
                    "nominalcapacity": 0.0,
                    "ts-interpretation": "power-generation",
                    "unitcount": 1,
                },
            }
        ],
        id="create_renewables_cluster_list",
    ),
    pytest.param(
        CommandDTO(
            action=CommandName.REMOVE_RENEWABLES_CLUSTER.value,
            args={"area_id": "area_name", "cluster_id": "cluster_name"},
            study_version=STUDY_VERSION_8_8,
        ),
        None,
        id="remove_renewables_cluster",
    ),
    pytest.param(
        CommandDTO(
            action=CommandName.REMOVE_RENEWABLES_CLUSTER.value,
            args=[{"area_id": "area_name", "cluster_id": "cluster_name"}],
            study_version=STUDY_VERSION_8_8,
        ),
        None,
        id="remove_renewables_cluster_list",
    ),
    pytest.param(
        CommandDTO(
            action=CommandName.REPLACE_MATRIX.value,
            args={"target": "target_element", "matrix": "matrix"},
            study_version=STUDY_VERSION_8_8,
        ),
        None,
        id="replace_matrix",
    ),
    pytest.param(
        CommandDTO(
            action=CommandName.REPLACE_MATRIX.value,
            args=[{"target": "target_element", "matrix": "matrix"}],
            study_version=STUDY_VERSION_8_8,
        ),
        None,
        id="replace_matrix_list",
    ),
    pytest.param(
        CommandDTO(
            action=CommandName.UPDATE_CONFIG.value,
            args={"target": "target", "data": {}},
            study_version=STUDY_VERSION_8_8,
        ),
        None,
        id="update_config",
    ),
    pytest.param(
        CommandDTO(
            action=CommandName.UPDATE_CONFIG.value,
            args=[{"target": "target", "data": {}}],
            study_version=STUDY_VERSION_8_8,
        ),
        None,
        id="update_config_list",
    ),
    pytest.param(
        CommandDTO(
            action=CommandName.UPDATE_COMMENTS.value,
            args={"comments": "comments"},
            study_version=STUDY_VERSION_8_8,
        ),
        None,
        id="update_comments",
    ),
    pytest.param(
        CommandDTO(
            action=CommandName.UPDATE_COMMENTS.value,
            args=[{"comments": "comments"}],
            study_version=STUDY_VERSION_8_8,
        ),
        None,
        id="update_comments_list",
    ),
    pytest.param(
        CommandDTO(
            action=CommandName.UPDATE_FILE.value,
            args={
                "target": "settings/resources/study",
                "b64Data": "",
            },
            study_version=STUDY_VERSION_8_8,
        ),
        None,
        id="update_file",
    ),
    pytest.param(
        CommandDTO(
            action=CommandName.UPDATE_DISTRICT.value,
            args={"id": "id", "filter_items": ["a"]},
            study_version=STUDY_VERSION_8_8,
        ),
        None,
        id="update_district",
    ),
    pytest.param(
        CommandDTO(
            action=CommandName.UPDATE_DISTRICT.value,
            args=[{"id": "id", "base_filter": "add-all"}],
            study_version=STUDY_VERSION_8_8,
        ),
        None,
        id="update_district_list",
    ),
    pytest.param(
        CommandDTO(
            action=CommandName.UPDATE_PLAYLIST.value,
            args=[{"active": True, "items": [1, 3], "reverse": False}],
            study_version=STUDY_VERSION_8_8,
        ),
        None,
        id="update_playlist_list",
    ),
    pytest.param(
        CommandDTO(
            action=CommandName.UPDATE_PLAYLIST.value,
            args={
                "active": True,
                "items": [1, 3],
                "weights": {1: 5.0},
                "reverse": False,
            },
            study_version=STUDY_VERSION_8_8,
        ),
        None,
        id="update_playlist",
    ),
    pytest.param(
        CommandDTO(
            action=CommandName.UPDATE_SCENARIO_BUILDER.value,
            args={
                "data": {
                    "ruleset test": {
                        "l": {"area1": {"0": 1}},
                        "ntc": {"area1 / area2": {"1": 23}},
                        "t": {"area1": {"thermal": {"1": 2}}},
                    },
                }
            },
            study_version=STUDY_VERSION_8_8,
        ),
        None,
        id="update_scenario_builder",
    ),
    pytest.param(
        CommandDTO(
            action=CommandName.CREATE_ST_STORAGE.value,
            version=2,
            args={
                "area_id": "area 1",
                "parameters": {
                    "name": "Storage 1",
                    "group": "Battery",
                    "injectionnominalcapacity": 0,
                    "withdrawalnominalcapacity": 0,
                    "reservoircapacity": 0,
                    "efficiency": 1,
                    "initiallevel": 0,
                    "initialleveloptim": False,
                },
                "pmax_injection": "matrix://59ea6c83-6348-466d-9530-c35c51ca4c37",
                "pmax_withdrawal": "matrix://5f988548-dadc-4bbb-8ce8-87a544dbf756",
                "lower_rule_curve": "matrix://8ce4fcea-cc97-4d2c-b641-a27a53454612",
                "upper_rule_curve": "matrix://8ce614c8-c687-41af-8b24-df8a49cc52af",
                "inflows": "matrix://df9b25e1-e3f7-4a57-8182-0ff9791439e5",
            },
            study_version=STUDY_VERSION_8_8,
        ),
        {
            "area_id": "area 1",
            "inflows": "matrix://df9b25e1-e3f7-4a57-8182-0ff9791439e5",
            "lower_rule_curve": "matrix://8ce4fcea-cc97-4d2c-b641-a27a53454612",
            "parameters": {
                "efficiency": 1.0,
                "enabled": True,
                "group": "battery",
                "initiallevel": 0.0,
                "initialleveloptim": False,
                "injectionnominalcapacity": 0.0,
                "name": "Storage 1",
                "reservoircapacity": 0.0,
                "withdrawalnominalcapacity": 0.0,
            },
            "pmax_injection": "matrix://59ea6c83-6348-466d-9530-c35c51ca4c37",
            "pmax_withdrawal": "matrix://5f988548-dadc-4bbb-8ce8-87a544dbf756",
            "upper_rule_curve": "matrix://8ce614c8-c687-41af-8b24-df8a49cc52af",
        },
        id="create_st_storage",
    ),
    pytest.param(
        CommandDTO(
            action=CommandName.CREATE_ST_STORAGE.value,
            version=2,
            args=[
                {
                    "area_id": "area 1",
                    "parameters": {
                        "efficiency": 1,
                        "group": "Battery",
                        "initiallevel": 0,
                        "initialleveloptim": False,
                        "injectionnominalcapacity": 0,
                        "name": "Storage 1",
                        "reservoircapacity": 0,
                        "withdrawalnominalcapacity": 0,
                    },
                    "pmax_injection": "matrix://59ea6c83-6348-466d-9530-c35c51ca4c37",
                    "pmax_withdrawal": "matrix://5f988548-dadc-4bbb-8ce8-87a544dbf756",
                    "lower_rule_curve": "matrix://8ce4fcea-cc97-4d2c-b641-a27a53454612",
                    "upper_rule_curve": "matrix://8ce614c8-c687-41af-8b24-df8a49cc52af",
                    "inflows": "matrix://df9b25e1-e3f7-4a57-8182-0ff9791439e5",
                },
                {
                    "area_id": "area 1",
                    "parameters": {
                        "efficiency": 0.94,
                        "group": "Battery",
                        "initiallevel": 0,
                        "initialleveloptim": False,
                        "injectionnominalcapacity": 0,
                        "name": "Storage 2",
                        "reservoircapacity": 0,
                        "withdrawalnominalcapacity": 0,
                    },
                    "pmax_injection": "matrix://3f5b3746-3995-49b7-a6da-622633472e05",
                    "pmax_withdrawal": "matrix://4b64a31f-927b-4887-b4cd-adcddd39bdcd",
                    "lower_rule_curve": "matrix://16c7c3ae-9824-4ef2-aa68-51145884b025",
                    "upper_rule_curve": "matrix://9a6104e9-990a-415f-a6e2-57507e13b58c",
                    "inflows": "matrix://e8923768-9bdd-40c2-a6ea-2da2523be727",
                },
            ],
            study_version=STUDY_VERSION_8_8,
        ),
        [
            {
                "area_id": "area 1",
                "inflows": "matrix://df9b25e1-e3f7-4a57-8182-0ff9791439e5",
                "lower_rule_curve": "matrix://8ce4fcea-cc97-4d2c-b641-a27a53454612",
                "parameters": {
                    "efficiency": 1.0,
                    "enabled": True,
                    "group": "battery",
                    "initiallevel": 0.0,
                    "initialleveloptim": False,
                    "injectionnominalcapacity": 0.0,
                    "name": "Storage 1",
                    "reservoircapacity": 0.0,
                    "withdrawalnominalcapacity": 0.0,
                },
                "pmax_injection": "matrix://59ea6c83-6348-466d-9530-c35c51ca4c37",
                "pmax_withdrawal": "matrix://5f988548-dadc-4bbb-8ce8-87a544dbf756",
                "upper_rule_curve": "matrix://8ce614c8-c687-41af-8b24-df8a49cc52af",
            },
            {
                "area_id": "area 1",
                "inflows": "matrix://e8923768-9bdd-40c2-a6ea-2da2523be727",
                "lower_rule_curve": "matrix://16c7c3ae-9824-4ef2-aa68-51145884b025",
                "parameters": {
                    "efficiency": 0.94,
                    "enabled": True,
                    "group": "battery",
                    "initiallevel": 0.0,
                    "initialleveloptim": False,
                    "injectionnominalcapacity": 0.0,
                    "name": "Storage 2",
                    "reservoircapacity": 0.0,
                    "withdrawalnominalcapacity": 0.0,
                },
                "pmax_injection": "matrix://3f5b3746-3995-49b7-a6da-622633472e05",
                "pmax_withdrawal": "matrix://4b64a31f-927b-4887-b4cd-adcddd39bdcd",
                "upper_rule_curve": "matrix://9a6104e9-990a-415f-a6e2-57507e13b58c",
            },
        ],
        id="create_st_storage_list",
    ),
    pytest.param(
        CommandDTO(
            action=CommandName.REMOVE_ST_STORAGE.value,
            args={
                "area_id": "area 1",
                "storage_id": "storage 1",
            },
            study_version=STUDY_VERSION_8_8,
        ),
        None,
        id="remove_st_storage",
    ),
    pytest.param(
        CommandDTO(
            action=CommandName.REMOVE_ST_STORAGE.value,
            args=[
                {
                    "area_id": "area 1",
                    "storage_id": "storage 1",
                },
                {
                    "area_id": "area 1",
                    "storage_id": "storage 2",
                },
            ],
            study_version=STUDY_VERSION_8_8,
        ),
        None,
        id="remove_st_storage_list",
    ),
    pytest.param(
        CommandDTO(
            action=CommandName.GENERATE_THERMAL_CLUSTER_TIMESERIES.value,
            args=[{}],
            study_version=STUDY_VERSION_8_8,
        ),
        None,
        id="generate_thermal_cluster_timeseries_list",
    ),
    pytest.param(
        CommandDTO(
            action=CommandName.CREATE_USER_RESOURCE.value,
            args=[{"data": {"path": "folder_1", "resource_type": "folder"}}],
            study_version=STUDY_VERSION_8_8,
        ),
        None,
        id="create_user_resource_list",
    ),
    pytest.param(
        CommandDTO(
            action=CommandName.REMOVE_USER_RESOURCE.value,
            args=[{"data": {"path": "folder_1"}}],
            study_version=STUDY_VERSION_8_8,
        ),
        None,
        id="remove_user_resource_list_folder",
    ),
    pytest.param(
        CommandDTO(
            action=CommandName.REMOVE_USER_RESOURCE.value,
            args=[{"data": {"path": "file_1.txt"}}],
            study_version=STUDY_VERSION_8_8,
        ),
        None,
        id="remove_user_resource_list_file",
    ),
    pytest.param(
        CommandDTO(
            action=CommandName.CREATE_XPANSION_CANDIDATE.value,
            args=[{"candidate": {"name": "cdt_1", "link": "at - be", "annual-cost-per-mw": 12, "max-investment": 100}}],
            study_version=STUDY_VERSION_8_8,
        ),
        None,
        id="create_xpansion_candidate",
    ),
    pytest.param(
        CommandDTO(
            action=CommandName.REPLACE_XPANSION_CANDIDATE.value,
            args=[
                {
                    "candidate_name": "cdt_1",
                    "properties": {
                        "name": "cdt_1",
                        "link": "at - be",
                        "annual-cost-per-mw": 12,
                        "max-investment": 100,
                    },
                }
            ],
            study_version=STUDY_VERSION_8_8,
        ),
        None,
        id="update_xpansion_candidate",
    ),
    pytest.param(
        CommandDTO(
            action=CommandName.REMOVE_XPANSION_CANDIDATE.value,
            args=[{"candidate_name": "cdt_1"}],
            study_version=STUDY_VERSION_8_8,
        ),
        None,
        id="remove_xpansion_candidate",
    ),
    pytest.param(
        CommandDTO(
<<<<<<< HEAD
            action=CommandName.UPDATE_XPANSION_SETTINGS.value,
            args=[{"settings": {"master": "integer", "max_iteration": 44}}],
            study_version=STUDY_VERSION_8_8,
        ),
        None,
        id="update_xpansion_settings",
=======
            action=CommandName.UPDATE_HYDRO_PROPERTIES.value,
            args={"area_id": "area_name", "properties": {"reservoir_capacity": 0.5}},
            study_version=STUDY_VERSION_8_8,
        ),
        None,
        id="update_hydro_properties",
    ),
    pytest.param(
        CommandDTO(
            action=CommandName.UPDATE_INFLOW_STRUCTURE.value,
            args={"area_id": "area_name", "properties": {"inter_monthly_correlation": 0.5}},
            study_version=STUDY_VERSION_8_8,
        ),
        None,
        id="update_inflow_structure",
>>>>>>> ecf5d7c0
    ),
]


@pytest.fixture
def command_factory() -> CommandFactory:
    def get_matrix_id(matrix: str) -> str:
        return matrix.removeprefix("matrix://")

    return CommandFactory(
        generator_matrix_constants=Mock(spec=GeneratorMatrixConstants),
        matrix_service=Mock(spec=MatrixService, get_matrix_id=get_matrix_id),
    )


class TestCommandFactory:
    def _get_command_classes(self) -> Set[str]:
        """
        Imports all modules from the `antarest.study.storage.variantstudy.model.command` package
        and creates a set of command class names derived from the `ICommand` abstract class.
        The objective is to ensure that the unit test covers all commands in this package.
        """
        for module_loader, name, ispkg in pkgutil.iter_modules(["antarest/study/storage/variantstudy/model/command"]):
            importlib.import_module(
                f".{name}",
                package="antarest.study.storage.variantstudy.model.command",
            )
        abstract_commands = {"AbstractBindingConstraintCommand", "AbstractLinkCommand"}
        return {cmd.__name__ for cmd in ICommand.__subclasses__() if cmd.__name__ not in abstract_commands}

    # noinspection SpellCheckingInspection
    @pytest.mark.parametrize(
        ["command_dto", "expected_args"],
        COMMANDS,
    )
    @pytest.mark.unit_test
    def test_command_factory(
        self,
        command_dto: CommandDTO,
        expected_args: Optional[Dict[str, Any]],
        command_factory: CommandFactory,
    ):
        commands = command_factory.to_command(command_dto=command_dto)

        expected_args = expected_args or command_dto.args
        if isinstance(expected_args, dict):
            exp_action_args_list = [(command_dto.action, expected_args, command_dto.version)]
        else:
            exp_action_args_list = [(command_dto.action, args, command_dto.version) for args in expected_args]

        actual_cmd: ICommand
        for actual_cmd, exp_action_args_version in itertools.zip_longest(commands, exp_action_args_list):
            assert actual_cmd is not None, f"Missing action/args for {exp_action_args_version=}"
            assert exp_action_args_version is not None, f"Missing command for {actual_cmd=}"
            expected_action, expected_args, expected_version = exp_action_args_version
            actual_dto = actual_cmd.to_dto()
            actual_args = {k: v for k, v in actual_dto.args.items() if v is not None}
            actual_version = actual_dto.version
            assert actual_dto.action == expected_action
            assert actual_args == expected_args
            assert actual_version == expected_version


@pytest.mark.unit_test
def test_unknown_command():
    with pytest.raises(NotImplementedError):
        command_factory = CommandFactory(
            generator_matrix_constants=Mock(spec=GeneratorMatrixConstants),
            matrix_service=Mock(spec=MatrixService),
        )
        command_factory.to_command(
            command_dto=CommandDTO(action="unknown_command", args={}, study_version=STUDY_VERSION_8_8)
        )


@pytest.mark.unit_test
def test_parse_create_cluster_dto_v1(command_factory: CommandFactory):
    dto = CommandDTO(
        action=CommandName.CREATE_THERMAL_CLUSTER.value,
        version=1,
        args={
            "area_id": "area_name",
            "cluster_name": "cluster_name",
            "parameters": {},
            "prepro": "prepro",
            "modulation": "modulation",
        },
        study_version=STUDY_VERSION_8_8,
    )
    commands = command_factory.to_command(dto)
    assert len(commands) == 1
    command = commands[0]
    dto = command.to_dto()
    assert dto.version == 2
    assert dto.args["parameters"]["name"] == "cluster_name"
    assert "cluster_name" not in dto.args


def test_parse_create_st_storage_dto_v1(command_factory: CommandFactory):
    dto = CommandDTO(
        action=CommandName.CREATE_ST_STORAGE.value,
        version=1,
        args={
            "area_id": "area_name",
            "cluster_name": "cluster_name",
            "parameters": {
                "group": "Battery",
                "injectionnominalcapacity": 0,
                "withdrawalnominalcapacity": 0,
                "reservoircapacity": 0,
                "efficiency": 1,
                "initiallevel": 0,
                "initialleveloptim": False,
            },
            "pmax_injection": "matrix://59ea6c83-6348-466d-9530-c35c51ca4c37",
            "pmax_withdrawal": "matrix://5f988548-dadc-4bbb-8ce8-87a544dbf756",
            "lower_rule_curve": "matrix://8ce4fcea-cc97-4d2c-b641-a27a53454612",
            "upper_rule_curve": "matrix://8ce614c8-c687-41af-8b24-df8a49cc52af",
            "inflows": "matrix://df9b25e1-e3f7-4a57-8182-0ff9791439e5",
        },
        study_version=STUDY_VERSION_8_8,
    )
    commands = command_factory.to_command(dto)
    assert len(commands) == 1
    command = commands[0]
    dto = command.to_dto()
    assert dto.version == 2
    assert dto.args["parameters"]["name"] == "cluster_name"
    assert "cluster_name" not in dto.args


def test_parse_create_renewable_cluster_dto_v1(command_factory: CommandFactory):
    dto = CommandDTO(
        action=CommandName.CREATE_RENEWABLES_CLUSTER.value,
        version=1,
        args={
            "area_id": "area_name",
            "cluster_name": "cluster_name",
            "parameters": {
                "ts-interpretation": "power-generation",
            },
        },
        study_version=STUDY_VERSION_8_8,
    )
    commands = command_factory.to_command(dto)
    assert len(commands) == 1
    command = commands[0]
    dto = command.to_dto()
    assert dto.version == 2
    assert dto.args["parameters"]["name"] == "cluster_name"
    assert "cluster_name" not in dto.args<|MERGE_RESOLUTION|>--- conflicted
+++ resolved
@@ -872,30 +872,30 @@
     ),
     pytest.param(
         CommandDTO(
-<<<<<<< HEAD
+            action=CommandName.UPDATE_HYDRO_PROPERTIES.value,
+            args={"area_id": "area_name", "properties": {"reservoir_capacity": 0.5}},
+            study_version=STUDY_VERSION_8_8,
+        ),
+        None,
+        id="update_hydro_properties",
+    ),
+    pytest.param(
+        CommandDTO(
+            action=CommandName.UPDATE_INFLOW_STRUCTURE.value,
+            args={"area_id": "area_name", "properties": {"inter_monthly_correlation": 0.5}},
+            study_version=STUDY_VERSION_8_8,
+        ),
+        None,
+        id="update_inflow_structure",
+    ),
+    pytest.param(
+        CommandDTO(
             action=CommandName.UPDATE_XPANSION_SETTINGS.value,
             args=[{"settings": {"master": "integer", "max_iteration": 44}}],
             study_version=STUDY_VERSION_8_8,
         ),
         None,
         id="update_xpansion_settings",
-=======
-            action=CommandName.UPDATE_HYDRO_PROPERTIES.value,
-            args={"area_id": "area_name", "properties": {"reservoir_capacity": 0.5}},
-            study_version=STUDY_VERSION_8_8,
-        ),
-        None,
-        id="update_hydro_properties",
-    ),
-    pytest.param(
-        CommandDTO(
-            action=CommandName.UPDATE_INFLOW_STRUCTURE.value,
-            args={"area_id": "area_name", "properties": {"inter_monthly_correlation": 0.5}},
-            study_version=STUDY_VERSION_8_8,
-        ),
-        None,
-        id="update_inflow_structure",
->>>>>>> ecf5d7c0
     ),
 ]
 
