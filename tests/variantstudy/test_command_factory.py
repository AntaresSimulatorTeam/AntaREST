# Copyright (c) 2025, RTE (https://www.rte-france.com)
#
# See AUTHORS.txt
#
# This Source Code Form is subject to the terms of the Mozilla Public
# License, v. 2.0. If a copy of the MPL was not distributed with this
# file, You can obtain one at http://mozilla.org/MPL/2.0/.
#
# SPDX-License-Identifier: MPL-2.0
#
# This file is part of the Antares project.

import importlib
import itertools
import pkgutil
from typing import Any, Dict, List, Optional, Set
from unittest.mock import Mock

import pytest

from antarest.matrixstore.service import MatrixService
from antarest.study.business.model.area_model import UpdateAreaUi
from antarest.study.model import STUDY_VERSION_8_8
from antarest.study.storage.patch_service import PatchService
from antarest.study.storage.variantstudy.business.matrix_constants_generator import GeneratorMatrixConstants
from antarest.study.storage.variantstudy.command_factory import CommandFactory
from antarest.study.storage.variantstudy.model.command.common import CommandName
from antarest.study.storage.variantstudy.model.command.icommand import ICommand
from antarest.study.storage.variantstudy.model.model import CommandDTO

<<<<<<< HEAD
# First: input DTO
# Second: expected args after round trip or None if expecting same as input args
COMMANDS = [
    pytest.param(
        CommandDTO(
            action=CommandName.CREATE_AREA.value, args={"area_name": "area_name"}, study_version=STUDY_VERSION_8_8
        ),
        None,
        id="create_area",
    ),
    pytest.param(
        CommandDTO(
            action=CommandName.CREATE_AREA.value,
            args=[
                {"area_name": "area_name"},
                {"area_name": "area2"},
            ],
            study_version=STUDY_VERSION_8_8,
        ),
        None,
        id="create_area2",
    ),
    pytest.param(
        CommandDTO(action=CommandName.REMOVE_AREA.value, args={"id": "id"}, study_version=STUDY_VERSION_8_8),
        None,
        id="remove_area",
    ),
    pytest.param(
        CommandDTO(action=CommandName.REMOVE_AREA.value, args=[{"id": "id"}], study_version=STUDY_VERSION_8_8),
        None,
        id="remove_area2",
    ),
    pytest.param(
        CommandDTO(
            action=CommandName.CREATE_DISTRICT.value,
            args={
=======
COMMANDS: List[CommandDTO] = [
    CommandDTO(action=CommandName.CREATE_AREA.value, args={"area_name": "area_name"}, study_version=STUDY_VERSION_8_8),
    CommandDTO(
        action=CommandName.CREATE_AREA.value,
        args=[
            {"area_name": "area_name"},
            {"area_name": "area2"},
        ],
        study_version=STUDY_VERSION_8_8,
    ),
    CommandDTO(action=CommandName.REMOVE_AREA.value, args={"id": "id"}, study_version=STUDY_VERSION_8_8),
    CommandDTO(action=CommandName.REMOVE_AREA.value, args=[{"id": "id"}], study_version=STUDY_VERSION_8_8),
    CommandDTO(
        action=CommandName.UPDATE_AREA_UI.value,
        args={
            "area_id": "id",
            "area_ui": UpdateAreaUi(x=100, y=100, color_rgb=(100, 100, 100), layer_x={}, layer_y={}, layer_color={}),
            "layer": "0",
        },
        study_version=STUDY_VERSION_8_8,
    ),
    CommandDTO(
        action=CommandName.CREATE_DISTRICT.value,
        args={
            "name": "id",
            "filter_items": ["a"],
            "output": True,
            "comments": "",
        },
        study_version=STUDY_VERSION_8_8,
    ),
    CommandDTO(
        action=CommandName.CREATE_DISTRICT.value,
        args=[
            {
>>>>>>> 1f78ca72
                "name": "id",
                "filter_items": ["a"],
                "output": True,
                "comments": "",
            },
            study_version=STUDY_VERSION_8_8,
        ),
        None,
        id="create_district",
    ),
    pytest.param(
        CommandDTO(
            action=CommandName.CREATE_DISTRICT.value,
            args=[
                {
                    "name": "id",
                    "base_filter": "add-all",
                    "output": True,
                    "comments": "",
                }
            ],
            study_version=STUDY_VERSION_8_8,
        ),
        None,
        id="create_district_list",
    ),
    pytest.param(
        CommandDTO(action=CommandName.REMOVE_DISTRICT.value, args={"id": "id"}, study_version=STUDY_VERSION_8_8),
        None,
        id="remove_district",
    ),
    pytest.param(
        CommandDTO(action=CommandName.REMOVE_DISTRICT.value, args=[{"id": "id"}], study_version=STUDY_VERSION_8_8),
        None,
        id="remove_district_list",
    ),
    pytest.param(
        CommandDTO(
            action=CommandName.CREATE_LINK.value,
            args={
                "area1": "area1",
                "area2": "area2",
                "parameters": {},
                "series": "series",
            },
            study_version=STUDY_VERSION_8_8,
        ),
        None,
        id="create_link",
    ),
    pytest.param(
        CommandDTO(
            action=CommandName.CREATE_LINK.value,
            args=[
                {
                    "area1": "area1",
                    "area2": "area2",
                    "parameters": {},
                    "series": "series",
                }
            ],
            study_version=STUDY_VERSION_8_8,
        ),
        None,
        id="create_link_list",
    ),
    pytest.param(
        CommandDTO(
            action=CommandName.UPDATE_LINK.value,
            args=[
                {
                    "area1": "area1",
                    "area2": "area2",
                    "parameters": {},
                    "series": "series",
                }
            ],
            study_version=STUDY_VERSION_8_8,
        ),
        None,
        id="update_link",
    ),
    pytest.param(
        CommandDTO(
            action=CommandName.REMOVE_LINK.value,
            args={
                "area1": "area1",
                "area2": "area2",
            },
            study_version=STUDY_VERSION_8_8,
        ),
        None,
        id="remove_link",
    ),
    pytest.param(
        CommandDTO(
            action=CommandName.REMOVE_LINK.value,
            args=[
                {
                    "area1": "area1",
                    "area2": "area2",
                }
            ],
            study_version=STUDY_VERSION_8_8,
        ),
        None,
        id="remove_link_list",
    ),
    pytest.param(
        CommandDTO(
            action=CommandName.CREATE_BINDING_CONSTRAINT.value, args={"name": "name"}, study_version=STUDY_VERSION_8_8
        ),
        None,
        id="create_binding_constraint",
    ),
    pytest.param(
        CommandDTO(
            action=CommandName.CREATE_BINDING_CONSTRAINT.value,
            args=[
                {
                    "name": "name",
                    "enabled": True,
                    "time_step": "hourly",
                    "operator": "equal",
                    "values": "values",
                    "group": "group_1",
                },
            ],
            study_version=STUDY_VERSION_8_8,
        ),
        None,
        id="create_binding_constraint_list",
    ),
    pytest.param(
        CommandDTO(
            action=CommandName.UPDATE_BINDING_CONSTRAINT.value,
            args={
                "id": "id",
                "enabled": True,
                "time_step": "hourly",
                "operator": "equal",
                "values": "values",
            },
            study_version=STUDY_VERSION_8_8,
        ),
        None,
        id="update_binding_constraint",
    ),
    pytest.param(
        CommandDTO(
            action=CommandName.UPDATE_BINDING_CONSTRAINT.value,
            args=[
                {
                    "id": "id",
                    "enabled": True,
                    "time_step": "hourly",
                    "operator": "equal",
                }
            ],
            study_version=STUDY_VERSION_8_8,
        ),
        None,
        id="udpate_binding_constraint_list",
    ),
    pytest.param(
        CommandDTO(
            action=CommandName.REMOVE_BINDING_CONSTRAINT.value, args={"id": "id"}, study_version=STUDY_VERSION_8_8
        ),
        None,
        id="remove_binding_constraint",
    ),
    pytest.param(
        CommandDTO(
            action=CommandName.REMOVE_BINDING_CONSTRAINT.value, args=[{"id": "id"}], study_version=STUDY_VERSION_8_8
        ),
        None,
        id="remove_binding_constraint_list",
    ),
    pytest.param(
        CommandDTO(
            action=CommandName.REMOVE_MULTIPLE_BINDING_CONSTRAINTS.value,
            args={"ids": ["id"]},
            study_version=STUDY_VERSION_8_8,
        ),
        None,
        id="remove_multiple_constraints",
    ),
    pytest.param(
        CommandDTO(
            action=CommandName.REMOVE_MULTIPLE_BINDING_CONSTRAINTS.value,
            args=[{"ids": ["id"]}],
            study_version=STUDY_VERSION_8_8,
        ),
        None,
        id="remove_multiple_constraints_list",
    ),
    pytest.param(
        CommandDTO(
            action=CommandName.CREATE_THERMAL_CLUSTER.value,
            version=2,
            args=[
                {
                    "area_id": "area_name",
                    "parameters": {
                        "name": "cluster_name",
                        "group": "nuclear",
                        "unitcount": 3,
                        "nominalcapacity": 100,
                        "marginal-cost": 40,
                        "market-bid-cost": 45,
                    },
                    "prepro": "prepro",
                    "modulation": "modulation",
                }
            ],
            study_version=STUDY_VERSION_8_8,
        ),
        [
            {
                "area_id": "area_name",
                "modulation": "modulation",
                "parameters": {
                    "co2": 0.0,
                    "costgeneration": "SetManually",
                    "efficiency": 100.0,
                    "enabled": True,
                    "fixed-cost": 0.0,
                    "gen-ts": "use global",
                    "group": "nuclear",
                    "law.forced": "uniform",
                    "law.planned": "uniform",
                    "marginal-cost": 40.0,
                    "market-bid-cost": 45.0,
                    "min-down-time": 1,
                    "min-stable-power": 0.0,
                    "min-up-time": 1,
                    "must-run": False,
                    "name": "cluster_name",
                    "nh3": 0.0,
                    "nmvoc": 0.0,
                    "nominalcapacity": 100.0,
                    "nox": 0.0,
                    "op1": 0.0,
                    "op2": 0.0,
                    "op3": 0.0,
                    "op4": 0.0,
                    "op5": 0.0,
                    "pm10": 0.0,
                    "pm2_5": 0.0,
                    "pm5": 0.0,
                    "so2": 0.0,
                    "spinning": 0.0,
                    "spread-cost": 0.0,
                    "startup-cost": 0.0,
                    "unitcount": 3,
                    "variableomcost": 0.0,
                    "volatility.forced": 0.0,
                    "volatility.planned": 0.0,
                },
                "prepro": "prepro",
            }
        ],
        id="create_thermal_cluster_list",
    ),
    pytest.param(
        CommandDTO(
            action=CommandName.REMOVE_THERMAL_CLUSTER.value,
            args={"area_id": "area_name", "cluster_id": "cluster_name"},
            study_version=STUDY_VERSION_8_8,
        ),
        None,
        id="remove_thermal_cluster",
    ),
    pytest.param(
        CommandDTO(
            action=CommandName.REMOVE_THERMAL_CLUSTER.value,
            args=[{"area_id": "area_name", "cluster_id": "cluster_name"}],
            study_version=STUDY_VERSION_8_8,
        ),
        None,
        id="remove_thermal_cluster_list",
    ),
    pytest.param(
        CommandDTO(
            action=CommandName.CREATE_RENEWABLES_CLUSTER.value,
            version=2,
            args={
                "area_id": "area_name",
                "parameters": {
                    "name": "cluster_name",
                    "ts-interpretation": "power-generation",
                },
            },
            study_version=STUDY_VERSION_8_8,
        ),
        {
            "area_id": "area_name",
            "parameters": {
                "enabled": True,
                "group": "other res 1",
                "name": "cluster_name",
                "nominalcapacity": 0.0,
                "ts-interpretation": "power-generation",
                "unitcount": 1,
            },
        },
        id="create_renewables_cluster",
    ),
    pytest.param(
        CommandDTO(
            action=CommandName.CREATE_RENEWABLES_CLUSTER.value,
            version=2,
            args=[
                {
                    "area_id": "area_name",
                    "parameters": {
                        "name": "cluster_name",
                        "ts-interpretation": "power-generation",
                    },
                }
            ],
            study_version=STUDY_VERSION_8_8,
        ),
        [
            {
                "area_id": "area_name",
                "parameters": {
                    "enabled": True,
                    "group": "other res 1",
                    "name": "cluster_name",
                    "nominalcapacity": 0.0,
                    "ts-interpretation": "power-generation",
                    "unitcount": 1,
                },
            }
        ],
        id="create_renewables_cluster_list",
    ),
    pytest.param(
        CommandDTO(
            action=CommandName.REMOVE_RENEWABLES_CLUSTER.value,
            args={"area_id": "area_name", "cluster_id": "cluster_name"},
            study_version=STUDY_VERSION_8_8,
        ),
        None,
        id="remove_renewables_cluster",
    ),
    pytest.param(
        CommandDTO(
            action=CommandName.REMOVE_RENEWABLES_CLUSTER.value,
            args=[{"area_id": "area_name", "cluster_id": "cluster_name"}],
            study_version=STUDY_VERSION_8_8,
        ),
        None,
        id="remove_renewables_cluster_list",
    ),
    pytest.param(
        CommandDTO(
            action=CommandName.REPLACE_MATRIX.value,
            args={"target": "target_element", "matrix": "matrix"},
            study_version=STUDY_VERSION_8_8,
        ),
        None,
        id="replace_matrix",
    ),
    pytest.param(
        CommandDTO(
            action=CommandName.REPLACE_MATRIX.value,
            args=[{"target": "target_element", "matrix": "matrix"}],
            study_version=STUDY_VERSION_8_8,
        ),
        None,
        id="replace_matrix_list",
    ),
    pytest.param(
        CommandDTO(
            action=CommandName.UPDATE_CONFIG.value,
            args={"target": "target", "data": {}},
            study_version=STUDY_VERSION_8_8,
        ),
        None,
        id="update_config",
    ),
    pytest.param(
        CommandDTO(
            action=CommandName.UPDATE_CONFIG.value,
            args=[{"target": "target", "data": {}}],
            study_version=STUDY_VERSION_8_8,
        ),
        None,
        id="update_config_list",
    ),
    pytest.param(
        CommandDTO(
            action=CommandName.UPDATE_COMMENTS.value, args={"comments": "comments"}, study_version=STUDY_VERSION_8_8
        ),
        None,
        id="update_comments",
    ),
    pytest.param(
        CommandDTO(
            action=CommandName.UPDATE_COMMENTS.value, args=[{"comments": "comments"}], study_version=STUDY_VERSION_8_8
        ),
        None,
        id="update_comments_list",
    ),
    pytest.param(
        CommandDTO(
            action=CommandName.UPDATE_FILE.value,
            args={
                "target": "settings/resources/study",
                "b64Data": "",
            },
            study_version=STUDY_VERSION_8_8,
        ),
        None,
        id="update_file",
    ),
    pytest.param(
        CommandDTO(
            action=CommandName.UPDATE_DISTRICT.value,
            args={"id": "id", "filter_items": ["a"]},
            study_version=STUDY_VERSION_8_8,
        ),
        None,
        id="update_district",
    ),
    pytest.param(
        CommandDTO(
            action=CommandName.UPDATE_DISTRICT.value,
            args=[{"id": "id", "base_filter": "add-all"}],
            study_version=STUDY_VERSION_8_8,
        ),
        None,
        id="update_district_list",
    ),
    pytest.param(
        CommandDTO(
            action=CommandName.UPDATE_PLAYLIST.value,
            args=[{"active": True, "items": [1, 3], "reverse": False}],
            study_version=STUDY_VERSION_8_8,
        ),
        None,
        id="update_playlist_list",
    ),
    pytest.param(
        CommandDTO(
            action=CommandName.UPDATE_PLAYLIST.value,
            args={
                "active": True,
                "items": [1, 3],
                "weights": {1: 5.0},
                "reverse": False,
            },
            study_version=STUDY_VERSION_8_8,
        ),
        None,
        id="update_playlist",
    ),
    pytest.param(
        CommandDTO(
            action=CommandName.UPDATE_SCENARIO_BUILDER.value,
            args={
                "data": {
                    "ruleset test": {
                        "l": {"area1": {"0": 1}},
                        "ntc": {"area1 / area2": {"1": 23}},
                        "t": {"area1": {"thermal": {"1": 2}}},
                    },
                }
            },
            study_version=STUDY_VERSION_8_8,
        ),
        None,
        id="update_scenario_builder",
    ),
    pytest.param(
        CommandDTO(
            action=CommandName.CREATE_ST_STORAGE.value,
            version=2,
            args={
                "area_id": "area 1",
                "parameters": {
                    "name": "Storage 1",
                    "group": "Battery",
                    "injectionnominalcapacity": 0,
                    "withdrawalnominalcapacity": 0,
                    "reservoircapacity": 0,
                    "efficiency": 1,
                    "initiallevel": 0,
                    "initialleveloptim": False,
                },
                "pmax_injection": "matrix://59ea6c83-6348-466d-9530-c35c51ca4c37",
                "pmax_withdrawal": "matrix://5f988548-dadc-4bbb-8ce8-87a544dbf756",
                "lower_rule_curve": "matrix://8ce4fcea-cc97-4d2c-b641-a27a53454612",
                "upper_rule_curve": "matrix://8ce614c8-c687-41af-8b24-df8a49cc52af",
                "inflows": "matrix://df9b25e1-e3f7-4a57-8182-0ff9791439e5",
            },
            study_version=STUDY_VERSION_8_8,
        ),
        {
            "area_id": "area 1",
            "inflows": "matrix://df9b25e1-e3f7-4a57-8182-0ff9791439e5",
            "lower_rule_curve": "matrix://8ce4fcea-cc97-4d2c-b641-a27a53454612",
            "parameters": {
                "efficiency": 1.0,
                "enabled": True,
                "group": "battery",
                "initiallevel": 0.0,
                "initialleveloptim": False,
                "injectionnominalcapacity": 0.0,
                "name": "Storage 1",
                "reservoircapacity": 0.0,
                "withdrawalnominalcapacity": 0.0,
            },
            "pmax_injection": "matrix://59ea6c83-6348-466d-9530-c35c51ca4c37",
            "pmax_withdrawal": "matrix://5f988548-dadc-4bbb-8ce8-87a544dbf756",
            "upper_rule_curve": "matrix://8ce614c8-c687-41af-8b24-df8a49cc52af",
        },
        id="create_st_storage",
    ),
    pytest.param(
        CommandDTO(
            action=CommandName.CREATE_ST_STORAGE.value,
            version=2,
            args=[
                {
                    "area_id": "area 1",
                    "parameters": {
                        "efficiency": 1,
                        "group": "Battery",
                        "initiallevel": 0,
                        "initialleveloptim": False,
                        "injectionnominalcapacity": 0,
                        "name": "Storage 1",
                        "reservoircapacity": 0,
                        "withdrawalnominalcapacity": 0,
                    },
                    "pmax_injection": "matrix://59ea6c83-6348-466d-9530-c35c51ca4c37",
                    "pmax_withdrawal": "matrix://5f988548-dadc-4bbb-8ce8-87a544dbf756",
                    "lower_rule_curve": "matrix://8ce4fcea-cc97-4d2c-b641-a27a53454612",
                    "upper_rule_curve": "matrix://8ce614c8-c687-41af-8b24-df8a49cc52af",
                    "inflows": "matrix://df9b25e1-e3f7-4a57-8182-0ff9791439e5",
                },
                {
                    "area_id": "area 1",
                    "parameters": {
                        "efficiency": 0.94,
                        "group": "Battery",
                        "initiallevel": 0,
                        "initialleveloptim": False,
                        "injectionnominalcapacity": 0,
                        "name": "Storage 2",
                        "reservoircapacity": 0,
                        "withdrawalnominalcapacity": 0,
                    },
                    "pmax_injection": "matrix://3f5b3746-3995-49b7-a6da-622633472e05",
                    "pmax_withdrawal": "matrix://4b64a31f-927b-4887-b4cd-adcddd39bdcd",
                    "lower_rule_curve": "matrix://16c7c3ae-9824-4ef2-aa68-51145884b025",
                    "upper_rule_curve": "matrix://9a6104e9-990a-415f-a6e2-57507e13b58c",
                    "inflows": "matrix://e8923768-9bdd-40c2-a6ea-2da2523be727",
                },
            ],
            study_version=STUDY_VERSION_8_8,
        ),
        [
            {
                "area_id": "area 1",
                "inflows": "matrix://df9b25e1-e3f7-4a57-8182-0ff9791439e5",
                "lower_rule_curve": "matrix://8ce4fcea-cc97-4d2c-b641-a27a53454612",
                "parameters": {
                    "efficiency": 1.0,
                    "enabled": True,
                    "group": "battery",
                    "initiallevel": 0.0,
                    "initialleveloptim": False,
                    "injectionnominalcapacity": 0.0,
                    "name": "Storage 1",
                    "reservoircapacity": 0.0,
                    "withdrawalnominalcapacity": 0.0,
                },
                "pmax_injection": "matrix://59ea6c83-6348-466d-9530-c35c51ca4c37",
                "pmax_withdrawal": "matrix://5f988548-dadc-4bbb-8ce8-87a544dbf756",
                "upper_rule_curve": "matrix://8ce614c8-c687-41af-8b24-df8a49cc52af",
            },
            {
                "area_id": "area 1",
                "inflows": "matrix://e8923768-9bdd-40c2-a6ea-2da2523be727",
                "lower_rule_curve": "matrix://16c7c3ae-9824-4ef2-aa68-51145884b025",
                "parameters": {
                    "efficiency": 0.94,
                    "enabled": True,
                    "group": "battery",
                    "initiallevel": 0.0,
                    "initialleveloptim": False,
                    "injectionnominalcapacity": 0.0,
                    "name": "Storage 2",
                    "reservoircapacity": 0.0,
                    "withdrawalnominalcapacity": 0.0,
                },
                "pmax_injection": "matrix://3f5b3746-3995-49b7-a6da-622633472e05",
                "pmax_withdrawal": "matrix://4b64a31f-927b-4887-b4cd-adcddd39bdcd",
                "upper_rule_curve": "matrix://9a6104e9-990a-415f-a6e2-57507e13b58c",
            },
        ],
        id="create_st_storage_list",
    ),
    pytest.param(
        CommandDTO(
            action=CommandName.REMOVE_ST_STORAGE.value,
            args={
                "area_id": "area 1",
                "storage_id": "storage 1",
            },
            study_version=STUDY_VERSION_8_8,
        ),
        None,
        id="remove_st_storage",
    ),
    pytest.param(
        CommandDTO(
            action=CommandName.REMOVE_ST_STORAGE.value,
            args=[
                {
                    "area_id": "area 1",
                    "storage_id": "storage 1",
                },
                {
                    "area_id": "area 1",
                    "storage_id": "storage 2",
                },
            ],
            study_version=STUDY_VERSION_8_8,
        ),
        None,
        id="remove_st_storage_list",
    ),
    pytest.param(
        CommandDTO(
            action=CommandName.GENERATE_THERMAL_CLUSTER_TIMESERIES.value, args=[{}], study_version=STUDY_VERSION_8_8
        ),
        None,
        id="generate_thermal_cluster_timeseries_list",
    ),
    pytest.param(
        CommandDTO(
            action=CommandName.CREATE_USER_RESOURCE.value,
            args=[{"data": {"path": "folder_1", "resource_type": "folder"}}],
            study_version=STUDY_VERSION_8_8,
        ),
        None,
        id="create_user_resource_list",
    ),
    pytest.param(
        CommandDTO(
            action=CommandName.REMOVE_USER_RESOURCE.value,
            args=[{"data": {"path": "folder_1"}}],
            study_version=STUDY_VERSION_8_8,
        ),
        None,
        id="remove_user_resource_list_folder",
    ),
    pytest.param(
        CommandDTO(
            action=CommandName.REMOVE_USER_RESOURCE.value,
            args=[{"data": {"path": "file_1.txt"}}],
            study_version=STUDY_VERSION_8_8,
        ),
        None,
        id="remove_user_resource_list_file",
    ),
]


@pytest.fixture
def command_factory() -> CommandFactory:
    def get_matrix_id(matrix: str) -> str:
        return matrix.removeprefix("matrix://")

    return CommandFactory(
        generator_matrix_constants=Mock(spec=GeneratorMatrixConstants),
        matrix_service=Mock(spec=MatrixService, get_matrix_id=get_matrix_id),
        patch_service=Mock(spec=PatchService),
    )


class TestCommandFactory:
    def _get_command_classes(self) -> Set[str]:
        """
        Imports all modules from the `antarest.study.storage.variantstudy.model.command` package
        and creates a set of command class names derived from the `ICommand` abstract class.
        The objective is to ensure that the unit test covers all commands in this package.
        """
        for module_loader, name, ispkg in pkgutil.iter_modules(["antarest/study/storage/variantstudy/model/command"]):
            importlib.import_module(
                f".{name}",
                package="antarest.study.storage.variantstudy.model.command",
            )
        abstract_commands = {"AbstractBindingConstraintCommand", "AbstractLinkCommand"}
        return {cmd.__name__ for cmd in ICommand.__subclasses__() if cmd.__name__ not in abstract_commands}

    # noinspection SpellCheckingInspection
    @pytest.mark.parametrize(
        ["command_dto", "expected_args"],
        COMMANDS,
    )
    @pytest.mark.unit_test
    def test_command_factory(
        self, command_dto: CommandDTO, expected_args: Optional[Dict[str, Any]], command_factory: CommandFactory
    ):
        commands = command_factory.to_command(command_dto=command_dto)

        expected_args = expected_args or command_dto.args
        if isinstance(expected_args, dict):
            exp_action_args_list = [(command_dto.action, expected_args, command_dto.version)]
        else:
            exp_action_args_list = [(command_dto.action, args, command_dto.version) for args in expected_args]

        actual_cmd: ICommand
        for actual_cmd, exp_action_args_version in itertools.zip_longest(commands, exp_action_args_list):
            assert actual_cmd is not None, f"Missing action/args for {exp_action_args_version=}"
            assert exp_action_args_version is not None, f"Missing command for {actual_cmd=}"
            expected_action, expected_args, expected_version = exp_action_args_version
            actual_dto = actual_cmd.to_dto()
            actual_args = {k: v for k, v in actual_dto.args.items() if v is not None}
            actual_version = actual_dto.version
            assert actual_dto.action == expected_action
            assert actual_args == expected_args
            assert actual_version == expected_version


@pytest.mark.unit_test
def test_unknown_command():
    with pytest.raises(NotImplementedError):
        command_factory = CommandFactory(
            generator_matrix_constants=Mock(spec=GeneratorMatrixConstants),
            matrix_service=Mock(spec=MatrixService),
            patch_service=Mock(spec=PatchService),
        )
        command_factory.to_command(
            command_dto=CommandDTO(action="unknown_command", args={}, study_version=STUDY_VERSION_8_8)
        )


@pytest.mark.unit_test
def test_parse_create_cluster_dto_v1(command_factory: CommandFactory):
    dto = CommandDTO(
        action=CommandName.CREATE_THERMAL_CLUSTER.value,
        version=1,
        args={
            "area_id": "area_name",
            "cluster_name": "cluster_name",
            "parameters": {},
            "prepro": "prepro",
            "modulation": "modulation",
        },
        study_version=STUDY_VERSION_8_8,
    )
    commands = command_factory.to_command(dto)
    assert len(commands) == 1
    command = commands[0]
    dto = command.to_dto()
    assert dto.version == 2
    assert dto.args["parameters"]["name"] == "cluster_name"
    assert "cluster_name" not in dto.args


def test_parse_create_st_storage_dto_v1(command_factory: CommandFactory):
    dto = CommandDTO(
        action=CommandName.CREATE_ST_STORAGE.value,
        version=1,
        args={
            "area_id": "area_name",
            "cluster_name": "cluster_name",
            "parameters": {
                "group": "Battery",
                "injectionnominalcapacity": 0,
                "withdrawalnominalcapacity": 0,
                "reservoircapacity": 0,
                "efficiency": 1,
                "initiallevel": 0,
                "initialleveloptim": False,
            },
            "pmax_injection": "matrix://59ea6c83-6348-466d-9530-c35c51ca4c37",
            "pmax_withdrawal": "matrix://5f988548-dadc-4bbb-8ce8-87a544dbf756",
            "lower_rule_curve": "matrix://8ce4fcea-cc97-4d2c-b641-a27a53454612",
            "upper_rule_curve": "matrix://8ce614c8-c687-41af-8b24-df8a49cc52af",
            "inflows": "matrix://df9b25e1-e3f7-4a57-8182-0ff9791439e5",
        },
        study_version=STUDY_VERSION_8_8,
    )
    commands = command_factory.to_command(dto)
    assert len(commands) == 1
    command = commands[0]
    dto = command.to_dto()
    assert dto.version == 2
    assert dto.args["parameters"]["name"] == "cluster_name"
    assert "cluster_name" not in dto.args


def test_parse_create_renewable_cluster_dto_v1(command_factory: CommandFactory):
    dto = CommandDTO(
        action=CommandName.CREATE_RENEWABLES_CLUSTER.value,
        version=1,
        args={
            "area_id": "area_name",
            "cluster_name": "cluster_name",
            "parameters": {
                "ts-interpretation": "power-generation",
            },
        },
        study_version=STUDY_VERSION_8_8,
    )
    commands = command_factory.to_command(dto)
    assert len(commands) == 1
    command = commands[0]
    dto = command.to_dto()
    assert dto.version == 2
    assert dto.args["parameters"]["name"] == "cluster_name"
    assert "cluster_name" not in dto.args<|MERGE_RESOLUTION|>--- conflicted
+++ resolved
@@ -28,7 +28,6 @@
 from antarest.study.storage.variantstudy.model.command.icommand import ICommand
 from antarest.study.storage.variantstudy.model.model import CommandDTO
 
-<<<<<<< HEAD
 # First: input DTO
 # Second: expected args after round trip or None if expecting same as input args
 COMMANDS = [
@@ -52,6 +51,21 @@
         id="create_area2",
     ),
     pytest.param(
+        CommandDTO(
+            action=CommandName.UPDATE_AREA_UI.value,
+            args={
+                "area_id": "id",
+                "area_ui": UpdateAreaUi(
+                    x=100, y=100, color_rgb=(100, 100, 100), layer_x={}, layer_y={}, layer_color={}
+                ),
+                "layer": "0",
+            },
+            study_version=STUDY_VERSION_8_8,
+        ),
+        None,
+        id="update_area_ui",
+    ),
+    pytest.param(
         CommandDTO(action=CommandName.REMOVE_AREA.value, args={"id": "id"}, study_version=STUDY_VERSION_8_8),
         None,
         id="remove_area",
@@ -65,43 +79,6 @@
         CommandDTO(
             action=CommandName.CREATE_DISTRICT.value,
             args={
-=======
-COMMANDS: List[CommandDTO] = [
-    CommandDTO(action=CommandName.CREATE_AREA.value, args={"area_name": "area_name"}, study_version=STUDY_VERSION_8_8),
-    CommandDTO(
-        action=CommandName.CREATE_AREA.value,
-        args=[
-            {"area_name": "area_name"},
-            {"area_name": "area2"},
-        ],
-        study_version=STUDY_VERSION_8_8,
-    ),
-    CommandDTO(action=CommandName.REMOVE_AREA.value, args={"id": "id"}, study_version=STUDY_VERSION_8_8),
-    CommandDTO(action=CommandName.REMOVE_AREA.value, args=[{"id": "id"}], study_version=STUDY_VERSION_8_8),
-    CommandDTO(
-        action=CommandName.UPDATE_AREA_UI.value,
-        args={
-            "area_id": "id",
-            "area_ui": UpdateAreaUi(x=100, y=100, color_rgb=(100, 100, 100), layer_x={}, layer_y={}, layer_color={}),
-            "layer": "0",
-        },
-        study_version=STUDY_VERSION_8_8,
-    ),
-    CommandDTO(
-        action=CommandName.CREATE_DISTRICT.value,
-        args={
-            "name": "id",
-            "filter_items": ["a"],
-            "output": True,
-            "comments": "",
-        },
-        study_version=STUDY_VERSION_8_8,
-    ),
-    CommandDTO(
-        action=CommandName.CREATE_DISTRICT.value,
-        args=[
-            {
->>>>>>> 1f78ca72
                 "name": "id",
                 "filter_items": ["a"],
                 "output": True,
