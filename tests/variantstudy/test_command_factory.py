# Copyright (c) 2025, RTE (https://www.rte-france.com)
#
# See AUTHORS.txt
#
# This Source Code Form is subject to the terms of the Mozilla Public
# License, v. 2.0. If a copy of the MPL was not distributed with this
# file, You can obtain one at http://mozilla.org/MPL/2.0/.
#
# SPDX-License-Identifier: MPL-2.0
#
# This file is part of the Antares project.

import importlib
import itertools
import pkgutil
from typing import Any, Dict, Optional, Set
from unittest.mock import Mock

import pytest

from antarest.matrixstore.service import MatrixService
from antarest.study.business.model.area_model import UpdateAreaUi
from antarest.study.model import STUDY_VERSION_8_6, STUDY_VERSION_8_8, STUDY_VERSION_9_2
from antarest.study.storage.variantstudy.business.matrix_constants_generator import (
    GeneratorMatrixConstants,
)
from antarest.study.storage.variantstudy.command_factory import CommandFactory
from antarest.study.storage.variantstudy.model.command.common import CommandName
from antarest.study.storage.variantstudy.model.command.icommand import ICommand
from antarest.study.storage.variantstudy.model.model import CommandDTO

# First: input DTO
# Second: expected args after round trip or None if expecting same as input args
COMMANDS = [
    pytest.param(
        CommandDTO(
            action=CommandName.CREATE_AREA.value,
            args={"area_name": "area_name"},
            study_version=STUDY_VERSION_8_8,
        ),
        None,
        id="create_area",
    ),
    pytest.param(
        CommandDTO(
            action=CommandName.CREATE_AREA.value,
            args=[
                {"area_name": "area_name"},
                {"area_name": "area2"},
            ],
            study_version=STUDY_VERSION_8_8,
        ),
        None,
        id="create_area2",
    ),
    pytest.param(
        CommandDTO(
            action=CommandName.UPDATE_AREAS_PROPERTIES.value,
            args={"properties": {"fr": {"dispatch_hydro_power": True}}},
            study_version=STUDY_VERSION_8_8,
        ),
        None,
        id="update_areas_properties",
    ),
    pytest.param(
        CommandDTO(
            action=CommandName.UPDATE_AREA_UI.value,
            args={
                "area_id": "id",
                "area_ui": UpdateAreaUi(
                    x=100,
                    y=100,
                    color_rgb=(100, 100, 100),
                    layer_x={},
                    layer_y={},
                    layer_color={},
                ),
                "layer": "0",
            },
            study_version=STUDY_VERSION_8_8,
        ),
        None,
        id="update_area_ui",
    ),
    pytest.param(
        CommandDTO(
            action=CommandName.REMOVE_AREA.value,
            args={"id": "id"},
            study_version=STUDY_VERSION_8_8,
        ),
        None,
        id="remove_area",
    ),
    pytest.param(
        CommandDTO(
            action=CommandName.REMOVE_AREA.value,
            args=[{"id": "id"}],
            study_version=STUDY_VERSION_8_8,
        ),
        None,
        id="remove_area2",
    ),
    pytest.param(
        CommandDTO(
            action=CommandName.CREATE_DISTRICT.value,
            args={
                "name": "id",
                "filter_items": ["a"],
                "output": True,
                "comments": "",
            },
            study_version=STUDY_VERSION_8_8,
        ),
        None,
        id="create_district",
    ),
    pytest.param(
        CommandDTO(
            action=CommandName.CREATE_DISTRICT.value,
            args=[
                {
                    "name": "id",
                    "base_filter": "add-all",
                    "output": True,
                    "comments": "",
                }
            ],
            study_version=STUDY_VERSION_8_8,
        ),
        None,
        id="create_district_list",
    ),
    pytest.param(
        CommandDTO(
            action=CommandName.REMOVE_DISTRICT.value,
            args={"id": "id"},
            study_version=STUDY_VERSION_8_8,
        ),
        None,
        id="remove_district",
    ),
    pytest.param(
        CommandDTO(
            action=CommandName.REMOVE_DISTRICT.value,
            args=[{"id": "id"}],
            study_version=STUDY_VERSION_8_8,
        ),
        None,
        id="remove_district_list",
    ),
    pytest.param(
        CommandDTO(
            action=CommandName.CREATE_LINK.value,
            args={
                "area1": "area1",
                "area2": "area2",
                "parameters": {"hurdlesCost": False},
                "series": "series",
            },
            study_version=STUDY_VERSION_8_8,
            version=2,
        ),
        None,
        id="create_link",
    ),
    pytest.param(
        CommandDTO(
            action=CommandName.CREATE_LINK.value,
            args=[
                {
                    "area1": "area1",
                    "area2": "area2",
                    "parameters": {"linkWidth": 0.4},
                    "series": "series",
                }
            ],
            study_version=STUDY_VERSION_8_8,
            version=2,
        ),
        None,
        id="create_link_list",
    ),
    pytest.param(
        CommandDTO(
            action=CommandName.UPDATE_LINK.value,
            args=[
                {
                    "area1": "area1",
                    "area2": "area2",
                    "parameters": {"usePhaseShifter": True},
                    "series": "series",
                }
            ],
            study_version=STUDY_VERSION_8_8,
            version=2,
        ),
        None,
        id="update_link",
    ),
    pytest.param(
        CommandDTO(
            action=CommandName.REMOVE_LINK.value,
            args={
                "area1": "area1",
                "area2": "area2",
            },
            study_version=STUDY_VERSION_8_8,
        ),
        None,
        id="remove_link",
    ),
    pytest.param(
        CommandDTO(
            action=CommandName.REMOVE_LINK.value,
            args=[
                {
                    "area1": "area1",
                    "area2": "area2",
                }
            ],
            study_version=STUDY_VERSION_8_8,
        ),
        None,
        id="remove_link_list",
    ),
    pytest.param(
        CommandDTO(
            action=CommandName.CREATE_BINDING_CONSTRAINT.value,
            args={
                "matrices": {
                    "greaterTermMatrix": "matrix://fake_matrix",
                },
                "parameters": {
                    "enabled": False,
                    "filterSynthesis": "weekly",
                    "group": "group 1",
                    "name": "name",
                    "operator": "equal",
                    "timeStep": "hourly",
                },
            },
            study_version=STUDY_VERSION_8_8,
            version=2,
        ),
        None,
        id="create_binding_constraint",
    ),
    pytest.param(
        CommandDTO(
            action=CommandName.CREATE_BINDING_CONSTRAINT.value,
            args=[
                {
                    "matrices": {
                        "equalTermMatrix": "matrix://fake_matrix",
                    },
                    "parameters": {"name": "name"},
                },
            ],
            study_version=STUDY_VERSION_8_8,
            version=2,
        ),
        None,
        id="create_binding_constraint_list",
    ),
    pytest.param(
        CommandDTO(
            action=CommandName.UPDATE_BINDING_CONSTRAINT.value,
            args={
                "id": "id",
                "matrices": {"values": "values"},
                "parameters": {"enabled": True, "operator": "equal", "timeStep": "hourly"},
            },
            study_version=STUDY_VERSION_8_6,
            version=2,
        ),
        None,
        id="update_binding_constraint",
    ),
    pytest.param(
        CommandDTO(
            action=CommandName.UPDATE_BINDING_CONSTRAINT.value,
            args=[
                {
                    "id": "id",
                    "matrices": {"lessTermMatrix": "matrix"},
                    "parameters": {
                        "enabled": True,
                        "filterSynthesis": "annual, weekly",
                        "timeStep": "daily",
                        "terms": [{"data": {"area1": "area1", "area2": "area2"}, "offset": 1, "weight": 4.2}],
                    },
                }
            ],
            study_version=STUDY_VERSION_8_8,
            version=2,
        ),
        None,
        id="udpate_binding_constraint_list",
    ),
    pytest.param(
        CommandDTO(
            action=CommandName.UPDATE_BINDING_CONSTRAINTS.value,
            args=[
                {
                    "bc_props_by_id": {
                        "id": {
                            "enabled": True,
                            "time_step": "hourly",
                            "operator": "equal",
                        }
                    }
                }
            ],
            study_version=STUDY_VERSION_8_8,
            version=2,
        ),
        None,
        id="udpate_binding_constraints",
    ),
    pytest.param(
        CommandDTO(
            action=CommandName.REMOVE_MULTIPLE_BINDING_CONSTRAINTS.value,
            args={"ids": ["id"]},
            study_version=STUDY_VERSION_8_8,
        ),
        None,
        id="remove_multiple_constraints",
    ),
    pytest.param(
        CommandDTO(
            action=CommandName.REMOVE_MULTIPLE_BINDING_CONSTRAINTS.value,
            args=[{"ids": ["id"]}],
            study_version=STUDY_VERSION_8_8,
        ),
        None,
        id="remove_multiple_constraints_list",
    ),
    pytest.param(
        CommandDTO(
            action=CommandName.CREATE_THERMAL_CLUSTER.value,
            version=3,
            args=[
                {
                    "area_id": "area_name",
                    "parameters": {
                        "name": "cluster_name",
                        "group": "nuclear",
                        "unitCount": 3,
                        "nominalCapacity": 100,
                        "marginalCost": 40,
                        "marketBidCost": 45,
                    },
                    "prepro": "prepro",
                    "modulation": "modulation",
                }
            ],
            study_version=STUDY_VERSION_8_8,
        ),
        [
            {
                "area_id": "area_name",
                "modulation": "modulation",
                "parameters": {
                    "group": "nuclear",
                    "marginalCost": 40.0,
                    "marketBidCost": 45.0,
                    "name": "cluster_name",
                    "nominalCapacity": 100.0,
                    "unitCount": 3,
                },
                "prepro": "prepro",
            }
        ],
        id="create_thermal_cluster_list",
    ),
    pytest.param(
        CommandDTO(
            action=CommandName.UPDATE_THERMAL_CLUSTERS.value,
            args={
                "cluster_properties": {"area_name": {"cluster_name": {"efficiency": 90}}},
            },
            study_version=STUDY_VERSION_8_8,
        ),
        None,
        id="update_thermal_clusters",
    ),
    pytest.param(
        CommandDTO(
            action=CommandName.UPDATE_THERMAL_CLUSTERS.value,
            args=[
                {
                    "cluster_properties": {"area_name": {"cluster_name": {"efficiency": 90}}},
                }
            ],
            study_version=STUDY_VERSION_8_8,
        ),
        None,
        id="update_thermal_clusters_list",
    ),
    pytest.param(
        CommandDTO(
            action=CommandName.REMOVE_THERMAL_CLUSTER.value,
            args={"area_id": "area_name", "cluster_id": "cluster_name"},
            study_version=STUDY_VERSION_8_8,
        ),
        None,
        id="remove_thermal_cluster",
    ),
    pytest.param(
        CommandDTO(
            action=CommandName.REMOVE_THERMAL_CLUSTER.value,
            args=[{"area_id": "area_name", "cluster_id": "cluster_name"}],
            study_version=STUDY_VERSION_8_8,
        ),
        None,
        id="remove_thermal_cluster_list",
    ),
    pytest.param(
        CommandDTO(
            action=CommandName.CREATE_RENEWABLES_CLUSTER.value,
            version=3,
            args={
                "area_id": "area_name",
                "parameters": {
                    "name": "cluster_name",
                    "tsInterpretation": "power-generation",
                    "enabled": False,
                    "unitCount": 3,
                    "nominalCapacity": 100,
                    "group": "wind offshore",
                },
            },
            study_version=STUDY_VERSION_8_8,
        ),
        {
            "area_id": "area_name",
            "parameters": {
                "name": "cluster_name",
                "tsInterpretation": "power-generation",
                "enabled": False,
                "unitCount": 3,
                "nominalCapacity": 100,
                "group": "wind offshore",
            },
        },
        id="create_renewables_cluster",
    ),
    pytest.param(
        CommandDTO(
            action=CommandName.CREATE_RENEWABLES_CLUSTER.value,
            version=3,
            args=[
                {
                    "area_id": "area_name",
                    "parameters": {"name": "cluster_name", "enabled": False, "unitCount": 4},
                }
            ],
            study_version=STUDY_VERSION_8_8,
        ),
        [
            {
                "area_id": "area_name",
                "parameters": {
                    "enabled": False,
                    "name": "cluster_name",
                    "unitCount": 4,
                },
            }
        ],
        id="create_renewables_cluster_list",
    ),
    pytest.param(
        CommandDTO(
            action=CommandName.REMOVE_RENEWABLES_CLUSTER.value,
            args={"area_id": "area_name", "cluster_id": "cluster_name"},
            study_version=STUDY_VERSION_8_8,
        ),
        None,
        id="remove_renewables_cluster",
    ),
    pytest.param(
        CommandDTO(
            action=CommandName.REMOVE_RENEWABLES_CLUSTER.value,
            args=[{"area_id": "area_name", "cluster_id": "cluster_name"}],
            study_version=STUDY_VERSION_8_8,
        ),
        None,
        id="remove_renewables_cluster_list",
    ),
    pytest.param(
        CommandDTO(
            action=CommandName.UPDATE_RENEWABLES_CLUSTERS.value,
            args=[{"cluster_properties": {"area_name": {"cluster_name": {"unit_count": 10}}}}],
            study_version=STUDY_VERSION_8_8,
        ),
        None,
        id="update_renewable_clusters",
    ),
    pytest.param(
        CommandDTO(
            action=CommandName.REPLACE_MATRIX.value,
            args={"target": "target_element", "matrix": "matrix"},
            study_version=STUDY_VERSION_8_8,
        ),
        None,
        id="replace_matrix",
    ),
    pytest.param(
        CommandDTO(
            action=CommandName.REPLACE_MATRIX.value,
            args=[{"target": "target_element", "matrix": "matrix"}],
            study_version=STUDY_VERSION_8_8,
        ),
        None,
        id="replace_matrix_list",
    ),
    pytest.param(
        CommandDTO(
            action=CommandName.UPDATE_CONFIG.value,
            args={"target": "target", "data": {}},
            study_version=STUDY_VERSION_8_8,
        ),
        None,
        id="update_config",
    ),
    pytest.param(
        CommandDTO(
            action=CommandName.UPDATE_CONFIG.value,
            args=[{"target": "target", "data": {}}],
            study_version=STUDY_VERSION_8_8,
        ),
        None,
        id="update_config_list",
    ),
    pytest.param(
        CommandDTO(
            action=CommandName.UPDATE_COMMENTS.value,
            args={"comments": "comments"},
            study_version=STUDY_VERSION_8_8,
        ),
        None,
        id="update_comments",
    ),
    pytest.param(
        CommandDTO(
            action=CommandName.UPDATE_COMMENTS.value,
            args=[{"comments": "comments"}],
            study_version=STUDY_VERSION_8_8,
        ),
        None,
        id="update_comments_list",
    ),
    pytest.param(
        CommandDTO(
            action=CommandName.UPDATE_FILE.value,
            args={
                "target": "settings/resources/study",
                "b64Data": "",
            },
            study_version=STUDY_VERSION_8_8,
        ),
        None,
        id="update_file",
    ),
    pytest.param(
        CommandDTO(
            action=CommandName.UPDATE_DISTRICT.value,
            args={"id": "id", "filter_items": ["a"]},
            study_version=STUDY_VERSION_8_8,
        ),
        None,
        id="update_district",
    ),
    pytest.param(
        CommandDTO(
            action=CommandName.UPDATE_DISTRICT.value,
            args=[{"id": "id", "base_filter": "add-all"}],
            study_version=STUDY_VERSION_8_8,
        ),
        None,
        id="update_district_list",
    ),
    pytest.param(
        CommandDTO(
            action=CommandName.UPDATE_PLAYLIST.value,
            args=[{"active": True, "items": [1, 3], "reverse": False}],
            study_version=STUDY_VERSION_8_8,
        ),
        None,
        id="update_playlist_list",
    ),
    pytest.param(
        CommandDTO(
            action=CommandName.UPDATE_PLAYLIST.value,
            args={
                "active": True,
                "items": [1, 3],
                "weights": {1: 5.0},
                "reverse": False,
            },
            study_version=STUDY_VERSION_8_8,
        ),
        None,
        id="update_playlist",
    ),
    pytest.param(
        CommandDTO(
            action=CommandName.UPDATE_SCENARIO_BUILDER.value,
            args={
                "data": {
                    "ruleset test": {
                        "l": {"area1": {"0": 1}},
                        "ntc": {"area1 / area2": {"1": 23}},
                        "t": {"area1": {"thermal": {"1": 2}}},
                    },
                }
            },
            study_version=STUDY_VERSION_8_8,
        ),
        None,
        id="update_scenario_builder",
    ),
    pytest.param(
        CommandDTO(
            action=CommandName.CREATE_ST_STORAGE.value,
            version=3,
            args={
                "area_id": "area 1",
                "parameters": {
                    "name": "Storage 1",
                    "group": "Battery",
                    "enabled": True,
                    "injectionNominalCapacity": 0,
                    "withdrawalNominalCapacity": 0,
                    "reservoirCapacity": 0,
                    "efficiency": 1,
                    "initialLevel": 0,
                    "initialLevelOptim": False,
                },
                "pmax_injection": "matrix://59ea6c83-6348-466d-9530-c35c51ca4c37",
                "pmax_withdrawal": "matrix://5f988548-dadc-4bbb-8ce8-87a544dbf756",
                "lower_rule_curve": "matrix://8ce4fcea-cc97-4d2c-b641-a27a53454612",
                "upper_rule_curve": "matrix://8ce614c8-c687-41af-8b24-df8a49cc52af",
                "inflows": "matrix://df9b25e1-e3f7-4a57-8182-0ff9791439e5",
            },
            study_version=STUDY_VERSION_8_8,
        ),
        {
            "area_id": "area 1",
            "inflows": "matrix://df9b25e1-e3f7-4a57-8182-0ff9791439e5",
            "lower_rule_curve": "matrix://8ce4fcea-cc97-4d2c-b641-a27a53454612",
            "parameters": {
                "efficiency": 1.0,
                "enabled": True,
                "group": "battery",
                "initialLevel": 0.0,
                "initialLevelOptim": False,
                "injectionNominalCapacity": 0.0,
                "name": "Storage 1",
                "reservoirCapacity": 0.0,
                "withdrawalNominalCapacity": 0.0,
            },
            "pmax_injection": "matrix://59ea6c83-6348-466d-9530-c35c51ca4c37",
            "pmax_withdrawal": "matrix://5f988548-dadc-4bbb-8ce8-87a544dbf756",
            "upper_rule_curve": "matrix://8ce614c8-c687-41af-8b24-df8a49cc52af",
        },
        id="create_st_storage",
    ),
    pytest.param(
        CommandDTO(
            action=CommandName.CREATE_ST_STORAGE.value,
            version=3,
            args=[
                {
                    "area_id": "area 1",
                    "parameters": {
                        "efficiency": 1,
                        "group": "Battery",
                        "enabled": True,
                        "initialLevel": 0,
                        "initialLevelOptim": False,
                        "injectionNominalCapacity": 0,
                        "name": "Storage 1",
                        "reservoirCapacity": 0,
                        "withdrawalNominalCapacity": 0,
                    },
                    "pmax_injection": "matrix://59ea6c83-6348-466d-9530-c35c51ca4c37",
                    "pmax_withdrawal": "matrix://5f988548-dadc-4bbb-8ce8-87a544dbf756",
                    "lower_rule_curve": "matrix://8ce4fcea-cc97-4d2c-b641-a27a53454612",
                    "upper_rule_curve": "matrix://8ce614c8-c687-41af-8b24-df8a49cc52af",
                    "inflows": "matrix://df9b25e1-e3f7-4a57-8182-0ff9791439e5",
                },
                {
                    "area_id": "area 1",
                    "parameters": {
                        "efficiency": 0.94,
                        "group": "Battery",
                        "enabled": True,
                        "initialLevel": 0,
                        "initialLevelOptim": False,
                        "injectionNominalCapacity": 0,
                        "name": "Storage 2",
                        "reservoirCapacity": 0,
                        "withdrawalNominalCapacity": 0,
                    },
                    "pmax_injection": "matrix://3f5b3746-3995-49b7-a6da-622633472e05",
                    "pmax_withdrawal": "matrix://4b64a31f-927b-4887-b4cd-adcddd39bdcd",
                    "lower_rule_curve": "matrix://16c7c3ae-9824-4ef2-aa68-51145884b025",
                    "upper_rule_curve": "matrix://9a6104e9-990a-415f-a6e2-57507e13b58c",
                    "inflows": "matrix://e8923768-9bdd-40c2-a6ea-2da2523be727",
                },
            ],
            study_version=STUDY_VERSION_8_8,
        ),
        [
            {
                "area_id": "area 1",
                "inflows": "matrix://df9b25e1-e3f7-4a57-8182-0ff9791439e5",
                "lower_rule_curve": "matrix://8ce4fcea-cc97-4d2c-b641-a27a53454612",
                "parameters": {
                    "efficiency": 1.0,
                    "enabled": True,
                    "group": "battery",
                    "initialLevel": 0.0,
                    "initialLevelOptim": False,
                    "injectionNominalCapacity": 0.0,
                    "name": "Storage 1",
                    "reservoirCapacity": 0.0,
                    "withdrawalNominalCapacity": 0.0,
                },
                "pmax_injection": "matrix://59ea6c83-6348-466d-9530-c35c51ca4c37",
                "pmax_withdrawal": "matrix://5f988548-dadc-4bbb-8ce8-87a544dbf756",
                "upper_rule_curve": "matrix://8ce614c8-c687-41af-8b24-df8a49cc52af",
            },
            {
                "area_id": "area 1",
                "inflows": "matrix://e8923768-9bdd-40c2-a6ea-2da2523be727",
                "lower_rule_curve": "matrix://16c7c3ae-9824-4ef2-aa68-51145884b025",
                "parameters": {
                    "efficiency": 0.94,
                    "enabled": True,
                    "group": "battery",
                    "initialLevel": 0.0,
                    "initialLevelOptim": False,
                    "injectionNominalCapacity": 0.0,
                    "name": "Storage 2",
                    "reservoirCapacity": 0.0,
                    "withdrawalNominalCapacity": 0.0,
                },
                "pmax_injection": "matrix://3f5b3746-3995-49b7-a6da-622633472e05",
                "pmax_withdrawal": "matrix://4b64a31f-927b-4887-b4cd-adcddd39bdcd",
                "upper_rule_curve": "matrix://9a6104e9-990a-415f-a6e2-57507e13b58c",
            },
        ],
        id="create_st_storage_list",
    ),
    pytest.param(
        CommandDTO(
            action=CommandName.REMOVE_ST_STORAGE.value,
            args={
                "area_id": "area 1",
                "storage_id": "storage 1",
            },
            study_version=STUDY_VERSION_8_8,
        ),
        None,
        id="remove_st_storage",
    ),
    pytest.param(
        CommandDTO(
            action=CommandName.REMOVE_ST_STORAGE.value,
            args=[
                {
                    "area_id": "area 1",
                    "storage_id": "storage 1",
                },
                {
                    "area_id": "area 1",
                    "storage_id": "storage 2",
                },
            ],
            study_version=STUDY_VERSION_8_8,
        ),
        None,
        id="remove_st_storage_list",
    ),
    pytest.param(
        CommandDTO(
            action=CommandName.UPDATE_ST_STORAGES.value,
            args={"storage_properties": {"area 1": {"sts_1": {"enabled": False}}}},
            study_version=STUDY_VERSION_8_8,
        ),
        None,
        id="update_st_storages",
    ),
    pytest.param(
        CommandDTO(
            action=CommandName.GENERATE_THERMAL_CLUSTER_TIMESERIES.value,
            args=[{}],
            study_version=STUDY_VERSION_8_8,
        ),
        None,
        id="generate_thermal_cluster_timeseries_list",
    ),
    pytest.param(
        CommandDTO(
            action=CommandName.CREATE_USER_RESOURCE.value,
            args=[{"data": {"path": "folder_1", "resource_type": "folder"}}],
            study_version=STUDY_VERSION_8_8,
        ),
        None,
        id="create_user_resource_list",
    ),
    pytest.param(
        CommandDTO(
            action=CommandName.REMOVE_USER_RESOURCE.value,
            args=[{"data": {"path": "folder_1"}}],
            study_version=STUDY_VERSION_8_8,
        ),
        None,
        id="remove_user_resource_list_folder",
    ),
    pytest.param(
        CommandDTO(
            action=CommandName.REMOVE_USER_RESOURCE.value,
            args=[{"data": {"path": "file_1.txt"}}],
            study_version=STUDY_VERSION_8_8,
        ),
        None,
        id="remove_user_resource_list_file",
    ),
    pytest.param(
        CommandDTO(
            action=CommandName.CREATE_XPANSION_CANDIDATE.value,
            args=[{"candidate": {"name": "cdt_1", "link": "at - be", "annual-cost-per-mw": 12, "max-investment": 100}}],
            study_version=STUDY_VERSION_8_8,
        ),
        None,
        id="create_xpansion_candidate",
    ),
    pytest.param(
        CommandDTO(
            action=CommandName.REPLACE_XPANSION_CANDIDATE.value,
            args=[
                {
                    "candidate_name": "cdt_1",
                    "properties": {
                        "name": "cdt_1",
                        "link": "at - be",
                        "annual-cost-per-mw": 12,
                        "max-investment": 100,
                    },
                }
            ],
            study_version=STUDY_VERSION_8_8,
        ),
        None,
        id="update_xpansion_candidate",
    ),
    pytest.param(
        CommandDTO(
            action=CommandName.REMOVE_XPANSION_CANDIDATE.value,
            args=[{"candidate_name": "cdt_1"}],
            study_version=STUDY_VERSION_8_8,
        ),
        None,
        id="remove_xpansion_candidate",
    ),
    pytest.param(
        CommandDTO(
            action=CommandName.UPDATE_HYDRO_PROPERTIES.value,
            args={"area_id": "area_name", "properties": {"reservoir_capacity": 0.5}},
            study_version=STUDY_VERSION_8_8,
        ),
        None,
        id="update_hydro_properties",
    ),
    pytest.param(
        CommandDTO(
            action=CommandName.UPDATE_INFLOW_STRUCTURE.value,
            args={"area_id": "area_name", "properties": {"inter_monthly_correlation": 0.5}},
            study_version=STUDY_VERSION_8_8,
        ),
        None,
        id="update_inflow_structure",
    ),
    pytest.param(
        CommandDTO(
            action=CommandName.UPDATE_XPANSION_SETTINGS.value,
            args=[{"settings": {"master": "integer", "max_iteration": 44}}],
            study_version=STUDY_VERSION_8_8,
        ),
        None,
        id="update_xpansion_settings",
    ),
    pytest.param(
        CommandDTO(
            action=CommandName.UPDATE_GENERAL_CONFIG.value,
            args={
                "parameters": {"horizon": "2030", "first_week_day": "Monday", "year_by_year": True},
            },
            study_version=STUDY_VERSION_8_8,
        ),
        None,
        id="update_general_config",
    ),
    pytest.param(
        CommandDTO(
            action=CommandName.UPDATE_OPTIMIZATION_PREFERENCES.value,
            args={"parameters": {"binding_constraints": True, "unfeasible_problem_behavior": "error-verbose"}},
            study_version=STUDY_VERSION_8_8,
        ),
        None,
        id="update_optimization_preferences",
    ),
    pytest.param(
        CommandDTO(
<<<<<<< HEAD
            action=CommandName.UPDATE_ADEQUACY_PATCH_PARAMETERS.value,
            args={"parameters": {"enable_adequacy_patch": False, "price_taking_order": "DENS"}},
            study_version=STUDY_VERSION_8_8,
        ),
        None,
        id="update_adequacy_patch_parameters",
=======
            action=CommandName.UPDATE_ADVANCED_PARAMETERS.value,
            args={"parameters": {"seed_tsgen_thermal": 2, "hydro_pricing_mode": "accurate"}},
            study_version=STUDY_VERSION_8_8,
        ),
        None,
        id="update_advanced_parameters",
    ),
    pytest.param(
        CommandDTO(
            action=CommandName.CREATE_ST_STORAGE_ADDITIONAL_CONSTRAINTS.value,
            args=[
                {
                    "area_id": "fr",
                    "storage_id": "sts_2",
                    "constraints": [
                        {
                            "name": "c3",
                            "variable": "withdrawal",
                            "operator": "greater",
                            "occurrences": [{"hours": [1, 2, 3, 4]}, {"hours": [12, 13]}],
                        }
                    ],
                }
            ],
            study_version=STUDY_VERSION_9_2,
        ),
        None,
        id="create_st_storage_additional_constraints",
    ),
    pytest.param(
        CommandDTO(
            action=CommandName.UPDATE_ST_STORAGE_ADDITIONAL_CONSTRAINTS.value,
            args=[
                {"additional_constraint_properties": {"fr": {"sts_2": {"c1": {"enabled": False}}}}},
            ],
            study_version=STUDY_VERSION_9_2,
        ),
        None,
        id="update_st_storage_additional_constraints",
    ),
    pytest.param(
        CommandDTO(
            action=CommandName.REMOVE_MULTIPLE_ST_STORAGE_ADDITIONAL_CONSTRAINTS.value,
            args=[
                {"area_id": "fr", "storage_id": "sts", "ids": ["c1", "c2", "c3"]},
            ],
            study_version=STUDY_VERSION_9_2,
        ),
        None,
        id="remove_st_storage_additional_constraints",
>>>>>>> 911be370
    ),
]


@pytest.fixture
def command_factory() -> CommandFactory:
    def get_matrix_id(matrix: str) -> str:
        return matrix.removeprefix("matrix://")

    matrix_service = Mock(spec=MatrixService, get_matrix_id=get_matrix_id)

    class FakeGeneratorMatrixConstants(GeneratorMatrixConstants):
        """Made to avoid having Mock objects in commands arguments"""

        def __getattribute__(self, name):
            if name in ("_return_value", "__class__"):  # Avoid infinite loop
                return super().__getattribute__(name)
            return lambda *args, **kwargs: "fake_matrix"

    return CommandFactory(
        generator_matrix_constants=FakeGeneratorMatrixConstants(matrix_service),
        matrix_service=matrix_service,
    )


class TestCommandFactory:
    def _get_command_classes(self) -> Set[str]:
        """
        Imports all modules from the `antarest.study.storage.variantstudy.model.command` package
        and creates a set of command class names derived from the `ICommand` abstract class.
        The objective is to ensure that the unit test covers all commands in this package.
        """
        for module_loader, name, ispkg in pkgutil.iter_modules(["antarest/study/storage/variantstudy/model/command"]):
            importlib.import_module(
                f".{name}",
                package="antarest.study.storage.variantstudy.model.command",
            )
        abstract_commands = {"AbstractBindingConstraintCommand", "AbstractLinkCommand"}
        return {cmd.__name__ for cmd in ICommand.__subclasses__() if cmd.__name__ not in abstract_commands}

    # noinspection SpellCheckingInspection
    @pytest.mark.parametrize(
        ["command_dto", "expected_args"],
        COMMANDS,
    )
    @pytest.mark.unit_test
    def test_command_factory(
        self,
        command_dto: CommandDTO,
        expected_args: Optional[Dict[str, Any]],
        command_factory: CommandFactory,
    ):
        commands = command_factory.to_command(command_dto=command_dto)

        expected_args = expected_args or command_dto.args
        if isinstance(expected_args, dict):
            exp_action_args_list = [(command_dto.action, expected_args, command_dto.version)]
        else:
            exp_action_args_list = [(command_dto.action, args, command_dto.version) for args in expected_args]

        actual_cmd: ICommand
        for actual_cmd, exp_action_args_version in itertools.zip_longest(commands, exp_action_args_list):
            assert actual_cmd is not None, f"Missing action/args for {exp_action_args_version=}"
            assert exp_action_args_version is not None, f"Missing command for {actual_cmd=}"
            expected_action, expected_args, expected_version = exp_action_args_version
            actual_dto = actual_cmd.to_dto()
            actual_args = {k: v for k, v in actual_dto.args.items() if v is not None}
            actual_version = actual_dto.version
            assert actual_dto.action == expected_action
            assert actual_args == expected_args
            assert actual_version == expected_version


@pytest.mark.unit_test
def test_unknown_command():
    with pytest.raises(NotImplementedError):
        command_factory = CommandFactory(
            generator_matrix_constants=Mock(spec=GeneratorMatrixConstants),
            matrix_service=Mock(spec=MatrixService),
        )
        command_factory.to_command(
            command_dto=CommandDTO(action="unknown_command", args={}, study_version=STUDY_VERSION_8_8)
        )


@pytest.mark.unit_test
def test_parse_create_cluster_dto_v1(command_factory: CommandFactory):
    dto = CommandDTO(
        action=CommandName.CREATE_THERMAL_CLUSTER.value,
        version=1,
        args={
            "area_id": "area_name",
            "cluster_name": "cluster_name",
            "parameters": {},
            "prepro": "prepro",
            "modulation": "modulation",
        },
        study_version=STUDY_VERSION_8_8,
    )
    commands = command_factory.to_command(dto)
    assert len(commands) == 1
    command = commands[0]
    dto = command.to_dto()
    assert dto.version == 3
    assert dto.args["parameters"]["name"] == "cluster_name"
    assert "cluster_name" not in dto.args


@pytest.mark.unit_test
def test_parse_create_cluster_dto_v2(command_factory: CommandFactory):
    dto = CommandDTO(
        action=CommandName.CREATE_THERMAL_CLUSTER.value,
        version=2,
        args={
            "area_id": "area_name",
            "parameters": {"name": "cluster_name"},
            "prepro": "prepro",
            "modulation": "modulation",
        },
        study_version=STUDY_VERSION_8_8,
    )
    commands = command_factory.to_command(dto)
    assert len(commands) == 1
    command = commands[0]
    dto = command.to_dto()
    assert dto.version == 3
    assert dto.args["parameters"]["name"] == "cluster_name"
    assert "cluster_name" not in dto.args


def test_parse_create_st_storage_dto_v1(command_factory: CommandFactory):
    dto = CommandDTO(
        id="9f01931b-0f18-4477-9ef4-ac682c970d75",
        action=CommandName.CREATE_ST_STORAGE.value,
        version=1,
        args={
            "area_id": "area_name",
            "parameters": {
                "name": "battery storage_2 candidate",
                "group": "Battery",
                "injectionnominalcapacity": 0,
                "withdrawalnominalcapacity": 0,
                "reservoircapacity": 0,
                "efficiency": 1,
                "initiallevel": 0,
                "initialleveloptim": False,
                "enabled": True,
            },
            "pmax_injection": "matrix://59ea6c83-6348-466d-9530-c35c51ca4c37",
            "pmax_withdrawal": "matrix://5f988548-dadc-4bbb-8ce8-87a544dbf756",
            "lower_rule_curve": "matrix://8ce4fcea-cc97-4d2c-b641-a27a53454612",
            "upper_rule_curve": "matrix://8ce614c8-c687-41af-8b24-df8a49cc52af",
            "inflows": "matrix://df9b25e1-e3f7-4a57-8182-0ff9791439e5",
        },
        study_version=STUDY_VERSION_8_8,
    )
    commands = command_factory.to_command(dto)
    assert len(commands) == 1
    command = commands[0]
    dto = command.to_dto()
    assert dto.version == 3
    assert dto.args["parameters"]["name"] == "battery storage_2 candidate"


def test_parse_create_renewable_cluster_dto_v1(command_factory: CommandFactory):
    dto = CommandDTO(
        action=CommandName.CREATE_RENEWABLES_CLUSTER.value,
        version=1,
        args={
            "area_id": "area_name",
            "cluster_name": "cluster_name",
            "parameters": {"ts-interpretation": "power-generation"},
        },
        study_version=STUDY_VERSION_8_8,
    )
    commands = command_factory.to_command(dto)
    assert len(commands) == 1
    command = commands[0]
    dto = command.to_dto()
    assert dto.version == 3
    assert dto.args["parameters"]["name"] == "cluster_name"
    assert "cluster_name" not in dto.args


def test_parse_create_renewable_cluster_dto_v2(command_factory: CommandFactory):
    dto = CommandDTO(
        action=CommandName.CREATE_RENEWABLES_CLUSTER.value,
        version=2,
        args={"area_id": "area_name", "parameters": {"name": "Sts_1", "ts-interpretation": "power-generation"}},
        study_version=STUDY_VERSION_8_8,
    )
    commands = command_factory.to_command(dto)
    assert len(commands) == 1
    command = commands[0]
    dto = command.to_dto()
    assert dto.version == 3
    assert dto.args["parameters"]["name"] == "Sts_1"
    assert dto.args["parameters"]["tsInterpretation"] == "power-generation"
    assert "cluster_name" not in dto.args


def test_parse_create_link_dto_v1(command_factory: CommandFactory):
    for parameters in [{"link-width": 0.56}, None]:  # legacy cases
        dto = CommandDTO(
            action=CommandName.CREATE_LINK.value,
            version=1,
            args={"area1": "area1", "area2": "area2", "parameters": parameters},
            study_version=STUDY_VERSION_8_8,
        )
        commands = command_factory.to_command(dto)
        assert len(commands) == 1
        command = commands[0]
        dto = command.to_dto()
        assert dto.version == 2
        if parameters is None:
            assert dto.args["parameters"] == {}
        else:
            assert dto.args["parameters"]["linkWidth"] == 0.56


def test_parse_create_binding_constraint_dto_v1(command_factory: CommandFactory):
    dto = CommandDTO(
        action=CommandName.CREATE_BINDING_CONSTRAINT.value,
        args=[
            {
                "name": "name",
                "enabled": True,
                "time_step": "hourly",
                "operator": "equal",
                "less_term_matrix": "matrix",
                "group": "group_1",
            },
        ],
        study_version=STUDY_VERSION_8_8,
    )
    commands = command_factory.to_command(dto)
    assert len(commands) == 1
    command = commands[0]
    dto = command.to_dto()
    assert dto.version == 2
    assert dto.args == {
        "matrices": {
            "lessTermMatrix": "matrix://matrix",
        },
        "parameters": {
            "comments": "",
            "enabled": True,
            "filterSynthesis": "",
            "filterYearByYear": "",
            "group": "group_1",
            "name": "name",
            "operator": "equal",
            "terms": [],
            "timeStep": "hourly",
        },
    }


def test_parse_update_binding_constraint_dto_v1(command_factory: CommandFactory):
    dto = CommandDTO(
        action=CommandName.UPDATE_BINDING_CONSTRAINT.value,
        args={
            "id": "id",
            "enabled": True,
            "time_step": "hourly",
            "operator": "equal",
            "values": "values",
            "coeffs": {"area1.cluster_x": [1, 2]},
        },
        study_version=STUDY_VERSION_8_6,
        version=1,
    )
    commands = command_factory.to_command(dto)
    assert len(commands) == 1
    command = commands[0]
    dto = command.to_dto()
    assert dto.version == 2
    assert dto.args == {
        "id": "id",
        "matrices": {"values": "values"},
        "parameters": {
            "enabled": True,
            "operator": "equal",
            "timeStep": "hourly",
            "terms": [{"data": {"area": "area1", "cluster": "cluster_x"}, "offset": 2, "weight": 1.0}],
        },
    }


def test_parse_update_binding_constraints_dto_v1(command_factory: CommandFactory):
    dto = CommandDTO(
        action=CommandName.UPDATE_BINDING_CONSTRAINTS.value,
        args={
            "bc_props_by_id": {
                "bc_1": {
                    "enabled": False,
                    "time_step": "weekly",
                    "operator": "both",
                    "comments": "Hello !",
                    "filter_year_by_year": "annual, hourly",
                }
            }
        },
        study_version=STUDY_VERSION_8_8,
        version=1,
    )
    commands = command_factory.to_command(dto)
    assert len(commands) == 1
    command = commands[0]
    dto = command.to_dto()
    assert dto.version == 2
    assert dto.args == {
        "bc_props_by_id": {
            "bc_1": {
                "comments": "Hello !",
                "enabled": False,
                "filter_year_by_year": "annual, hourly",
                "operator": "both",
                "time_step": "weekly",
            }
        }
    }


def test_parse_legacy_command_remove_binding_constraint(command_factory: CommandFactory):
    dto = CommandDTO(
        action=CommandName.REMOVE_BINDING_CONSTRAINT.value,
        args={"id": "id"},
        study_version=STUDY_VERSION_8_6,
        version=1,
    )
    commands = command_factory.to_command(dto)
    assert len(commands) == 1
    command = commands[0]
    dto = command.to_dto()
    assert dto.action == "remove_multiple_binding_constraints"
    assert dto.version == 1
    assert dto.args == {"ids": ["id"]}<|MERGE_RESOLUTION|>--- conflicted
+++ resolved
@@ -915,14 +915,6 @@
     ),
     pytest.param(
         CommandDTO(
-<<<<<<< HEAD
-            action=CommandName.UPDATE_ADEQUACY_PATCH_PARAMETERS.value,
-            args={"parameters": {"enable_adequacy_patch": False, "price_taking_order": "DENS"}},
-            study_version=STUDY_VERSION_8_8,
-        ),
-        None,
-        id="update_adequacy_patch_parameters",
-=======
             action=CommandName.UPDATE_ADVANCED_PARAMETERS.value,
             args={"parameters": {"seed_tsgen_thermal": 2, "hydro_pricing_mode": "accurate"}},
             study_version=STUDY_VERSION_8_8,
@@ -973,7 +965,15 @@
         ),
         None,
         id="remove_st_storage_additional_constraints",
->>>>>>> 911be370
+    ),
+    pytest.param(
+        CommandDTO(
+            action=CommandName.UPDATE_ADEQUACY_PATCH_PARAMETERS.value,
+            args={"parameters": {"enable_adequacy_patch": False, "price_taking_order": "DENS"}},
+            study_version=STUDY_VERSION_8_8,
+        ),
+        None,
+        id="update_adequacy_patch_parameters",
     ),
 ]
 
