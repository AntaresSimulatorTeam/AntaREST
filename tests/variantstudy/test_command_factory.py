# Copyright (c) 2025, RTE (https://www.rte-france.com)
#
# See AUTHORS.txt
#
# This Source Code Form is subject to the terms of the Mozilla Public
# License, v. 2.0. If a copy of the MPL was not distributed with this
# file, You can obtain one at http://mozilla.org/MPL/2.0/.
#
# SPDX-License-Identifier: MPL-2.0
#
# This file is part of the Antares project.

import importlib
import itertools
import pkgutil
from typing import Any, Dict, Optional, Set
from unittest.mock import Mock

import pytest

from antarest.matrixstore.service import MatrixService
from antarest.study.business.model.area_model import UpdateAreaUi
from antarest.study.model import STUDY_VERSION_8_8
from antarest.study.storage.variantstudy.business.matrix_constants_generator import (
    GeneratorMatrixConstants,
)
from antarest.study.storage.variantstudy.command_factory import CommandFactory
from antarest.study.storage.variantstudy.model.command.common import CommandName
from antarest.study.storage.variantstudy.model.command.icommand import ICommand
from antarest.study.storage.variantstudy.model.model import CommandDTO

# First: input DTO
# Second: expected args after round trip or None if expecting same as input args
COMMANDS = [
    pytest.param(
        CommandDTO(
            action=CommandName.CREATE_AREA.value,
            args={"area_name": "area_name"},
            study_version=STUDY_VERSION_8_8,
        ),
        None,
        id="create_area",
    ),
    pytest.param(
        CommandDTO(
            action=CommandName.CREATE_AREA.value,
            args=[
                {"area_name": "area_name"},
                {"area_name": "area2"},
            ],
            study_version=STUDY_VERSION_8_8,
        ),
        None,
        id="create_area2",
    ),
    pytest.param(
        CommandDTO(
            action=CommandName.UPDATE_AREAS_PROPERTIES.value,
            args={"properties": {"fr": {"dispatch_hydro_power": True}}},
            study_version=STUDY_VERSION_8_8,
        ),
        None,
        id="update_areas_properties",
    ),
    pytest.param(
        CommandDTO(
            action=CommandName.UPDATE_AREA_UI.value,
            args={
                "area_id": "id",
                "area_ui": UpdateAreaUi(
                    x=100,
                    y=100,
                    color_rgb=(100, 100, 100),
                    layer_x={},
                    layer_y={},
                    layer_color={},
                ),
                "layer": "0",
            },
            study_version=STUDY_VERSION_8_8,
        ),
        None,
        id="update_area_ui",
    ),
    pytest.param(
        CommandDTO(
            action=CommandName.REMOVE_AREA.value,
            args={"id": "id"},
            study_version=STUDY_VERSION_8_8,
        ),
        None,
        id="remove_area",
    ),
    pytest.param(
        CommandDTO(
            action=CommandName.REMOVE_AREA.value,
            args=[{"id": "id"}],
            study_version=STUDY_VERSION_8_8,
        ),
        None,
        id="remove_area2",
    ),
    pytest.param(
        CommandDTO(
            action=CommandName.CREATE_DISTRICT.value,
            args={
                "name": "id",
                "filter_items": ["a"],
                "output": True,
                "comments": "",
            },
            study_version=STUDY_VERSION_8_8,
        ),
        None,
        id="create_district",
    ),
    pytest.param(
        CommandDTO(
            action=CommandName.CREATE_DISTRICT.value,
            args=[
                {
                    "name": "id",
                    "base_filter": "add-all",
                    "output": True,
                    "comments": "",
                }
            ],
            study_version=STUDY_VERSION_8_8,
        ),
        None,
        id="create_district_list",
    ),
    pytest.param(
        CommandDTO(
            action=CommandName.REMOVE_DISTRICT.value,
            args={"id": "id"},
            study_version=STUDY_VERSION_8_8,
        ),
        None,
        id="remove_district",
    ),
    pytest.param(
        CommandDTO(
            action=CommandName.REMOVE_DISTRICT.value,
            args=[{"id": "id"}],
            study_version=STUDY_VERSION_8_8,
        ),
        None,
        id="remove_district_list",
    ),
    pytest.param(
        CommandDTO(
            action=CommandName.CREATE_LINK.value,
            args={
                "area1": "area1",
                "area2": "area2",
                "parameters": {"hurdlesCost": False},
                "series": "series",
            },
            study_version=STUDY_VERSION_8_8,
            version=2,
        ),
        None,
        id="create_link",
    ),
    pytest.param(
        CommandDTO(
            action=CommandName.CREATE_LINK.value,
            args=[
                {
                    "area1": "area1",
                    "area2": "area2",
                    "parameters": {"linkWidth": 0.4},
                    "series": "series",
                }
            ],
            study_version=STUDY_VERSION_8_8,
            version=2,
        ),
        None,
        id="create_link_list",
    ),
    pytest.param(
        CommandDTO(
            action=CommandName.UPDATE_LINK.value,
            args=[
                {
                    "area1": "area1",
                    "area2": "area2",
                    "parameters": {"usePhaseShifter": True},
                    "series": "series",
                }
            ],
            study_version=STUDY_VERSION_8_8,
            version=2,
        ),
        None,
        id="update_link",
    ),
    pytest.param(
        CommandDTO(
            action=CommandName.REMOVE_LINK.value,
            args={
                "area1": "area1",
                "area2": "area2",
            },
            study_version=STUDY_VERSION_8_8,
        ),
        None,
        id="remove_link",
    ),
    pytest.param(
        CommandDTO(
            action=CommandName.REMOVE_LINK.value,
            args=[
                {
                    "area1": "area1",
                    "area2": "area2",
                }
            ],
            study_version=STUDY_VERSION_8_8,
        ),
        None,
        id="remove_link_list",
    ),
    pytest.param(
        CommandDTO(
            action=CommandName.CREATE_BINDING_CONSTRAINT.value,
            args={"name": "name"},
            study_version=STUDY_VERSION_8_8,
        ),
        None,
        id="create_binding_constraint",
    ),
    pytest.param(
        CommandDTO(
            action=CommandName.CREATE_BINDING_CONSTRAINT.value,
            args=[
                {
                    "name": "name",
                    "enabled": True,
                    "time_step": "hourly",
                    "operator": "equal",
                    "values": "values",
                    "group": "group_1",
                },
            ],
            study_version=STUDY_VERSION_8_8,
        ),
        None,
        id="create_binding_constraint_list",
    ),
    pytest.param(
        CommandDTO(
            action=CommandName.UPDATE_BINDING_CONSTRAINT.value,
            args={
                "id": "id",
                "enabled": True,
                "time_step": "hourly",
                "operator": "equal",
                "values": "values",
            },
            study_version=STUDY_VERSION_8_8,
        ),
        None,
        id="update_binding_constraint",
    ),
    pytest.param(
        CommandDTO(
            action=CommandName.UPDATE_BINDING_CONSTRAINT.value,
            args=[
                {
                    "id": "id",
                    "enabled": True,
                    "time_step": "hourly",
                    "operator": "equal",
                }
            ],
            study_version=STUDY_VERSION_8_8,
        ),
        None,
        id="udpate_binding_constraint_list",
    ),
    pytest.param(
        CommandDTO(
            action=CommandName.UPDATE_BINDING_CONSTRAINTS.value,
            args=[
                {
                    "bc_props_by_id": {
                        "id": {
                            "enabled": True,
                            "time_step": "hourly",
                            "operator": "equal",
                        }
                    }
                }
            ],
            study_version=STUDY_VERSION_8_8,
        ),
        None,
        id="udpate_binding_constraints",
    ),
    pytest.param(
        CommandDTO(
            action=CommandName.REMOVE_BINDING_CONSTRAINT.value,
            args={"id": "id"},
            study_version=STUDY_VERSION_8_8,
        ),
        None,
        id="remove_binding_constraint",
    ),
    pytest.param(
        CommandDTO(
            action=CommandName.REMOVE_BINDING_CONSTRAINT.value,
            args=[{"id": "id"}],
            study_version=STUDY_VERSION_8_8,
        ),
        None,
        id="remove_binding_constraint_list",
    ),
    pytest.param(
        CommandDTO(
            action=CommandName.REMOVE_MULTIPLE_BINDING_CONSTRAINTS.value,
            args={"ids": ["id"]},
            study_version=STUDY_VERSION_8_8,
        ),
        None,
        id="remove_multiple_constraints",
    ),
    pytest.param(
        CommandDTO(
            action=CommandName.REMOVE_MULTIPLE_BINDING_CONSTRAINTS.value,
            args=[{"ids": ["id"]}],
            study_version=STUDY_VERSION_8_8,
        ),
        None,
        id="remove_multiple_constraints_list",
    ),
    pytest.param(
        CommandDTO(
            action=CommandName.CREATE_THERMAL_CLUSTER.value,
            version=3,
            args=[
                {
                    "area_id": "area_name",
                    "parameters": {
                        "name": "cluster_name",
                        "group": "nuclear",
                        "unitCount": 3,
                        "nominalCapacity": 100,
                        "marginalCost": 40,
                        "marketBidCost": 45,
                    },
                    "prepro": "prepro",
                    "modulation": "modulation",
                }
            ],
            study_version=STUDY_VERSION_8_8,
        ),
        [
            {
                "area_id": "area_name",
                "modulation": "modulation",
                "parameters": {
                    "group": "nuclear",
                    "marginalCost": 40.0,
                    "marketBidCost": 45.0,
                    "name": "cluster_name",
                    "nominalCapacity": 100.0,
                    "unitCount": 3,
                },
                "prepro": "prepro",
            }
        ],
        id="create_thermal_cluster_list",
    ),
    pytest.param(
        CommandDTO(
            action=CommandName.UPDATE_THERMAL_CLUSTERS.value,
            args={
                "cluster_properties": {"area_name": {"cluster_name": {"efficiency": 90}}},
            },
            study_version=STUDY_VERSION_8_8,
        ),
        None,
        id="update_thermal_clusters",
    ),
    pytest.param(
        CommandDTO(
            action=CommandName.UPDATE_THERMAL_CLUSTERS.value,
            args=[
                {
                    "cluster_properties": {"area_name": {"cluster_name": {"efficiency": 90}}},
                }
            ],
            study_version=STUDY_VERSION_8_8,
        ),
        None,
        id="update_thermal_clusters_list",
    ),
    pytest.param(
        CommandDTO(
            action=CommandName.REMOVE_THERMAL_CLUSTER.value,
            args={"area_id": "area_name", "cluster_id": "cluster_name"},
            study_version=STUDY_VERSION_8_8,
        ),
        None,
        id="remove_thermal_cluster",
    ),
    pytest.param(
        CommandDTO(
            action=CommandName.REMOVE_THERMAL_CLUSTER.value,
            args=[{"area_id": "area_name", "cluster_id": "cluster_name"}],
            study_version=STUDY_VERSION_8_8,
        ),
        None,
        id="remove_thermal_cluster_list",
    ),
    pytest.param(
        CommandDTO(
            action=CommandName.CREATE_RENEWABLES_CLUSTER.value,
            version=3,
            args={
                "area_id": "area_name",
                "parameters": {
                    "name": "cluster_name",
                    "tsInterpretation": "power-generation",
                    "enabled": False,
                    "unitCount": 3,
                    "nominalCapacity": 100,
                    "group": "wind offshore",
                },
            },
            study_version=STUDY_VERSION_8_8,
        ),
        {
            "area_id": "area_name",
            "parameters": {
                "name": "cluster_name",
                "tsInterpretation": "power-generation",
                "enabled": False,
                "unitCount": 3,
                "nominalCapacity": 100,
                "group": "wind offshore",
            },
        },
        id="create_renewables_cluster",
    ),
    pytest.param(
        CommandDTO(
            action=CommandName.CREATE_RENEWABLES_CLUSTER.value,
            version=3,
            args=[
                {
                    "area_id": "area_name",
                    "parameters": {"name": "cluster_name", "enabled": False, "unitCount": 4},
                }
            ],
            study_version=STUDY_VERSION_8_8,
        ),
        [
            {
                "area_id": "area_name",
                "parameters": {
                    "enabled": False,
                    "name": "cluster_name",
                    "unitCount": 4,
                },
            }
        ],
        id="create_renewables_cluster_list",
    ),
    pytest.param(
        CommandDTO(
            action=CommandName.REMOVE_RENEWABLES_CLUSTER.value,
            args={"area_id": "area_name", "cluster_id": "cluster_name"},
            study_version=STUDY_VERSION_8_8,
        ),
        None,
        id="remove_renewables_cluster",
    ),
    pytest.param(
        CommandDTO(
            action=CommandName.REMOVE_RENEWABLES_CLUSTER.value,
            args=[{"area_id": "area_name", "cluster_id": "cluster_name"}],
            study_version=STUDY_VERSION_8_8,
        ),
        None,
        id="remove_renewables_cluster_list",
    ),
    pytest.param(
        CommandDTO(
            action=CommandName.UPDATE_RENEWABLES_CLUSTERS.value,
            args=[{"cluster_properties": {"area_name": {"cluster_name": {"unit_count": 10}}}}],
            study_version=STUDY_VERSION_8_8,
        ),
        None,
        id="update_renewable_clusters",
    ),
    pytest.param(
        CommandDTO(
            action=CommandName.REPLACE_MATRIX.value,
            args={"target": "target_element", "matrix": "matrix"},
            study_version=STUDY_VERSION_8_8,
        ),
        None,
        id="replace_matrix",
    ),
    pytest.param(
        CommandDTO(
            action=CommandName.REPLACE_MATRIX.value,
            args=[{"target": "target_element", "matrix": "matrix"}],
            study_version=STUDY_VERSION_8_8,
        ),
        None,
        id="replace_matrix_list",
    ),
    pytest.param(
        CommandDTO(
            action=CommandName.UPDATE_CONFIG.value,
            args={"target": "target", "data": {}},
            study_version=STUDY_VERSION_8_8,
        ),
        None,
        id="update_config",
    ),
    pytest.param(
        CommandDTO(
            action=CommandName.UPDATE_CONFIG.value,
            args=[{"target": "target", "data": {}}],
            study_version=STUDY_VERSION_8_8,
        ),
        None,
        id="update_config_list",
    ),
    pytest.param(
        CommandDTO(
            action=CommandName.UPDATE_COMMENTS.value,
            args={"comments": "comments"},
            study_version=STUDY_VERSION_8_8,
        ),
        None,
        id="update_comments",
    ),
    pytest.param(
        CommandDTO(
            action=CommandName.UPDATE_COMMENTS.value,
            args=[{"comments": "comments"}],
            study_version=STUDY_VERSION_8_8,
        ),
        None,
        id="update_comments_list",
    ),
    pytest.param(
        CommandDTO(
            action=CommandName.UPDATE_FILE.value,
            args={
                "target": "settings/resources/study",
                "b64Data": "",
            },
            study_version=STUDY_VERSION_8_8,
        ),
        None,
        id="update_file",
    ),
    pytest.param(
        CommandDTO(
            action=CommandName.UPDATE_DISTRICT.value,
            args={"id": "id", "filter_items": ["a"]},
            study_version=STUDY_VERSION_8_8,
        ),
        None,
        id="update_district",
    ),
    pytest.param(
        CommandDTO(
            action=CommandName.UPDATE_DISTRICT.value,
            args=[{"id": "id", "base_filter": "add-all"}],
            study_version=STUDY_VERSION_8_8,
        ),
        None,
        id="update_district_list",
    ),
    pytest.param(
        CommandDTO(
            action=CommandName.UPDATE_PLAYLIST.value,
            args=[{"active": True, "items": [1, 3], "reverse": False}],
            study_version=STUDY_VERSION_8_8,
        ),
        None,
        id="update_playlist_list",
    ),
    pytest.param(
        CommandDTO(
            action=CommandName.UPDATE_PLAYLIST.value,
            args={
                "active": True,
                "items": [1, 3],
                "weights": {1: 5.0},
                "reverse": False,
            },
            study_version=STUDY_VERSION_8_8,
        ),
        None,
        id="update_playlist",
    ),
    pytest.param(
        CommandDTO(
            action=CommandName.UPDATE_SCENARIO_BUILDER.value,
            args={
                "data": {
                    "ruleset test": {
                        "l": {"area1": {"0": 1}},
                        "ntc": {"area1 / area2": {"1": 23}},
                        "t": {"area1": {"thermal": {"1": 2}}},
                    },
                }
            },
            study_version=STUDY_VERSION_8_8,
        ),
        None,
        id="update_scenario_builder",
    ),
    pytest.param(
        CommandDTO(
            action=CommandName.CREATE_ST_STORAGE.value,
            version=2,
            args={
                "area_id": "area 1",
                "parameters": {
                    "name": "Storage 1",
                    "group": "Battery",
                    "injectionnominalcapacity": 0,
                    "withdrawalnominalcapacity": 0,
                    "reservoircapacity": 0,
                    "efficiency": 1,
                    "initiallevel": 0,
                    "initialleveloptim": False,
                },
                "pmax_injection": "matrix://59ea6c83-6348-466d-9530-c35c51ca4c37",
                "pmax_withdrawal": "matrix://5f988548-dadc-4bbb-8ce8-87a544dbf756",
                "lower_rule_curve": "matrix://8ce4fcea-cc97-4d2c-b641-a27a53454612",
                "upper_rule_curve": "matrix://8ce614c8-c687-41af-8b24-df8a49cc52af",
                "inflows": "matrix://df9b25e1-e3f7-4a57-8182-0ff9791439e5",
            },
            study_version=STUDY_VERSION_8_8,
        ),
        {
            "area_id": "area 1",
            "inflows": "matrix://df9b25e1-e3f7-4a57-8182-0ff9791439e5",
            "lower_rule_curve": "matrix://8ce4fcea-cc97-4d2c-b641-a27a53454612",
            "parameters": {
                "efficiency": 1.0,
                "enabled": True,
                "group": "battery",
                "initiallevel": 0.0,
                "initialleveloptim": False,
                "injectionnominalcapacity": 0.0,
                "name": "Storage 1",
                "reservoircapacity": 0.0,
                "withdrawalnominalcapacity": 0.0,
            },
            "pmax_injection": "matrix://59ea6c83-6348-466d-9530-c35c51ca4c37",
            "pmax_withdrawal": "matrix://5f988548-dadc-4bbb-8ce8-87a544dbf756",
            "upper_rule_curve": "matrix://8ce614c8-c687-41af-8b24-df8a49cc52af",
        },
        id="create_st_storage",
    ),
    pytest.param(
        CommandDTO(
            action=CommandName.CREATE_ST_STORAGE.value,
            version=2,
            args=[
                {
                    "area_id": "area 1",
                    "parameters": {
                        "efficiency": 1,
                        "group": "Battery",
                        "initiallevel": 0,
                        "initialleveloptim": False,
                        "injectionnominalcapacity": 0,
                        "name": "Storage 1",
                        "reservoircapacity": 0,
                        "withdrawalnominalcapacity": 0,
                    },
                    "pmax_injection": "matrix://59ea6c83-6348-466d-9530-c35c51ca4c37",
                    "pmax_withdrawal": "matrix://5f988548-dadc-4bbb-8ce8-87a544dbf756",
                    "lower_rule_curve": "matrix://8ce4fcea-cc97-4d2c-b641-a27a53454612",
                    "upper_rule_curve": "matrix://8ce614c8-c687-41af-8b24-df8a49cc52af",
                    "inflows": "matrix://df9b25e1-e3f7-4a57-8182-0ff9791439e5",
                },
                {
                    "area_id": "area 1",
                    "parameters": {
                        "efficiency": 0.94,
                        "group": "Battery",
                        "initiallevel": 0,
                        "initialleveloptim": False,
                        "injectionnominalcapacity": 0,
                        "name": "Storage 2",
                        "reservoircapacity": 0,
                        "withdrawalnominalcapacity": 0,
                    },
                    "pmax_injection": "matrix://3f5b3746-3995-49b7-a6da-622633472e05",
                    "pmax_withdrawal": "matrix://4b64a31f-927b-4887-b4cd-adcddd39bdcd",
                    "lower_rule_curve": "matrix://16c7c3ae-9824-4ef2-aa68-51145884b025",
                    "upper_rule_curve": "matrix://9a6104e9-990a-415f-a6e2-57507e13b58c",
                    "inflows": "matrix://e8923768-9bdd-40c2-a6ea-2da2523be727",
                },
            ],
            study_version=STUDY_VERSION_8_8,
        ),
        [
            {
                "area_id": "area 1",
                "inflows": "matrix://df9b25e1-e3f7-4a57-8182-0ff9791439e5",
                "lower_rule_curve": "matrix://8ce4fcea-cc97-4d2c-b641-a27a53454612",
                "parameters": {
                    "efficiency": 1.0,
                    "enabled": True,
                    "group": "battery",
                    "initiallevel": 0.0,
                    "initialleveloptim": False,
                    "injectionnominalcapacity": 0.0,
                    "name": "Storage 1",
                    "reservoircapacity": 0.0,
                    "withdrawalnominalcapacity": 0.0,
                },
                "pmax_injection": "matrix://59ea6c83-6348-466d-9530-c35c51ca4c37",
                "pmax_withdrawal": "matrix://5f988548-dadc-4bbb-8ce8-87a544dbf756",
                "upper_rule_curve": "matrix://8ce614c8-c687-41af-8b24-df8a49cc52af",
            },
            {
                "area_id": "area 1",
                "inflows": "matrix://e8923768-9bdd-40c2-a6ea-2da2523be727",
                "lower_rule_curve": "matrix://16c7c3ae-9824-4ef2-aa68-51145884b025",
                "parameters": {
                    "efficiency": 0.94,
                    "enabled": True,
                    "group": "battery",
                    "initiallevel": 0.0,
                    "initialleveloptim": False,
                    "injectionnominalcapacity": 0.0,
                    "name": "Storage 2",
                    "reservoircapacity": 0.0,
                    "withdrawalnominalcapacity": 0.0,
                },
                "pmax_injection": "matrix://3f5b3746-3995-49b7-a6da-622633472e05",
                "pmax_withdrawal": "matrix://4b64a31f-927b-4887-b4cd-adcddd39bdcd",
                "upper_rule_curve": "matrix://9a6104e9-990a-415f-a6e2-57507e13b58c",
            },
        ],
        id="create_st_storage_list",
    ),
    pytest.param(
        CommandDTO(
            action=CommandName.REMOVE_ST_STORAGE.value,
            args={
                "area_id": "area 1",
                "storage_id": "storage 1",
            },
            study_version=STUDY_VERSION_8_8,
        ),
        None,
        id="remove_st_storage",
    ),
    pytest.param(
        CommandDTO(
            action=CommandName.REMOVE_ST_STORAGE.value,
            args=[
                {
                    "area_id": "area 1",
                    "storage_id": "storage 1",
                },
                {
                    "area_id": "area 1",
                    "storage_id": "storage 2",
                },
            ],
            study_version=STUDY_VERSION_8_8,
        ),
        None,
        id="remove_st_storage_list",
    ),
    pytest.param(
        CommandDTO(
            action=CommandName.UPDATE_ST_STORAGES.value,
            args={"storage_properties": {"area 1": {"sts_1": {"enabled": False}}}},
            study_version=STUDY_VERSION_8_8,
        ),
        None,
        id="update_st_storages",
    ),
    pytest.param(
        CommandDTO(
            action=CommandName.GENERATE_THERMAL_CLUSTER_TIMESERIES.value,
            args=[{}],
            study_version=STUDY_VERSION_8_8,
        ),
        None,
        id="generate_thermal_cluster_timeseries_list",
    ),
    pytest.param(
        CommandDTO(
            action=CommandName.CREATE_USER_RESOURCE.value,
            args=[{"data": {"path": "folder_1", "resource_type": "folder"}}],
            study_version=STUDY_VERSION_8_8,
        ),
        None,
        id="create_user_resource_list",
    ),
    pytest.param(
        CommandDTO(
            action=CommandName.REMOVE_USER_RESOURCE.value,
            args=[{"data": {"path": "folder_1"}}],
            study_version=STUDY_VERSION_8_8,
        ),
        None,
        id="remove_user_resource_list_folder",
    ),
    pytest.param(
        CommandDTO(
            action=CommandName.REMOVE_USER_RESOURCE.value,
            args=[{"data": {"path": "file_1.txt"}}],
            study_version=STUDY_VERSION_8_8,
        ),
        None,
        id="remove_user_resource_list_file",
    ),
    pytest.param(
        CommandDTO(
            action=CommandName.CREATE_XPANSION_CANDIDATE.value,
            args=[{"candidate": {"name": "cdt_1", "link": "at - be", "annual-cost-per-mw": 12, "max-investment": 100}}],
            study_version=STUDY_VERSION_8_8,
        ),
        None,
        id="create_xpansion_candidate",
    ),
    pytest.param(
        CommandDTO(
            action=CommandName.REPLACE_XPANSION_CANDIDATE.value,
            args=[
                {
                    "candidate_name": "cdt_1",
                    "properties": {
                        "name": "cdt_1",
                        "link": "at - be",
                        "annual-cost-per-mw": 12,
                        "max-investment": 100,
                    },
                }
            ],
            study_version=STUDY_VERSION_8_8,
        ),
        None,
        id="update_xpansion_candidate",
    ),
    pytest.param(
        CommandDTO(
            action=CommandName.REMOVE_XPANSION_CANDIDATE.value,
            args=[{"candidate_name": "cdt_1"}],
            study_version=STUDY_VERSION_8_8,
        ),
        None,
        id="remove_xpansion_candidate",
    ),
    pytest.param(
        CommandDTO(
            action=CommandName.UPDATE_HYDRO_PROPERTIES.value,
            args={"area_id": "area_name", "properties": {"reservoir_capacity": 0.5}},
            study_version=STUDY_VERSION_8_8,
        ),
        None,
        id="update_hydro_properties",
    ),
    pytest.param(
        CommandDTO(
            action=CommandName.UPDATE_INFLOW_STRUCTURE.value,
            args={"area_id": "area_name", "properties": {"inter_monthly_correlation": 0.5}},
            study_version=STUDY_VERSION_8_8,
        ),
        None,
        id="update_inflow_structure",
    ),
    pytest.param(
        CommandDTO(
            action=CommandName.UPDATE_XPANSION_SETTINGS.value,
            args=[{"settings": {"master": "integer", "max_iteration": 44}}],
            study_version=STUDY_VERSION_8_8,
        ),
        None,
        id="update_xpansion_settings",
    ),
]


@pytest.fixture
def command_factory() -> CommandFactory:
    def get_matrix_id(matrix: str) -> str:
        return matrix.removeprefix("matrix://")

    return CommandFactory(
        generator_matrix_constants=Mock(spec=GeneratorMatrixConstants),
        matrix_service=Mock(spec=MatrixService, get_matrix_id=get_matrix_id),
    )


class TestCommandFactory:
    def _get_command_classes(self) -> Set[str]:
        """
        Imports all modules from the `antarest.study.storage.variantstudy.model.command` package
        and creates a set of command class names derived from the `ICommand` abstract class.
        The objective is to ensure that the unit test covers all commands in this package.
        """
        for module_loader, name, ispkg in pkgutil.iter_modules(["antarest/study/storage/variantstudy/model/command"]):
            importlib.import_module(
                f".{name}",
                package="antarest.study.storage.variantstudy.model.command",
            )
        abstract_commands = {"AbstractBindingConstraintCommand", "AbstractLinkCommand"}
        return {cmd.__name__ for cmd in ICommand.__subclasses__() if cmd.__name__ not in abstract_commands}

    # noinspection SpellCheckingInspection
    @pytest.mark.parametrize(
        ["command_dto", "expected_args"],
        COMMANDS,
    )
    @pytest.mark.unit_test
    def test_command_factory(
        self,
        command_dto: CommandDTO,
        expected_args: Optional[Dict[str, Any]],
        command_factory: CommandFactory,
    ):
        commands = command_factory.to_command(command_dto=command_dto)

        expected_args = expected_args or command_dto.args
        if isinstance(expected_args, dict):
            exp_action_args_list = [(command_dto.action, expected_args, command_dto.version)]
        else:
            exp_action_args_list = [(command_dto.action, args, command_dto.version) for args in expected_args]

        actual_cmd: ICommand
        for actual_cmd, exp_action_args_version in itertools.zip_longest(commands, exp_action_args_list):
            assert actual_cmd is not None, f"Missing action/args for {exp_action_args_version=}"
            assert exp_action_args_version is not None, f"Missing command for {actual_cmd=}"
            expected_action, expected_args, expected_version = exp_action_args_version
            actual_dto = actual_cmd.to_dto()
            actual_args = {k: v for k, v in actual_dto.args.items() if v is not None}
            actual_version = actual_dto.version
            assert actual_dto.action == expected_action
            assert actual_args == expected_args
            assert actual_version == expected_version


@pytest.mark.unit_test
def test_unknown_command():
    with pytest.raises(NotImplementedError):
        command_factory = CommandFactory(
            generator_matrix_constants=Mock(spec=GeneratorMatrixConstants),
            matrix_service=Mock(spec=MatrixService),
        )
        command_factory.to_command(
            command_dto=CommandDTO(action="unknown_command", args={}, study_version=STUDY_VERSION_8_8)
        )


@pytest.mark.unit_test
def test_parse_create_cluster_dto_v1(command_factory: CommandFactory):
    dto = CommandDTO(
        action=CommandName.CREATE_THERMAL_CLUSTER.value,
        version=1,
        args={
            "area_id": "area_name",
            "cluster_name": "cluster_name",
            "parameters": {},
            "prepro": "prepro",
            "modulation": "modulation",
        },
        study_version=STUDY_VERSION_8_8,
    )
    commands = command_factory.to_command(dto)
    assert len(commands) == 1
    command = commands[0]
    dto = command.to_dto()
    assert dto.version == 3
    assert dto.args["parameters"]["name"] == "cluster_name"
    assert "cluster_name" not in dto.args


@pytest.mark.unit_test
def test_parse_create_cluster_dto_v2(command_factory: CommandFactory):
    dto = CommandDTO(
        action=CommandName.CREATE_THERMAL_CLUSTER.value,
        version=2,
        args={
            "area_id": "area_name",
            "parameters": {"name": "cluster_name"},
            "prepro": "prepro",
            "modulation": "modulation",
        },
        study_version=STUDY_VERSION_8_8,
    )
    commands = command_factory.to_command(dto)
    assert len(commands) == 1
    command = commands[0]
    dto = command.to_dto()
    assert dto.version == 3
    assert dto.args["parameters"]["name"] == "cluster_name"
    assert "cluster_name" not in dto.args


def test_parse_create_st_storage_dto_v1(command_factory: CommandFactory):
    dto = CommandDTO(
        id="9f01931b-0f18-4477-9ef4-ac682c970d75",
        action=CommandName.CREATE_ST_STORAGE.value,
        version=1,
        args={
            "area_id": "area_name",
            "parameters": {
                "name": "battery storage_2 candidate",
                "group": "Battery",
                "injectionnominalcapacity": 0,
                "withdrawalnominalcapacity": 0,
                "reservoircapacity": 0,
                "efficiency": 1,
                "initiallevel": 0,
                "initialleveloptim": False,
                "enabled": True,
            },
            "pmax_injection": "matrix://59ea6c83-6348-466d-9530-c35c51ca4c37",
            "pmax_withdrawal": "matrix://5f988548-dadc-4bbb-8ce8-87a544dbf756",
            "lower_rule_curve": "matrix://8ce4fcea-cc97-4d2c-b641-a27a53454612",
            "upper_rule_curve": "matrix://8ce614c8-c687-41af-8b24-df8a49cc52af",
            "inflows": "matrix://df9b25e1-e3f7-4a57-8182-0ff9791439e5",
        },
        study_version=STUDY_VERSION_8_8,
    )
    commands = command_factory.to_command(dto)
    assert len(commands) == 1
    command = commands[0]
    dto = command.to_dto()
    assert dto.version == 2
    assert dto.args["parameters"]["name"] == "battery storage_2 candidate"


def test_parse_create_renewable_cluster_dto_v1(command_factory: CommandFactory):
    dto = CommandDTO(
        action=CommandName.CREATE_RENEWABLES_CLUSTER.value,
        version=1,
        args={
            "area_id": "area_name",
            "cluster_name": "cluster_name",
            "parameters": {"ts-interpretation": "power-generation"},
        },
        study_version=STUDY_VERSION_8_8,
    )
    commands = command_factory.to_command(dto)
    assert len(commands) == 1
    command = commands[0]
    dto = command.to_dto()
    assert dto.version == 3
    assert dto.args["parameters"]["name"] == "cluster_name"
    assert "cluster_name" not in dto.args


<<<<<<< HEAD
def test_parse_create_renewable_cluster_dto_v2(command_factory: CommandFactory):
    dto = CommandDTO(
        action=CommandName.CREATE_RENEWABLES_CLUSTER.value,
        version=2,
        args={"area_id": "area_name", "parameters": {"name": "Sts_1", "ts-interpretation": "power-generation"}},
=======
def test_parse_create_link_dto_v1(command_factory: CommandFactory):
    dto = CommandDTO(
        action=CommandName.CREATE_LINK.value,
        version=1,
        args={
            "area1": "area1",
            "area2": "area2",
            "parameters": {"link-width": 0.56},  # old format
        },
>>>>>>> 310c9848
        study_version=STUDY_VERSION_8_8,
    )
    commands = command_factory.to_command(dto)
    assert len(commands) == 1
    command = commands[0]
    dto = command.to_dto()
<<<<<<< HEAD
    assert dto.version == 3
    assert dto.args["parameters"]["name"] == "Sts_1"
    assert dto.args["parameters"]["tsInterpretation"] == "power-generation"
    assert "cluster_name" not in dto.args
=======
    assert dto.version == 2
    assert dto.args["parameters"]["linkWidth"] == 0.56
>>>>>>> 310c9848
<|MERGE_RESOLUTION|>--- conflicted
+++ resolved
@@ -1064,13 +1064,23 @@
     assert "cluster_name" not in dto.args
 
 
-<<<<<<< HEAD
 def test_parse_create_renewable_cluster_dto_v2(command_factory: CommandFactory):
     dto = CommandDTO(
         action=CommandName.CREATE_RENEWABLES_CLUSTER.value,
         version=2,
         args={"area_id": "area_name", "parameters": {"name": "Sts_1", "ts-interpretation": "power-generation"}},
-=======
+        study_version=STUDY_VERSION_8_8,
+    )
+    commands = command_factory.to_command(dto)
+    assert len(commands) == 1
+    command = commands[0]
+    dto = command.to_dto()
+    assert dto.version == 3
+    assert dto.args["parameters"]["name"] == "Sts_1"
+    assert dto.args["parameters"]["tsInterpretation"] == "power-generation"
+    assert "cluster_name" not in dto.args
+
+
 def test_parse_create_link_dto_v1(command_factory: CommandFactory):
     dto = CommandDTO(
         action=CommandName.CREATE_LINK.value,
@@ -1080,19 +1090,11 @@
             "area2": "area2",
             "parameters": {"link-width": 0.56},  # old format
         },
->>>>>>> 310c9848
         study_version=STUDY_VERSION_8_8,
     )
     commands = command_factory.to_command(dto)
     assert len(commands) == 1
     command = commands[0]
     dto = command.to_dto()
-<<<<<<< HEAD
-    assert dto.version == 3
-    assert dto.args["parameters"]["name"] == "Sts_1"
-    assert dto.args["parameters"]["tsInterpretation"] == "power-generation"
-    assert "cluster_name" not in dto.args
-=======
     assert dto.version == 2
-    assert dto.args["parameters"]["linkWidth"] == 0.56
->>>>>>> 310c9848
+    assert dto.args["parameters"]["linkWidth"] == 0.56